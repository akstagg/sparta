/* ----------------------------------------------------------------------
   SPARTA - Stochastic PArallel Rarefied-gas Time-accurate Analyzer
   http://sparta.sandia.gov
   Steve Plimpton, sjplimp@gmail.com, Michael Gallis, magalli@sandia.gov
   Sandia National Laboratories

   Copyright (2014) Sandia Corporation.  Under the terms of Contract
   DE-AC04-94AL85000 with Sandia Corporation, the U.S. Government retains
   certain rights in this software.  This software is distributed under
   the GNU General Public License.

   See the README file in the top-level SPARTA directory.
------------------------------------------------------------------------- */

#include "math.h"
#include "stdlib.h"
#include "string.h"
#include "create_particles.h"
#include "update.h"
#include "particle.h"
#include "mixture.h"
#include "grid.h"
#include "modify.h"
#include "comm.h"
#include "domain.h"
#include "region.h"
#include "input.h"
#include "variable.h"
#include "random_mars.h"
#include "random_knuth.h"
#include "math_const.h"
#include "memory.h"
#include "error.h"

using namespace SPARTA_NS;
using namespace MathConst;

enum{UNKNOWN,OUTSIDE,INSIDE,OVERLAP};   // same as Grid

#define MAXATTEMPT 1024      // max attempts to insert a particle into cut/split cell
#define EPSZERO 1.0e-14

/* ---------------------------------------------------------------------- */

CreateParticles::CreateParticles(SPARTA *sparta) : Pointers(sparta) {}

/* ---------------------------------------------------------------------- */

void CreateParticles::command(int narg, char **arg)
{
  if (!grid->exist)
    error->all(FLERR,"Cannot create particles before grid is defined");

  particle->exist = 1;

  if (narg < 1) error->all(FLERR,"Illegal create_particles command");

  imix = particle->find_mixture(arg[0]);
  if (imix < 0) error->all(FLERR,"Create_particles mixture ID does not exist");
  particle->mixture[imix]->init();

  // style arg

  np = 0;
  single = 0;

  int iarg = 1;
  if (strcmp(arg[iarg],"n") == 0) {
    if (iarg+2 > narg) error->all(FLERR,"Illegal create_particles command");
    np = ATOBIGINT(arg[iarg+1]);
      if (np < 0) error->all(FLERR,"Illegal create_particles command");
      iarg += 2;
  } else if (strcmp(arg[iarg],"single") == 0) {
    if (iarg+8 > narg) error->all(FLERR,"Illegal create_particles command");
    single = 1;
    mspecies = particle->find_species(arg[iarg+1]);
    if (mspecies < 0)
      error->all(FLERR,"Create_particles species ID does not exist");
    xp = atof(arg[iarg+2]);
    yp = atof(arg[iarg+3]);
    zp = atof(arg[iarg+4]);
    vx = atof(arg[iarg+5]);
    vy = atof(arg[iarg+6]);
    vz = atof(arg[iarg+7]);
    iarg += 8;
  } else error->all(FLERR,"Illegal create_particles command");

  // optional args

  cutflag = 1;
  int globalflag = 0;
  twopass = 0;
  region = NULL;
  speciesflag = densflag = velflag = tempflag = 0;
  sstr = sxstr = systr = szstr = NULL;
  dstr = dxstr = dystr = dzstr = NULL;
  tstr = txstr = tystr = tzstr = NULL;
  vxstr = vystr = vzstr = vstrx = vstry = vstrz = NULL;

  while (iarg < narg) {
    if (strcmp(arg[iarg],"cut") == 0) {
      if (iarg+2 > narg) error->all(FLERR,"Illegal create_particles command");
      if (strcmp(arg[iarg+1],"no") == 0) cutflag = 0;
      else if (strcmp(arg[iarg+1],"yes") == 0) cutflag = 1;
      else error->all(FLERR,"Illegal create_particles command");
      iarg += 2;
    } else if (strcmp(arg[iarg],"global") == 0) {
      if (iarg+2 > narg) error->all(FLERR,"Illegal create_particles command");
      if (strcmp(arg[iarg+1],"no") == 0) globalflag = 0;
      else if (strcmp(arg[iarg+1],"yes") == 0) globalflag = 1;
      else error->all(FLERR,"Illegal create_particles command");
      iarg += 2;
    } else if (strcmp(arg[iarg],"region") == 0) {
      if (iarg+2 > narg) error->all(FLERR,"Illegal create_particles command");
      int iregion = domain->find_region(arg[iarg+1]);
      if (iregion < 0)
        error->all(FLERR,"Create_particles region does not exist");
      region = domain->regions[iregion];
      iarg += 2;
    } else if (strcmp(arg[iarg],"species") == 0) {
      if (iarg+5 > narg) error->all(FLERR,"Illegal create_particles command");
      speciesflag = 1;
      sstr = arg[iarg+1];
      if (strcmp(arg[iarg+2],"NULL") == 0) sxstr = NULL;
      else sxstr = arg[iarg+2];
      if (strcmp(arg[iarg+3],"NULL") == 0) systr = NULL;
      else systr = arg[iarg+3];
      if (strcmp(arg[iarg+4],"NULL") == 0) szstr = NULL;
      else szstr = arg[iarg+4];
      iarg += 5;
    } else if (strcmp(arg[iarg],"density") == 0) {
      if (iarg+5 > narg) error->all(FLERR,"Illegal create_particles command");
      densflag = 1;
      dstr = arg[iarg+1];
      if (strcmp(arg[iarg+2],"NULL") == 0) dxstr = NULL;
      else dxstr = arg[iarg+2];
      if (strcmp(arg[iarg+3],"NULL") == 0) dystr = NULL;
      else dystr = arg[iarg+3];
      if (strcmp(arg[iarg+4],"NULL") == 0) dzstr = NULL;
      else dzstr = arg[iarg+4];
      iarg += 5;
    } else if (strcmp(arg[iarg],"temperature") == 0) {
      if (iarg+5 > narg) error->all(FLERR,"Illegal create_particles command");
      tempflag = 1;
      tstr = arg[iarg+1];
      if (strcmp(arg[iarg+2],"NULL") == 0) txstr = NULL;
      else txstr = arg[iarg+2];
      if (strcmp(arg[iarg+3],"NULL") == 0) tystr = NULL;
      else tystr = arg[iarg+3];
      if (strcmp(arg[iarg+4],"NULL") == 0) tzstr = NULL;
      else tzstr = arg[iarg+4];
      iarg += 5;
    } else if (strcmp(arg[iarg],"velocity") == 0) {
      if (iarg+7 > narg) error->all(FLERR,"Illegal create_particles command");
      velflag = 1;
      if (strcmp(arg[iarg+1],"NULL") == 0) vxstr = NULL;
      else vxstr = arg[iarg+1];
      if (strcmp(arg[iarg+2],"NULL") == 0) vystr = NULL;
      else vystr = arg[iarg+2];
      if (strcmp(arg[iarg+3],"NULL") == 0) vzstr = NULL;
      else vzstr = arg[iarg+3];
      if (strcmp(arg[iarg+4],"NULL") == 0) vstrx = NULL;
      else vstrx = arg[iarg+4];
      if (strcmp(arg[iarg+5],"NULL") == 0) vstry = NULL;
      else vstry = arg[iarg+5];
      if (strcmp(arg[iarg+6],"NULL") == 0) vstrz = NULL;
      else vstrz = arg[iarg+6];
      iarg += 7;
    } else if (strcmp(arg[iarg],"twopass") == 0) {
      if (iarg+1 > narg) error->all(FLERR,"Illegal create_particles command");
      twopass = 1;
      iarg += 1;
    } else error->all(FLERR,"Illegal create_particles command");
  }

  if (globalflag)
    error->all(FLERR,"Create_particles global option not yet implemented");

  // error checks and further setup for variables

  if (speciesflag) {
    svar = input->variable->find(sstr);
    if (svar < 0)
      error->all(FLERR,"Variable name for create_particles does not exist");
    if (!input->variable->equal_style(svar))
      error->all(FLERR,"Variable for create_particles is invalid style");
    if (sxstr) {
      sxvar = input->variable->find(sxstr);
      if (sxvar < 0)
        error->all(FLERR,"Variable name for create_particles does not exist");
      if (!input->variable->internal_style(sxvar))
        error->all(FLERR,"Variable for create_particles is invalid style");
    }
    if (systr) {
      syvar = input->variable->find(systr);
      if (syvar < 0)
        error->all(FLERR,"Variable name for create_particles does not exist");
      if (!input->variable->internal_style(syvar))
        error->all(FLERR,"Variable for create_particles is invalid style");
    }
    if (szstr) {
      szvar = input->variable->find(szstr);
      if (szvar < 0)
        error->all(FLERR,"Variable name for create_particles does not exist");
      if (!input->variable->internal_style(szvar))
        error->all(FLERR,"Variable for create_particles is invalid style");
    }
  }

  if (densflag) {
    dvar = input->variable->find(dstr);
    if (dvar < 0)
      error->all(FLERR,"Variable name for create_particles does not exist");
    if (!input->variable->equal_style(dvar))
      error->all(FLERR,"Variable for create_particles is invalid style");
    if (dxstr) {
      dxvar = input->variable->find(dxstr);
      if (dxvar < 0)
        error->all(FLERR,"Variable name for create_particles does not exist");
      if (!input->variable->internal_style(dxvar))
        error->all(FLERR,"Variable for create_particles is invalid style");
    }
    if (dystr) {
      dyvar = input->variable->find(dystr);
      if (dyvar < 0)
        error->all(FLERR,"Variable name for create_particles does not exist");
      if (!input->variable->internal_style(dyvar))
        error->all(FLERR,"Variable for create_particles is invalid style");
    }
    if (dzstr) {
      dzvar = input->variable->find(dzstr);
      if (dzvar < 0)
        error->all(FLERR,"Variable name for create_particles does not exist");
      if (!input->variable->internal_style(dzvar))
        error->all(FLERR,"Variable for create_particles is invalid style");
    }
  }

  if (tempflag) {
    tvar = input->variable->find(tstr);
    if (tvar < 0)
      error->all(FLERR,"Variable name for create_particles does not exist");
    if (!input->variable->equal_style(tvar))
      error->all(FLERR,"Variable for create_particles is invalid style");
    if (txstr) {
      txvar = input->variable->find(txstr);
      if (txvar < 0)
        error->all(FLERR,"Variable name for create_particles does not exist");
      if (!input->variable->internal_style(txvar))
        error->all(FLERR,"Variable for create_particles is invalid style");
    }
    if (tystr) {
      tyvar = input->variable->find(tystr);
      if (tyvar < 0)
        error->all(FLERR,"Variable name for create_particles does not exist");
      if (!input->variable->internal_style(tyvar))
        error->all(FLERR,"Variable for create_particles is invalid style");
    }
    if (tzstr) {
      tzvar = input->variable->find(tzstr);
      if (tzvar < 0)
        error->all(FLERR,"Variable name for create_particles does not exist");
      if (!input->variable->internal_style(tzvar))
        error->all(FLERR,"Variable for create_particles is invalid style");
    }
  }

  if (velflag) {
    if (vxstr) {
      vxvar = input->variable->find(vxstr);
      if (vxvar < 0)
        error->all(FLERR,"Variable name for create_particles does not exist");
      if (!input->variable->equal_style(vxvar))
        error->all(FLERR,"Variable for create_particles is invalid style");
    }
    if (vystr) {
      vyvar = input->variable->find(vystr);
      if (vyvar < 0)
        error->all(FLERR,"Variable name for create_particles does not exist");
      if (!input->variable->equal_style(vyvar))
        error->all(FLERR,"Variable for create_particles is invalid style");
    }
    if (vzstr) {
      vzvar = input->variable->find(vzstr);
      if (vzvar < 0)
        error->all(FLERR,"Variable name for create_particles does not exist");
      if (!input->variable->equal_style(vzvar))
        error->all(FLERR,"Variable for create_particles is invalid style");
    }
    if (vstrx) {
      vvarx = input->variable->find(vstrx);
      if (vvarx < 0)
        error->all(FLERR,"Variable name for create_particles does not exist");
      if (!input->variable->internal_style(vvarx))
        error->all(FLERR,"Variable for create_particles is invalid style");
    }
    if (vstry) {
      vvary = input->variable->find(vstry);
      if (vvary < 0)
        error->all(FLERR,"Variable name for create_particles does not exist");
      if (!input->variable->internal_style(vvary))
        error->all(FLERR,"Variable for create_particles is invalid style");
    }
    if (vstrz) {
      vvarz = input->variable->find(vstrz);
      if (vvarz < 0)
        error->all(FLERR,"Variable name for create_particles does not exist");
      if (!input->variable->internal_style(vvarz))
        error->all(FLERR,"Variable for create_particles is invalid style");
    }
  }

  // generate particles

  if (comm->me == 0)
    if (screen) fprintf(screen,"Creating particles ...\n");

  MPI_Barrier(world);
  double time1 = MPI_Wtime();

  bigint nprevious = particle->nglobal;
  
  if (single) create_single();
  else if (!globalflag) {
    if (twopass) create_local_twopass();
    else create_local();
  } else {
    error->all(FLERR,"Create_particles global option not yet implemented");
    // create_global();
  }

  MPI_Barrier(world);
  double time2 = MPI_Wtime();

  // issue warning if created particle count is unexpected
  // only if no region and no variable density specified

  bigint nglobal;
  bigint nme = particle->nlocal;
  MPI_Allreduce(&nme,&nglobal,1,MPI_SPARTA_BIGINT,MPI_SUM,world);
  if (!region && !densflag && nglobal-nprevious != np) {
    char str[128];
<<<<<<< HEAD
    sprintf(str,"Created unexpected # of particles: "
	    BIGINT_FORMAT " versus " BIGINT_FORMAT,
	    nglobal-nprevious,np);
    if (comm->me == 0) error->warning(FLERR,str);
=======
    sprintf(str,"Created incorrect # of particles: "
            BIGINT_FORMAT " versus " BIGINT_FORMAT,
            nglobal-nprevious,np);
    error->all(FLERR,str);
>>>>>>> e780adec
  }
  bigint ncreated = nglobal-nprevious;
  particle->nglobal = nglobal;

  // print stats

  if (comm->me == 0) {
    if (screen) {
      fprintf(screen,"Created " BIGINT_FORMAT " particles\n",ncreated);
      fprintf(screen,"  CPU time = %g secs\n",time2-time1);
    }
    if (logfile) {
      fprintf(logfile,"Created " BIGINT_FORMAT " particles\n",ncreated);
      fprintf(logfile,"  CPU time = %g secs\n",time2-time1);
    }
  }
}

/* ----------------------------------------------------------------------
   create a single particle
   find cell it is in, and store on appropriate processor
------------------------------------------------------------------------- */

void CreateParticles::create_single()
{
  np = 1;

  double x[3],v[3],vstream[3];
  double *lo,*hi;

  x[0] = xp;  x[1] = yp;  x[2] = zp;
  v[0] = vx;  v[1] = vy;  v[2] = vz;
  double temp_thermal = particle->mixture[imix]->temp_thermal;
  double temp_rot = particle->mixture[imix]->temp_rot;
  double temp_vib = particle->mixture[imix]->temp_vib;
  vstream[0] = vstream[1] = vstream[2] = 0.0;

  if (domain->dimension == 2 && x[2] != 0.0)
    error->all(FLERR,"Create_particles single requires z = 0 "
               "for 2d simulation");

  Grid::ChildCell *cells = grid->cells;
  Grid::ChildInfo *cinfo = grid->cinfo;
  int nglocal = grid->nlocal;

  int iwhich = -1;
  for (int icell = 0; icell < nglocal; icell++) {
    if (cinfo[icell].type != OUTSIDE) continue;
    lo = cells[icell].lo;
    hi = cells[icell].hi;
    if (x[0] >= lo[0] && x[0] < hi[0] &&
        x[1] >= lo[1] && x[1] < hi[1] &&
        x[2] >= lo[2] && x[2] < hi[2]) iwhich = icell;
  }

  // insure that exactly one proc found cell to insert particle into

  int flag,flagall;
  if (iwhich < 0) flag = 0;
  else flag = 1;
  MPI_Allreduce(&flag,&flagall,1,MPI_INT,MPI_SUM,world);
  if (flagall != 1)
    error->all(FLERR,"Could not create a single particle");

  // nfix_update_custom = # of fixes with update_custom() method

  particle->error_custom();
  modify->list_init_fixes();
  int nfix_update_custom = modify->n_update_custom;

  // add the particle

  RanKnuth *random = new RanKnuth(update->ranmaster->uniform());

  if (iwhich >= 0) {
    int id = MAXSMALLINT*random->uniform();
    double erot = particle->erot(mspecies,temp_rot,random);
    double evib = particle->evib(mspecies,temp_vib,random);
    particle->add_particle(id,mspecies,iwhich,x,v,erot,evib);
    if (nfix_update_custom)
      modify->update_custom(particle->nlocal-1,temp_thermal,
                           temp_rot,temp_vib,vstream);
  }

  delete random;
}

/* ----------------------------------------------------------------------
   create particles in parallel
   every proc creates fraction of particles for cells it owns
   cutflag determines whether to insert in all cells or only ones uncut by surfs
   account for cell weighting
   attributes of created particle depend on number of procs
------------------------------------------------------------------------- */

void CreateParticles::create_local()
{
  int dimension = domain->dimension;

  int me = comm->me;
  RanKnuth *random = new RanKnuth(update->ranmaster->uniform());
  double seed = update->ranmaster->uniform();
  random->reset(seed,me,100);

  Grid::ChildCell *cells = grid->cells;
  Grid::ChildInfo *cinfo = grid->cinfo;
  Grid::SplitInfo *sinfo = grid->sinfo;
  int nglocal = grid->nlocal;

  // flowvol = total weighted flow volume of all cells
  //   skip cells inside surfs and split cells
  //   skip cells outside defined region
  // insertvol = subset of flowvol for cells eligible for insertion
  //   insertvol = flowvol if cutflag = 1
  //   insertvol < flowvol possible if cutflag = 0 (no cut cells)
  
  double flowvolme = 0.0;
  double insertvolme = 0.0;
  
  for (int icell = 0; icell < nglocal; icell++) {
    if (cinfo[icell].type == INSIDE) continue;
    if (cells[icell].nsplit > 1) continue;
    if (region && region->bboxflag &&
        outside_region(dimension,cells[icell].lo,cells[icell].hi))
      continue;
    
    flowvolme += cinfo[icell].volume / cinfo[icell].weight;
    if (!cutflag && cells[icell].nsurf) continue;
    insertvolme += cinfo[icell].volume / cinfo[icell].weight;
  }
  
  // calculate total Np if not set explicitly
  // based on total flowvol and mixture density

  if (np == 0) {
    double flowvol;
    MPI_Allreduce(&flowvolme,&flowvol,1,MPI_DOUBLE,MPI_SUM,world);
    np = particle->mixture[imix]->nrho * flowvol / update->fnum;
  }
  
  // gather cummulative insertion volumes across all procs
  
  double volupto;
  MPI_Scan(&insertvolme,&volupto,1,MPI_DOUBLE,MPI_SUM,world);

  double *vols;
  int nprocs = comm->nprocs;
  memory->create(vols,nprocs,"create_particles:vols");
  MPI_Allgather(&volupto,1,MPI_DOUBLE,vols,1,MPI_DOUBLE,world);

  // gathered Scan results not guaranteed to be monotonically increasing
  //   can cause epsilon mis-counts for huge particle counts
  //   so enforce monotonic increase by brute force

  for (int i = 1; i < nprocs; i++)
    if (vols[i] != vols[i-1] &&
        fabs(vols[i]-vols[i-1])/vols[nprocs-1] < EPSZERO)
      vols[i] = vols[i-1];

  // nme = # of particles for me to create
  // based on fraction of insertvol I own
  // loop over procs insures sum of nme = Np

  bigint nstart,nstop;
  if (me > 0) nstart = static_cast<bigint> (np * (vols[me-1]/vols[nprocs-1]));
  else nstart = 0;
  nstop = static_cast<bigint> (np * (vols[me]/vols[nprocs-1]));
  bigint nme = nstop-nstart;

  memory->destroy(vols);

  // nfix_update_custom = # of fixes with update_custom() method

  particle->error_custom();
  modify->list_init_fixes();
  int nfix_update_custom = modify->n_update_custom;

  // loop over cells I own
  // only add particles to cells eligible for insertion
  // ntarget = floating point # of particles to create in one cell
  // npercell = integer # of particles to create in one cell
  // basing ntarget on accumulated volume and nprev insures Nme total creations
  // particle species = random value based on mixture fractions
  // particle velocity = stream velocity + thermal velocity

  int *species = particle->mixture[imix]->species;
  double *cummulative = particle->mixture[imix]->cummulative;
  double *vstream = particle->mixture[imix]->vstream;
  double *vscale = particle->mixture[imix]->vscale;
  int nspecies = particle->mixture[imix]->nspecies;
  double temp_thermal = particle->mixture[imix]->temp_thermal;
  double temp_rot = particle->mixture[imix]->temp_rot;
  double temp_vib = particle->mixture[imix]->temp_vib;

  int npercell,ncreate,isp,ispecies,id,pflag,subcell;
  double x[3],v[3],xcell[3],vstream_variable[3];
  double ntarget,scale,rn,vn,vr,theta1,theta2,erot,evib;
  double *lo,*hi;
  
  double tempscale = 1.0;
  double sqrttempscale = 1.0;

  double volsum = 0.0;
  bigint nprev = 0;

  for (int icell = 0; icell < nglocal; icell++) {
    if (cinfo[icell].type == INSIDE) continue;
    if (cells[icell].nsplit > 1) continue;
    if (cinfo[icell].volume == 0.0) continue;
    if (region && region->bboxflag &&
        outside_region(dimension,cells[icell].lo,cells[icell].hi))
      continue;
    if (!cutflag && cells[icell].nsurf) continue;
    
    volsum += cinfo[icell].volume / cinfo[icell].weight;
    
    ntarget = nme * volsum/insertvolme - nprev;
    npercell = static_cast<int> (ntarget);

    if (random->uniform() < ntarget-npercell) npercell++;
    ncreate = npercell;

    lo = cells[icell].lo;
    hi = cells[icell].hi;
    
    if (densflag) {
      scale = density_variable(lo,hi);
      ntarget *= scale;
      ncreate = static_cast<int> (ntarget);
      if (random->uniform() < ntarget-ncreate) ncreate++;
    }

    // if surfs in cell, use xcell for all created particle attempts

    if (cells[icell].nsurf)
      pflag = grid->point_outside_surfs(icell,xcell);
    
    for (int m = 0; m < ncreate; m++) {

      // generate random position X for new particle

      x[0] = lo[0] + random->uniform() * (hi[0]-lo[0]);
      x[1] = lo[1] + random->uniform() * (hi[1]-lo[1]);
      x[2] = lo[2] + random->uniform() * (hi[2]-lo[2]);
      if (dimension == 2) x[2] = 0.0;

      // if surfs, check if random position is in flow region
      // if subcell, also check if in correct subcell
      // if not, attempt new insertion up to MAXATTEMPT times
      
      if (cells[icell].nsurf && pflag) {
        int nattempt = 0;
        while (nattempt < MAXATTEMPT) {
          if (grid->outside_surfs(icell,x,xcell)) {
            if (cells[icell].nsplit == 1) break;
            int splitcell = sinfo[cells[icell].isplit].icell;
            if (dimension == 2) subcell = update->split2d(splitcell,x);
            else subcell = update->split3d(splitcell,x);
            if (subcell == icell) break;
          }

          nattempt++;
          
          x[0] = lo[0] + random->uniform() * (hi[0]-lo[0]);
          x[1] = lo[1] + random->uniform() * (hi[1]-lo[1]);
          x[2] = lo[2] + random->uniform() * (hi[2]-lo[2]);
          if (dimension == 2) x[2] = 0.0;
        }

        // particle insertion was unsuccessful
        
        if (nattempt >= MAXATTEMPT) continue;
      }

      // if region defined, skip if particle outside region

      if (region && !region->match(x)) continue;

      // insertion of particle at position X is accepted
      // calculate all other particle properties

      rn = random->uniform();

      isp = 0;
      while (cummulative[isp] < rn) isp++;
      ispecies = species[isp];

      if (speciesflag) {
        isp = species_variable(x) - 1;
        if (isp < 0 || isp >= nspecies) continue;
        ispecies = species[isp];
      }

      if (tempflag) {
        tempscale = temperature_variable(x);
        sqrttempscale = sqrt(tempscale);
      }

      vn = vscale[isp] * sqrttempscale * sqrt(-log(random->uniform()));
      vr = vscale[isp] * sqrttempscale * sqrt(-log(random->uniform()));
      theta1 = MY_2PI * random->uniform();
      theta2 = MY_2PI * random->uniform();

      if (velflag) {
        velocity_variable(x,vstream,vstream_variable);
        v[0] = vstream_variable[0] + vn*cos(theta1);
        v[1] = vstream_variable[1] + vr*cos(theta2);
        v[2] = vstream_variable[2] + vr*sin(theta2);
      } else {
        v[0] = vstream[0] + vn*cos(theta1);
        v[1] = vstream[1] + vr*cos(theta2);
        v[2] = vstream[2] + vr*sin(theta2);
      }

      erot = particle->erot(ispecies,temp_rot*tempscale,random);
      evib = particle->evib(ispecies,temp_vib*tempscale,random);

      id = MAXSMALLINT*random->uniform();
      
      particle->add_particle(id,ispecies,icell,x,v,erot,evib);

      if (nfix_update_custom)
        modify->update_custom(particle->nlocal-1,temp_thermal,
                             temp_rot,temp_vib,vstream);
    }

    // increment count without effect of density variation
    // so that target insertion count is undisturbed

    nprev += npercell;
  }

  delete random;
}

/* ----------------------------------------------------------------------
   create particles in parallel in two passes
   every proc creates fraction of paricles for cells it owns
   cutflag determines whether to insert in all cells or only ones uncut by surfs
   account for cell weighting
   attributes of created particle depend on number of procs
   use this version to be compatible with how Kokkos creates particles
------------------------------------------------------------------------- */

void CreateParticles::create_local_twopass()
{
  int dimension = domain->dimension;

  int me = comm->me;
  RanKnuth *random = new RanKnuth(update->ranmaster->uniform());
  double seed = update->ranmaster->uniform();
  random->reset(seed,me,100);

  Grid::ChildCell *cells = grid->cells;
  Grid::ChildInfo *cinfo = grid->cinfo;
  Grid::SplitInfo *sinfo = grid->sinfo;
  int nglocal = grid->nlocal;

  // flowvol = total weighted flow volume of all cells
  //   skip cells inside surfs and split cells
  //   skip cells outside defined region
  // insertvol = subset of flowvol for cells eligible for insertion
  //   insertvol = flowvol if cutflag = 1
  //   insertvol < flowvol possible if cutflag = 0 (no cut cells)
  
  double flowvolme = 0.0;
  double insertvolme = 0.0;
  
  for (int icell = 0; icell < nglocal; icell++) {
    if (cinfo[icell].type == INSIDE) continue;
    if (cells[icell].nsplit > 1) continue;
    if (region && region->bboxflag &&
        outside_region(dimension,cells[icell].lo,cells[icell].hi))
      continue;
    
    flowvolme += cinfo[icell].volume / cinfo[icell].weight;
    if (!cutflag && cells[icell].nsurf) continue;
    insertvolme += cinfo[icell].volume / cinfo[icell].weight;
  }

  // calculate total Np if not set explicitly
  // based on total flowvol and mixture density

  if (np == 0) {
    double flowvol;
    MPI_Allreduce(&flowvolme,&flowvol,1,MPI_DOUBLE,MPI_SUM,world);
    np = particle->mixture[imix]->nrho * flowvol / update->fnum;
  }
  
  // gather cummulative insertion volumes across all procs
  
  double volupto;
  MPI_Scan(&insertvolme,&volupto,1,MPI_DOUBLE,MPI_SUM,world);

  double *vols;
  int nprocs = comm->nprocs;
  memory->create(vols,nprocs,"create_particles:vols");
  MPI_Allgather(&volupto,1,MPI_DOUBLE,vols,1,MPI_DOUBLE,world);

  // gathered Scan results not guaranteed to be monotonically increasing
  //   can cause epsilon mis-counts for huge particle counts
  //   so enforce monotonic increase by brute force

  for (int i = 1; i < nprocs; i++)
    if (vols[i] != vols[i-1] &&
        fabs(vols[i]-vols[i-1])/vols[nprocs-1] < EPSZERO)
      vols[i] = vols[i-1];

  // nme = # of particles for me to create
  // based on fraction of insertvol I own
  // loop over procs insures sum of nme = Np

  bigint nstart,nstop;
  if (me > 0) nstart = static_cast<bigint> (np * (vols[me-1]/vols[nprocs-1]));
  else nstart = 0;
  nstop = static_cast<bigint> (np * (vols[me]/vols[nprocs-1]));
  bigint nme = nstop-nstart;

  memory->destroy(vols);

  // nfix_update_custom = # of fixes with update_custom() method

  modify->list_init_fixes();
  int nfix_update_custom = modify->n_update_custom;

  // loop over cells I own
  // only add particles to cells eligible for insertion
  // ntarget = floating point # of particles to create in one cell
  // npercell = integer # of particles to create in one cell
  // basing ntarget on accumulated volume and nprev insures Nme total creations
  // particle species = random value based on mixture fractions
  // particle velocity = stream velocity + thermal velocity

  int *species = particle->mixture[imix]->species;
  double *cummulative = particle->mixture[imix]->cummulative;
  double *vstream = particle->mixture[imix]->vstream;
  double *vscale = particle->mixture[imix]->vscale;
  int nspecies = particle->mixture[imix]->nspecies;
  double temp_thermal = particle->mixture[imix]->temp_thermal;
  double temp_rot = particle->mixture[imix]->temp_rot;
  double temp_vib = particle->mixture[imix]->temp_vib;

  int npercell,ncreate,isp,ispecies,id,pflag,subcell;
  double x[3],v[3],xcell[3],vstream_variable[3];
  double ntarget,scale,rn,vn,vr,theta1,theta2,erot,evib;
  double *lo,*hi;

  double tempscale = 1.0;
  double sqrttempscale = 1.0;

  double volsum = 0.0;
  bigint nprev = 0;

  // first pass, just calculate # of particles to create
  // ncreate_values[icell] = # of particles to create in ICELL
  
  int *ncreate_values;
  memory->create(ncreate_values, nglocal, "create_particles:ncreate");

  for (int icell = 0; icell < nglocal; icell++) {
    if (cinfo[icell].type == INSIDE) continue;
    if (cells[icell].nsplit > 1) continue;
    if (cinfo[icell].volume == 0.0) continue;
    if (region && region->bboxflag &&
        outside_region(dimension,cells[icell].lo,cells[icell].hi))
      continue;
    if (!cutflag && cells[icell].nsurf) continue;

    volsum += cinfo[icell].volume / cinfo[icell].weight;
    
    ntarget = nme * volsum/insertvolme - nprev;
    npercell = static_cast<int> (ntarget);

    if (random->uniform() < ntarget-npercell) npercell++;
    ncreate = npercell;

    lo = cells[icell].lo;
    hi = cells[icell].hi;

    if (densflag) {
      scale = density_variable(lo,hi);
      ntarget *= scale;
      ncreate = static_cast<int> (ntarget);
      if (random->uniform() < ntarget-ncreate) ncreate++;
    }

    ncreate_values[icell] = ncreate;

    // increment count without effect of density variation
    // so that target insertion count is undisturbed

    nprev += npercell;
  }

  // second pass, create particles using ncreate_values
  
  for (int icell = 0; icell < nglocal; icell++) {
    if (cinfo[icell].type == INSIDE) continue;
    if (cells[icell].nsplit > 1) continue;
    if (cinfo[icell].volume == 0.0) continue;
    if (region && region->bboxflag &&
        outside_region(dimension,cells[icell].lo,cells[icell].hi))
      continue;
    if (!cutflag && cells[icell].nsurf) continue;

    lo = cells[icell].lo;
    hi = cells[icell].hi;

    ncreate = ncreate_values[icell];

    // if surfs in cell, use xcell for all created particle attempts

    if (cells[icell].nsurf)
      pflag = grid->point_outside_surfs(icell,xcell);
    
    for (int m = 0; m < ncreate; m++) {

      // generate random position X for new particle

      x[0] = lo[0] + random->uniform() * (hi[0]-lo[0]);
      x[1] = lo[1] + random->uniform() * (hi[1]-lo[1]);
      x[2] = lo[2] + random->uniform() * (hi[2]-lo[2]);
      if (dimension == 2) x[2] = 0.0;

      // if surfs, check if random position is in flow region
      // if subcell, also check if in correct subcell
      // if not, attempt new insertion up to MAXATTEMPT times
      
      if (cells[icell].nsurf && pflag) {
        int nattempt = 0;
        while (nattempt < MAXATTEMPT) {
          if (grid->outside_surfs(icell,x,xcell)) {
            if (cells[icell].nsplit == 1) break;
            int splitcell = sinfo[cells[icell].isplit].icell;
            if (dimension == 2) subcell = update->split2d(splitcell,x);
            else subcell = update->split3d(splitcell,x);
            if (subcell == icell) break;
          }

          nattempt++;
          
          x[0] = lo[0] + random->uniform() * (hi[0]-lo[0]);
          x[1] = lo[1] + random->uniform() * (hi[1]-lo[1]);
          x[2] = lo[2] + random->uniform() * (hi[2]-lo[2]);
          if (dimension == 2) x[2] = 0.0;
        }

        // particle insertion was unsuccessful
        
        if (nattempt >= MAXATTEMPT) continue;
      }

      // if region defined, skip if particle outside region

      if (region && !region->match(x)) continue;

      // insertion of particle at position X is accepted
      // calculate all other particle properties

      rn = random->uniform();

      isp = 0;
      while (cummulative[isp] < rn) isp++;
      ispecies = species[isp];

      if (speciesflag) {
        isp = species_variable(x) - 1;
        if (isp < 0 || isp >= nspecies) continue;
        ispecies = species[isp];
      }

      if (tempflag) {
        tempscale = temperature_variable(x);
        sqrttempscale = sqrt(tempscale);
      }

      vn = vscale[isp] * sqrttempscale * sqrt(-log(random->uniform()));
      vr = vscale[isp] * sqrttempscale * sqrt(-log(random->uniform()));
      theta1 = MY_2PI * random->uniform();
      theta2 = MY_2PI * random->uniform();

      if (velflag) {
        velocity_variable(x,vstream,vstream_variable);
        v[0] = vstream_variable[0] + vn*cos(theta1);
        v[1] = vstream_variable[1] + vr*cos(theta2);
        v[2] = vstream_variable[2] + vr*sin(theta2);
      } else {
        v[0] = vstream[0] + vn*cos(theta1);
        v[1] = vstream[1] + vr*cos(theta2);
        v[2] = vstream[2] + vr*sin(theta2);
      }

      erot = particle->erot(ispecies,temp_rot*tempscale,random);
      evib = particle->evib(ispecies,temp_vib*tempscale,random);

      id = MAXSMALLINT*random->uniform();
      
      particle->add_particle(id,ispecies,icell,x,v,erot,evib);

      if (nfix_update_custom)
        modify->update_custom(particle->nlocal-1,temp_thermal,
                             temp_rot,temp_vib,vstream);
    }
  }

  // clean up
  
  memory->destroy(ncreate_values);

  delete random;
}

/* ----------------------------------------------------------------------
   return 1 if grid cell with lo/hi is entirely outside region bounding box
   else return 0
------------------------------------------------------------------------- */

int CreateParticles::outside_region(int dim, double *lo, double *hi)
{
  int flag = 1;
  if (hi[0] > region->extent_xlo &&
      lo[0] < region->extent_xhi) flag = 0;
  if (hi[1] > region->extent_ylo &&
      lo[1] < region->extent_yhi) flag = 0;
  if (dim == 3) {
    if (hi[2] > region->extent_zlo &&
        lo[2] < region->extent_zhi) flag = 0;
  }
  return flag;
}

/* ----------------------------------------------------------------------
   use particle position in svar variable to generate particle species
   first plug in particle x,y,z values into sxvar,syvar,szvar
------------------------------------------------------------------------- */

int CreateParticles::species_variable(double *x)
{
  if (sxstr) input->variable->internal_set(sxvar,x[0]);
  if (systr) input->variable->internal_set(syvar,x[1]);
  if (szstr) input->variable->internal_set(szvar,x[2]);

  double value = input->variable->compute_equal(svar);
  int isp = static_cast<int> (value);
  return isp;
}

/* ----------------------------------------------------------------------
   use grid cell center in dvar variable to generate density scale factor
   first plug in grid x,y,z values into dxvar,dyvar,dzvar
------------------------------------------------------------------------- */

double CreateParticles::density_variable(double *lo, double *hi)
{
  double center[3];
  center[0] = 0.5 * (lo[0]+hi[0]);
  center[1] = 0.5 * (lo[1]+hi[1]);
  center[2] = 0.5 * (lo[2]+hi[2]);

  if (dxstr) input->variable->internal_set(dxvar,center[0]);
  if (dystr) input->variable->internal_set(dyvar,center[1]);
  if (dzstr) input->variable->internal_set(dzvar,center[2]);

  double scale = input->variable->compute_equal(dvar);
  return scale;
}

/* ----------------------------------------------------------------------
   use grid cell center in tvar variable to generate temperature scale factor
   first plug in grid x,y,z values into txvar,tyvar,tzvar
------------------------------------------------------------------------- */

double CreateParticles::temperature_variable(double *x)
{

  if (txstr) input->variable->internal_set(txvar,x[0]);
  if (tystr) input->variable->internal_set(tyvar,x[1]);
  if (tzstr) input->variable->internal_set(tzvar,x[2]);

  double scale = input->variable->compute_equal(tvar);
  return scale;
}
/* ----------------------------------------------------------------------
   use particle position in vxvar,vyvar,vzvar variables to generate vel stream
   first plug in particle x,y,z values into vvarx,vvary,vvarz
------------------------------------------------------------------------- */

void CreateParticles::velocity_variable(double *x, double *vstream,
                                        double *vstream_variable)
{
  if (vstrx) input->variable->internal_set(vvarx,x[0]);
  if (vstry) input->variable->internal_set(vvary,x[1]);
  if (vstrz) input->variable->internal_set(vvarz,x[2]);

  if (vxstr) vstream_variable[0] = input->variable->compute_equal(vxvar);
  else vstream_variable[0] = vstream[0];
  if (vystr) vstream_variable[1] = input->variable->compute_equal(vyvar);
  else vstream_variable[1] = vstream[1];
  if (vzstr) vstream_variable[2] = input->variable->compute_equal(vzvar);
  else vstream_variable[2] = vstream[2];
}

/* ----------------------------------------------------------------------
   create Np particles in serial
   every proc generates all Np coords, only keeps those in cells it owns
   created particle attributes should be independent of number of procs
------------------------------------------------------------------------- */

/*
void CreateParticles::create_all(bigint n)
{
  int dimension = domain->dimension;
  double xlo = domain->boxlo[0];
  double ylo = domain->boxlo[1];
  double zlo = domain->boxlo[2];
  double xprd = domain->xprd;
  double yprd = domain->yprd;
  double zprd = domain->zprd;

  int me = comm->me;
  RanKnuth *random = new RandomPark(update->ranmaster->uniform());

  int icell,id;
  double x,y,z;

  // loop over all N particles

  for (bigint m = 0; m < n; m++) {
    x = xlo + random->uniform()*xprd;
    y = ylo + random->uniform()*yprd;
    z = zlo + random->uniform()*zprd;
    if (dimension == 2) z = 0.0;

    // which_cell() returns global grid cell index the particle is in
    // if I own that grid cell, add particle

    icell = grid->which_cell(x,y,z);
    id = MAXSMALLINT*random->uniform();

    if (grid->cells[icell].proc == me) {
      particle->add_particle(id,1,icell,x,y,z);
    }
  }

  delete random;
}
*/<|MERGE_RESOLUTION|>--- conflicted
+++ resolved
@@ -340,17 +340,10 @@
   MPI_Allreduce(&nme,&nglobal,1,MPI_SPARTA_BIGINT,MPI_SUM,world);
   if (!region && !densflag && nglobal-nprevious != np) {
     char str[128];
-<<<<<<< HEAD
     sprintf(str,"Created unexpected # of particles: "
 	    BIGINT_FORMAT " versus " BIGINT_FORMAT,
 	    nglobal-nprevious,np);
     if (comm->me == 0) error->warning(FLERR,str);
-=======
-    sprintf(str,"Created incorrect # of particles: "
-            BIGINT_FORMAT " versus " BIGINT_FORMAT,
-            nglobal-nprevious,np);
-    error->all(FLERR,str);
->>>>>>> e780adec
   }
   bigint ncreated = nglobal-nprevious;
   particle->nglobal = nglobal;
