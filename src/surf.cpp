--- conflicted
+++ resolved
@@ -2985,1126 +2985,11 @@
 
 int Surf::pack_restart(char *buf)
 {
-<<<<<<< HEAD
   int start,stop,stride;
   Line *plines;
   Tri *ptris;
 
   // all versus distributed
-=======
-  int j,ns,icell;
-  surfint *csurfs;
-
-  if (!grid->hashfilled) grid->rehash();
-
-  Grid::ChildCell *cells = grid->cells;
-  Grid::MyHash *ghash = grid->hash;
-  int me = comm->me;
-  int n = 0;
-
-  if (domain->dimension == 2) {
-    for (int i = 0; i < nlocal; i++) {
-      icell = (*ghash)[lines[i].id];
-      if (cells[icell].proc != me) continue;
-      if (i != n) {
-        // compress my surf list
-        memcpy(&lines[n],&lines[i],sizeof(Line));
-        // reset matching csurfs index in grid cell from i to n
-        csurfs = cells[icell].csurfs;
-        ns = cells[icell].nsurf;
-        for (j = 0; j < ns; j++)
-          if (csurfs[j] == i) {
-            csurfs[j] = n;
-            break;
-          }
-      }
-      n++;
-    }
-
-  } else {
-    for (int i = 0; i < nlocal; i++) {
-      icell = (*ghash)[tris[i].id];
-      if (cells[icell].proc != me) continue;
-      if (i != n) {
-        // compress my surf list
-        memcpy(&tris[n],&tris[i],sizeof(Tri));
-        // reset matching csurfs index in grid cell from i to n
-        csurfs = cells[icell].csurfs;
-        ns = cells[icell].nsurf;
-        for (j = 0; j < ns; j++)
-          if (csurfs[j] == i) {
-            csurfs[j] = n;
-            break;
-          }
-      }
-      n++;
-    }
-  }
-
-  nlocal = n;
-}
-
-/* ----------------------------------------------------------------------
-   comm of tallies across all procs
-   nrow = # of tally entries in input vector
-   tally2surf = surf index of each entry in input vector
-   in = input vector of tallies
-   instride = stride between entries in input vector
-   return out = summed tallies for explicit surfs I own
-------------------------------------------------------------------------- */
-
-void Surf::collate_vector(int nrow, surfint *tally2surf,
-                          double *in, int instride, double *out)
-{
-  // collate version depends on tally_comm setting
-
-  if (tally_comm == TALLYAUTO) {
-    if (nprocs > nsurf)
-      collate_vector_reduce(nrow,tally2surf,in,instride,out);
-    else collate_vector_rendezvous(nrow,tally2surf,in,instride,out);
-  } else if (tally_comm == TALLYREDUCE) {
-    collate_vector_reduce(nrow,tally2surf,in,instride,out);
-  } else if (tally_comm == TALLYRVOUS) {
-    collate_vector_rendezvous(nrow,tally2surf,in,instride,out);
-  }
-}
-
-/* ----------------------------------------------------------------------
-   allreduce version of collate
-------------------------------------------------------------------------- */
-
-void Surf::collate_vector_reduce(int nrow, surfint *tally2surf,
-                                 double *in, int instride, double *out)
-{
-  int i,j,m;
-
-  if (nsurf > MAXSMALLINT)
-    error->all(FLERR,"Two many surfs to tally reduce - "
-               "use global surf/comm auto or rvous");
-
-  int nglobal = nsurf;
-
-  double *one,*all;
-  memory->create(one,nglobal,"surf:one");
-  memory->create(all,nglobal,"surf:all");
-
-  // zero all values and add in values I accumulated
-
-  memset(one,0,nglobal*sizeof(double));
-
-  j = 0;
-  for (i = 0; i < nrow; i++) {
-    m = (int) tally2surf[i] - 1;
-    one[m] = in[j];
-    j += instride;
-  }
-
-  // global allreduce
-
-  MPI_Allreduce(one,all,nglobal,MPI_DOUBLE,MPI_SUM,world);
-
-  // out = only surfs I own
-
-  m = 0;
-  for (i = me; i < nglobal; i += nprocs)
-    out[m++] = all[i];
-
-  // NOTE: could persist these for multiple invocations
-
-  memory->destroy(one);
-  memory->destroy(all);
-}
-
-/* ----------------------------------------------------------------------
-   rendezvous version of collate
-------------------------------------------------------------------------- */
-
-void Surf::collate_vector_rendezvous(int nrow, surfint *tally2surf,
-                                     double *in, int instride, double *out)
-{
-  // allocate memory for rvous input
-
-  int *proclist;
-  memory->create(proclist,nrow,"surf:proclist");
-  InRvousVec *in_rvous =
-    (InRvousVec *) memory->smalloc((bigint) nrow*sizeof(InRvousVec),
-                                   "surf:in_rvous");
-
-  // create rvous inputs
-  // proclist = owner of each surf
-  // logic of (id-1) % nprocs sends
-  //   surf IDs 1,11,21,etc on 10 procs to proc 0
-
-  surfint id;
-
-  int m = 0;
-  for (int i = 0; i < nrow; i++) {
-    id = tally2surf[i];
-    proclist[i] = (id-1) % nprocs;
-    in_rvous[i].id = id;
-    in_rvous[i].value = in[m];
-    m += instride;
-  }
-
-  // perform rendezvous operation
-  // each proc owns subset of surfs
-  // receives all tally contributions to surfs it owns
-
-  out_rvous = out;
-
-  char *buf;
-  int nout = comm->rendezvous(1,nrow,(char *) in_rvous,sizeof(InRvousVec),
-                              0,proclist,rendezvous_vector,
-                              0,buf,0,(void *) this);
-
-  memory->destroy(proclist);
-  memory->destroy(in_rvous);
-}
-
-/* ----------------------------------------------------------------------
-   callback from rendezvous operation
-   process tallies for surfs assigned to me
-   inbuf = list of N Inbuf datums
-   no outbuf
-------------------------------------------------------------------------- */
-
-int Surf::rendezvous_vector(int n, char *inbuf, int &flag, int *&proclist,
-                            char *&outbuf, void *ptr)
-{
-  Surf *sptr = (Surf *) ptr;
-  int nown = sptr->nown;
-  double *out = sptr->out_rvous;
-  int nprocs = sptr->comm->nprocs;
-  int me = sptr->comm->me;
-
-  // zero my owned surf values
-
-  for (int i = 0; i < nown; i++) out[i] = 0.0;
-
-  // accumulate per-surf values from different procs to my owned surfs
-  // logic of (id-1-me) / nprocs maps
-  //   surf IDs [1,11,21,...] on 10 procs to [0,1,2,...] on proc 0
-
-  Surf::InRvousVec *in_rvous = (Surf::InRvousVec *) inbuf;
-
-  int m;
-  for (int i = 0; i < n; i++) {
-    m = (in_rvous[i].id-1-me) / nprocs;
-    out[m] += in_rvous[i].value;
-  }
-
-  // flag = 0: no second comm needed in rendezvous
-
-  flag = 0;
-  return 0;
-}
-
-/* ----------------------------------------------------------------------
-   comm of tallies across all procs
-   nrow,ncol = # of entries and columns in input array
-   tally2surf = global surf index of each entry in input array
-   in = input array of tallies
-   return out = summed tallies for explicit surfs I own
-------------------------------------------------------------------------- */
-
-void Surf::collate_array(int nrow, int ncol, surfint *tally2surf,
-                         double **in, double **out)
-{
-  // collate version depends on tally_comm setting
-
-  if (tally_comm == TALLYAUTO) {
-    if (nprocs > nsurf)
-      collate_array_reduce(nrow,ncol,tally2surf,in,out);
-    else collate_array_rendezvous(nrow,ncol,tally2surf,in,out);
-  } else if (tally_comm == TALLYREDUCE) {
-    collate_array_reduce(nrow,ncol,tally2surf,in,out);
-  } else if (tally_comm == TALLYRVOUS) {
-    collate_array_rendezvous(nrow,ncol,tally2surf,in,out);
-  }
-}
-
-/* ----------------------------------------------------------------------
-   allreduce version of collate
-------------------------------------------------------------------------- */
-
-void Surf::collate_array_reduce(int nrow, int ncol, surfint *tally2surf,
-                                double **in, double **out)
-{
-  int i,j,m;
-
-  bigint ntotal = (bigint) nsurf * ncol;
-
-  if (ntotal > MAXSMALLINT)
-    error->all(FLERR,"Two many surfs to tally reduce - "
-               "use global surf/comm auto or rvous");
-
-  int nglobal = nsurf;
-
-  double **one,**all;
-  memory->create(one,nglobal,ncol,"surf:one");
-  memory->create(all,nglobal,ncol,"surf:all");
-
-  // zero all values and set values I accumulated
-
-  memset(&one[0][0],0,nglobal*ncol*sizeof(double));
-
-  for (i = 0; i < nrow; i++) {
-    m = (int) tally2surf[i] - 1;
-    for (j = 0; j < ncol; j++)
-      one[m][j] = in[i][j];
-  }
-
-  // global allreduce
-
-  MPI_Allreduce(&one[0][0],&all[0][0],ntotal,MPI_DOUBLE,MPI_SUM,world);
-
-  // out = only surfs I own
-
-  m = 0;
-  for (i = me; i < nglobal; i += nprocs) {
-    for (j = 0; j < ncol; j++) out[m][j] = all[i][j];
-    m++;
-  }
-
-  // NOTE: could persist these for multiple invocations
-
-  memory->destroy(one);
-  memory->destroy(all);
-}
-
-/* ----------------------------------------------------------------------
-   rendezvous version of collate
-------------------------------------------------------------------------- */
-
-void Surf::collate_array_rendezvous(int nrow, int ncol, surfint *tally2surf,
-                                    double **in, double **out)
-{
-  int j,m;
-
-  // allocate memory for rvous input
-
-  int *proclist;
-  memory->create(proclist,nrow,"surf:proclist");
-  double *in_rvous = (double *)     // worry about overflow
-    memory->smalloc(nrow*(ncol+1)*sizeof(double*),"surf:in_rvous");
-
-  // create rvous inputs
-  // proclist = owner of each surf
-  // logic of (id-1) % nprocs sends
-  //   surf IDs 1,11,21,etc on 10 procs to proc 0
-
-  surfint id;
-
-  m = 0;
-  for (int i = 0; i < nrow; i++) {
-    id = tally2surf[i];
-    proclist[i] = (id-1) % nprocs;
-    in_rvous[m++] = ubuf(id).d;
-    for (j = 0; j < ncol; j++)
-      in_rvous[m++] = in[i][j];
-  }
-
-  // perform rendezvous operation
-  // each proc owns subset of surfs
-  // receives all tally contributions to surfs it owns
-
-  ncol_rvous = ncol;
-  if (out == NULL) out_rvous = NULL;
-  else out_rvous = &out[0][0];
-  int size = (ncol+1) * sizeof(double);
-
-  char *buf;
-  int nout = comm->rendezvous(1,nrow,(char *) in_rvous,size,
-                              0,proclist,rendezvous_array,
-                              0,buf,0,(void *) this);
-
-  memory->destroy(proclist);
-  memory->sfree(in_rvous);
-}
-
-/* ----------------------------------------------------------------------
-   callback from rendezvous operation
-   process tallies for surfs assigned to me
-   inbuf = list of N Inbuf datums
-   no outbuf
-------------------------------------------------------------------------- */
-
-int Surf::rendezvous_array(int n, char *inbuf,
-                           int &flag, int *&proclist, char *&outbuf,
-                           void *ptr)
-{
-  int j,k,m;
-
-  Surf *sptr = (Surf *) ptr;
-  int nown = sptr->nown;
-  int ncol = sptr->ncol_rvous;
-  double *out = sptr->out_rvous;
-  int nprocs = sptr->comm->nprocs;
-  int me = sptr->comm->me;
-
-  // zero my owned surf values
-  // NOTE: is this needed if caller zeroes ?
-
-  int ntotal = nown*ncol;
-  for (m = 0; m < ntotal; m++) out[m] = 0.0;
-
-  // accumulate per-surf values from different procs to my owned surfs
-  // logic of (id-1-me) / nprocs maps
-  //   surf IDs [1,11,21,...] on 10 procs to [0,1,2,...] on proc 0
-
-  double *in_rvous = (double *) inbuf;
-  surfint id;
-
-  m = 0;
-  for (int i = 0; i < n; i++) {
-    id = (surfint) ubuf(in_rvous[m++]).i;
-    k = (id-1-me) / nprocs * ncol;
-    for (j = 0; j < ncol; j++)
-      out[k++] += in_rvous[m++];
-  }
-
-  // flag = 0: no second comm needed in rendezvous
-
-  flag = 0;
-  return 0;
-}
-
-/* ----------------------------------------------------------------------
-   comm of tallies across all procs
-   called from compute isurf/grid and fix ave/grid
-     for implicit surf tallies by grid cell
-   nrow = # of tallies
-   tally2surf = surf ID for each tally (same as cell ID)
-   in = vectir of tally values
-   return out = summed tallies for grid cells I own
-   done via rendezvous algorithm
-------------------------------------------------------------------------- */
-
-void Surf::collate_vector_implicit(int nrow, surfint *tally2surf,
-                                   double *in, double *out)
-{
-  int i,m,icell;
-  cellint cellID;
-
-  int me = comm->me;
-  int nprocs = comm->nprocs;
-
-  // create a grid cell hash for only my owned cells
-
-  Grid::ChildCell *cells = grid->cells;
-  int nglocal = grid->nlocal;
-
-  MyCellHash hash;
-
-  for (int icell = 0; icell < nglocal; icell++) {
-    if (cells[icell].nsplit <= 0) continue;
-    hash[cells[icell].id] = icell;
-  }
-
-  // for implicit surfs, tally2surf stores cellIDs
-
-  cellint *tally2cell = (cellint *) tally2surf;
-
-  // if I own tally grid cell, sum tallies to out directly
-  // else nsend = # of tallies to contribute to rendezvous
-
-  int nsend = 0;
-  for (i = 0; i < nrow; i++) {
-    if (hash.find(tally2cell[i]) == hash.end()) nsend++;
-    else {
-      icell = hash[tally2cell[i]];
-      out[icell] += in[i];
-    }
-  }
-
-  // done if just one proc
-
-  if (nprocs == 1) return;
-
-  // ncell = # of owned grid cells with implicit surfs, excluding sub cells
-  // NOTE: could limit to cell group of caller
-
-  int ncell = 0;
-  for (int icell = 0; icell < nglocal; icell++) {
-    if (cells[icell].nsurf <= 0) continue;
-    if (cells[icell].nsplit <= 0) continue;
-    ncell++;
-  }
-
-  // allocate memory for rvous input
-  // ncount = ncell + nsend
-  // 3 doubles for each input = proc, cellID, tally
-
-  int ncount = ncell + nsend;
-
-  int *proclist;
-  double *in_rvous;
-  memory->create(proclist,ncount,"surf:proclist");
-  memory->create(in_rvous,3*ncount,"surf:in_rvous");
-
-  // create rvous inputs
-  // owning proc for each datum = random hash of cellID
-  // flavor 1: one per ncell with proc and cellID, no tally
-  // flavor 2: one per nsend with proc = -1, cellID, one tally
-
-  ncount = m = 0;
-
-  for (int icell = 0; icell < nglocal; icell++) {
-    if (cells[icell].nsurf <= 0) continue;
-    if (cells[icell].nsplit <= 0) continue;
-    proclist[ncount] = hashlittle(&cells[icell].id,sizeof(cellint),0) % nprocs;
-    in_rvous[m++] = me;
-    in_rvous[m++] = cells[icell].id;    // NOTE: should use ubuf
-    in_rvous[m++] = 0.0;
-    ncount++;
-  }
-
-  for (i = 0; i < nrow; i++) {
-    if (hash.find(tally2cell[i]) == hash.end()) {
-      proclist[ncount] = hashlittle(&tally2cell[i],sizeof(cellint),0) % nprocs;
-      in_rvous[m++] = -1;
-      in_rvous[m++] = tally2cell[i];    // NOTE: should use ubuf
-      in_rvous[m++] = in[i];
-      ncount++;
-    }
-  }
-
-  // perform rendezvous operation
-
-  ncol_rvous = 1;
-  char *buf;
-  int nout = comm->rendezvous(1,ncount,(char *) in_rvous,3*sizeof(double),
-                              0,proclist,rendezvous_implicit,
-                              0,buf,2*sizeof(double),(void *) this);
-  double *out_rvous = (double *) buf;
-
-  memory->destroy(proclist);
-  memory->destroy(in_rvous);
-
-  // sum tallies returned for grid cells I own into out
-
-  m = 0;
-  for (i = 0; i < nout; i++) {
-    cellID = out_rvous[m++];      // NOTE: should use ubuf
-    icell = hash[cellID];
-    out[icell] += out_rvous[m++];
-  }
-
-  // clean-up
-
-  memory->destroy(out_rvous);
-}
-
-/* ----------------------------------------------------------------------
-   comm of tallies across all procs
-   called from compute isurf/grid and fix ave/grid
-     for implicit surf tallies by grid cell
-   nrow = # of tallies
-   ncol = # of values per tally
-   tally2surf = surf ID for each tally (same as cell ID)
-   in = array of tally values, nrow by ncol
-   return out = summed tallies for grid cells I own, nlocal by ncol
-   done via rendezvous algorithm
-------------------------------------------------------------------------- */
-
-void Surf::collate_array_implicit(int nrow, int ncol, surfint *tally2surf,
-                                  double **in, double **out)
-{
-  int i,j,m,icell;
-  cellint cellID;
-
-  int me = comm->me;
-  int nprocs = comm->nprocs;
-
-  // create a grid cell hash for only my owned cells
-
-  Grid::ChildCell *cells = grid->cells;
-  int nglocal = grid->nlocal;
-
-  MyCellHash hash;
-
-  for (int icell = 0; icell < nglocal; icell++) {
-    if (cells[icell].nsplit <= 0) continue;
-    hash[cells[icell].id] = icell;
-  }
-
-  // for implicit surfs, tally2surf stores cellIDs
-
-  cellint *tally2cell = (cellint *) tally2surf;
-
-  // if I own tally grid cell, sum tallies to out directly
-  // else nsend = # of tallies to contribute to rendezvous
-
-  int nsend = 0;
-  for (i = 0; i < nrow; i++) {
-    if (hash.find(tally2cell[i]) == hash.end()) nsend++;
-    else {
-      icell = hash[tally2cell[i]];
-      for (j = 0; j < ncol; j++)
-        out[icell][j] += in[i][j];
-    }
-  }
-
-  // done if just one proc
-
-  if (nprocs == 1) return;
-
-  // ncell = # of owned grid cells with implicit surfs, excluding sub cells
-  // NOTE: could limit to cell group of caller
-
-  int ncell = 0;
-  for (int icell = 0; icell < nglocal; icell++) {
-    if (cells[icell].nsurf <= 0) continue;
-    if (cells[icell].nsplit <= 0) continue;
-    ncell++;
-  }
-
-  // allocate memory for rvous input
-  // ncount = ncell + nsend
-  // ncol+2 doubles for each input = proc, cellID, ncol values
-
-  int ncount = ncell + nsend;
-
-  int *proclist;
-  double *in_rvous;
-  memory->create(proclist,ncount,"surf:proclist");
-  memory->create(in_rvous,ncount*(ncol+2),"surf:in_rvous");
-
-  // create rvous inputs
-  // owning proc for each datum = random hash of cellID
-  // flavor 1: one per ncell with proc and cellID, no tallies
-  // flavor 2: one per nsend with proc = -1, cellID, tallies
-
-  ncount = m = 0;
-
-  for (int icell = 0; icell < nglocal; icell++) {
-    if (cells[icell].nsurf <= 0) continue;
-    if (cells[icell].nsplit <= 0) continue;
-    proclist[ncount] = hashlittle(&cells[icell].id,sizeof(cellint),0) % nprocs;
-    in_rvous[m++] = me;
-    in_rvous[m++] = cells[icell].id;    // NOTE: should use ubuf
-    for (j = 0; j < ncol; j++)
-      in_rvous[m++] = 0.0;
-    ncount++;
-  }
-
-  for (i = 0; i < nrow; i++) {
-    if (hash.find(tally2cell[i]) == hash.end()) {
-      proclist[ncount] = hashlittle(&tally2cell[i],sizeof(cellint),0) % nprocs;
-      in_rvous[m++] = -1;
-      in_rvous[m++] = tally2cell[i];    // NOTE: should use ubuf
-      for (j = 0; j < ncol; j++)
-        in_rvous[m++] = in[i][j];
-      ncount++;
-    }
-  }
-
-  // perform rendezvous operation
-
-  ncol_rvous = ncol;
-  char *buf;
-  int nout = comm->rendezvous(1,ncount,(char *) in_rvous,
-                              (ncol+2)*sizeof(double),
-                              0,proclist,rendezvous_implicit,
-                              0,buf,(ncol+1)*sizeof(double),(void *) this);
-  double *out_rvous = (double *) buf;
-
-  memory->destroy(proclist);
-  memory->destroy(in_rvous);
-
-  // sum tallies returned for grid cells I own into out
-
-  m = 0;
-  for (i = 0; i < nout; i++) {
-    cellID = out_rvous[m++];      // NOTE: should use ubuf
-    icell = hash[cellID];
-    for (j = 0; j < ncol; j++)
-      out[icell][j] += out_rvous[m++];
-  }
-
-  // clean-up
-
-  memory->destroy(out_rvous);
-}
-
-/* ----------------------------------------------------------------------
-   callback from rendezvous operation
-   create summed tallies for each grid cell assigned to me
-   inbuf = list of N input datums
-   send cellID + Ncol values back to owning proc of each grid cell
-------------------------------------------------------------------------- */
-
-int Surf::rendezvous_implicit(int n, char *inbuf,
-                              int &flag, int *&proclist, char *&outbuf, void *ptr)
-{
-  int i,j,k,m,proc,iout;
-  cellint cellID;
-
-  Surf *sptr = (Surf *) ptr;
-  Memory *memory = sptr->memory;
-  int ncol = sptr->ncol_rvous;
-
-  // scan inbuf for (proc,cellID) entries
-  // create phash so can lookup the proc for each cellID
-
-  double *in_rvous = (double *) inbuf;
-  MyCellHash phash;
-
-  m = 0;
-  for (i = 0; i < n; i++) {
-    proc = static_cast<int> (in_rvous[m++]);
-    cellID = static_cast<cellint> (in_rvous[m++]);
-    if (proc >= 0 && phash.find(cellID) == phash.end()) phash[cellID] = proc;
-    m += ncol;
-  }
-
-  // allocate proclist & outbuf, based on size of max-size of phash
-
-  int nmax = phash.size();
-  memory->create(proclist,nmax,"surf:proclist");
-  double *out;
-  memory->create(out,nmax*(ncol+1),"surf:out");
-
-  // scan inbuf for (cellID,tallies) entries
-  // create a 2nd hash so can lookup the outbuf entry for each cellID
-  // create proclist and outbuf with summed tallies for every cellID
-
-  MyCellHash ohash;
-
-  int nout = 0;
-  k = m = 0;
-
-  for (i = 0; i < n; i++) {
-    proc = static_cast<int> (in_rvous[m++]);
-    cellID = static_cast<cellint> (in_rvous[m++]);
-    if (proc >= 0) {
-      m += ncol;                         // skip entries with novalues
-      continue;
-    }
-    if (ohash.find(cellID) == phash.end()) {
-      ohash[cellID] = nout;              // add a new set of out values
-      proclist[nout] = phash[cellID];
-      out[k++] = cellID;
-      for (j = 0; j < ncol; j++)
-        out[k++] = in_rvous[m++];
-      nout++;
-    } else {
-      iout = ohash[cellID] * (ncol+1);   // offset into existing out values
-      iout++;                            // skip cellID;
-      for (j = 0; j < ncol; j++)
-        out[iout++] += in_rvous[m++];    // sum to existing values
-    }
-  }
-
-  // flag = 2: new outbuf
-
-  flag = 2;
-  outbuf = (char *) out;
-  return nout;
-}
-
-/* ----------------------------------------------------------------------
-   redistribute newly created distributed lines to owing procs
-   nold = original nown value before new surfs were read in
-   nown = current nown value that includes my new surfs to redistribute
-   nnew = nown value after new surfs from all procs are assigned to me
-   called by ReadSurf:clip() after proc creates new surfs via clipping
-   only called for distributed surfs
-------------------------------------------------------------------------- */
-
-void Surf::redistribute_lines_clip(int nold, int nnew)
-{
-  // allocate memory for rvous input
-
-  int nsend = nown - nold;
-
-  int *proclist;
-  memory->create(proclist,nsend,"surf:proclist");
-  Line *in_rvous = (Line *) memory->smalloc(nsend*sizeof(Line),"surf:in_rvous");
-
-  // create rvous inputs
-  // proclist = owner of each surf = (id-1) % nprocs
-
-  surfint id;
-
-  int i = nold;
-  for (int m = 0; m < nsend; m++) {
-    id = mylines[i].id;
-    proclist[m] = (id-1) % nprocs;
-    memcpy(&in_rvous[m],&mylines[i],sizeof(Line));
-    i++;
-  }
-
-  // insure mylines is allocated sufficient for new lines
-  // reset nown to new value after rendezvous
-
-  if (nnew > maxown) {
-    int old = maxown;
-    maxown = nnew;
-    grow_own(old);
-  }
-  nown = nnew;
-
-  // perform rendezvous operation
-  // each proc owns subset of new surfs
-  // receives them from other procs
-
-  char *buf;
-  int nout = comm->rendezvous(1,nsend,(char *) in_rvous,sizeof(Line),
-                              0,proclist,rendezvous_lines,
-                              0,buf,0,(void *) this);
-
-  memory->destroy(proclist);
-  memory->sfree(in_rvous);
-}
-
-/* ----------------------------------------------------------------------
-   redistribute newly created distributed lines to owing procs
-   nnew = nown value after new surfs from all procs are assigned to me
-   called by ReadSurf:read_multiple()
-   only called for distributed surfs
-------------------------------------------------------------------------- */
-
-void Surf::redistribute_lines_temporary(int nnew)
-{
-  // allocate memory for rvous input
-
-  int nsend = ntmp;
-
-  int *proclist;
-  memory->create(proclist,nsend,"surf:proclist");
-  Line *in_rvous = (Line *) memory->smalloc(nsend*sizeof(Line),"surf:in_rvous");
-
-  // create rvous inputs
-  // proclist = owner of each surf = (id-1) % nprocs
-
-  surfint id;
-
-  for (int i = 0; i < nsend; i++) {
-    id = tmplines[i].id;
-    proclist[i] = (id-1) % nprocs;
-    memcpy(&in_rvous[i],&tmplines[i],sizeof(Line));
-  }
-
-  // insure mylines is allocated sufficient for new lines
-  // reset nown to new value after rendezvous
-
-  if (nnew > maxown) {
-    int old = maxown;
-    maxown = nnew;
-    grow_own(old);
-  }
-  nown = nnew;
-
-  // perform rendezvous operation
-  // each proc owns subset of new surfs
-  // receives them from other procs
-
-  char *buf;
-  int nout = comm->rendezvous(1,nsend,(char *) in_rvous,sizeof(Line),
-                              0,proclist,rendezvous_lines,
-                              0,buf,0,(void *) this);
-
-  memory->destroy(proclist);
-  memory->sfree(in_rvous);
-}
-
-/* ----------------------------------------------------------------------
-   callback from rendezvous operation
-   store received surfs assigned to me in correct location in mylines
-   inbuf = list of N Inbuf datums
-   no outbuf
-------------------------------------------------------------------------- */
-
-int Surf::rendezvous_lines(int n, char *inbuf,
-                           int &flag, int *&proclist, char *&outbuf,
-                           void *ptr)
-{
-  int m;
-
-  Surf *sptr = (Surf *) ptr;
-  Line *lines = sptr->mylines;
-  int nprocs = sptr->comm->nprocs;
-  int me = sptr->comm->me;
-
-  // zero my owned surf values
-
-  Line *in_rvous = (Line *) inbuf;
-  surfint id;
-
-  for (int i = 0; i < n; i++) {
-    id = in_rvous[i].id;
-    m = (id-1-me) / nprocs;
-    memcpy(&lines[m],&in_rvous[i],sizeof(Line));
-  }
-
-  // flag = 0: no second comm needed in rendezvous
-
-  flag = 0;
-  return 0;
-}
-
-/* ----------------------------------------------------------------------
-   redistribute newly created distributed tris to owing procs
-   nold = original nown value before new surfs were read in
-   nown = current nown value that includes my new surfs to redistribute
-   nnew = nown value after new surfs from all procs are assigned to me
-   old = starting index that skips previously distributed surfs
-   called by ReadSurf:clip() after proc create new surfs via clipping
-   only called for distributed surfs
-------------------------------------------------------------------------- */
-
-void Surf::redistribute_tris_clip(int nold, int nnew)
-{
-  // allocate memory for rvous input
-
-  int nsend = nown - nold;
-
-  int *proclist;
-  memory->create(proclist,nsend,"surf:proclist");
-  Tri *in_rvous = (Tri *) memory->smalloc(nsend*sizeof(Tri),"surf:in_rvous");
-
-  // create rvous inputs
-  // proclist = owner of each surf = (id-1) % nprocs
-
-  surfint id;
-
-  int i = nold;
-  for (int m = 0; m < nsend; m++) {
-    id = mytris[i].id;
-    proclist[m] = (id-1) % nprocs;
-    memcpy(&in_rvous[m],&mytris[i],sizeof(Tri));
-    i++;
-  }
-
-  // insure mytris is allocated sufficient for new tris
-  // reset nown to new value after rendezvous
-
-  if (nnew > maxown) {
-    int old = maxown;
-    maxown = nnew;
-    grow_own(old);
-  }
-  nown = nnew;
-
-  // perform rendezvous operation
-  // each proc owns subset of new surfs
-  // receives them from other procs
-
-  char *buf;
-  int nout = comm->rendezvous(1,nsend,(char *) in_rvous,sizeof(Tri),
-                              0,proclist,rendezvous_tris,
-                              0,buf,0,(void *) this);
-
-  memory->destroy(proclist);
-  memory->sfree(in_rvous);
-}
-
-/* ----------------------------------------------------------------------
-   redistribute newly created distributed tris to owing procs
-   nnew = nown value after new surfs from all procs are assigned to me
-   called by ReadSurf:read_multiple()
-   only called for distributed surfs
-------------------------------------------------------------------------- */
-
-void Surf::redistribute_tris_temporary(int nnew)
-{
-  // allocate memory for rvous input
-
-  int nsend = ntmp;
-
-  int *proclist;
-  memory->create(proclist,nsend,"surf:proclist");
-  Tri *in_rvous = (Tri *) memory->smalloc(nsend*sizeof(Tri),"surf:in_rvous");
-
-  // create rvous inputs
-  // proclist = owner of each surf = (id-1) % nprocs
-
-  surfint id;
-
-  for (int i = 0; i < nsend; i++) {
-    id = tmptris[i].id;
-    proclist[i] = (id-1) % nprocs;
-    memcpy(&in_rvous[i],&tmptris[i],sizeof(Tri));
-  }
-
-  // insure mytris is allocated sufficient for new tris
-  // reset nown to new value after rendezvous
-
-  if (nnew > maxown) {
-    int old = maxown;
-    maxown = nnew;
-    grow_own(old);
-  }
-  nown = nnew;
-
-  // perform rendezvous operation
-  // each proc owns subset of new surfs
-  // receives them from other procs
-
-  char *buf;
-  int nout = comm->rendezvous(1,nsend,(char *) in_rvous,sizeof(Tri),
-                              0,proclist,rendezvous_tris,
-                              0,buf,0,(void *) this);
-
-  memory->destroy(proclist);
-  memory->sfree(in_rvous);
-}
-
-/* ----------------------------------------------------------------------
-   callback from rendezvous operation
-   store received surfs assigned to me in correct location in mytris
-   inbuf = list of N Inbuf datums
-   no outbuf
-------------------------------------------------------------------------- */
-
-int Surf::rendezvous_tris(int n, char *inbuf,
-                          int &flag, int *&proclist, char *&outbuf,
-                          void *ptr)
-{
-  int m;
-
-  Surf *sptr = (Surf *) ptr;
-  Tri *tris = sptr->mytris;
-  int nprocs = sptr->comm->nprocs;
-  int me = sptr->comm->me;
-
-  // zero my owned surf values
-
-  Tri *in_rvous = (Tri *) inbuf;
-  surfint id;
-
-  for (int i = 0; i < n; i++) {
-    id = in_rvous[i].id;
-    m = (id-1-me) / nprocs;
-    memcpy(&tris[m],&in_rvous[i],sizeof(Tri));
-  }
-
-  // flag = 0: no second comm needed in rendezvous
-
-  flag = 0;
-  return 0;
-}
-
-// ----------------------------------------------------------------------
-// methods for per-surf custom attributes
-// ----------------------------------------------------------------------
-
-/* ----------------------------------------------------------------------
-   find custom per-atom vector/array with name
-   return index if found
-   return -1 if not found
-------------------------------------------------------------------------- */
-
-int Surf::find_custom(char *name)
-{
-  for (int i = 0; i < ncustom; i++)
-    if (ename[i] && strcmp(ename[i],name) == 0) return i;
-  return -1;
-}
-
-/* ----------------------------------------------------------------------
-   add a custom attribute with name
-   assumes name does not already exist, except in case of restart
-   type = 0/1 for int/double
-   size = 0 for vector, size > 0 for array with size columns
-   return index of its location
-------------------------------------------------------------------------- */
-
-int Surf::add_custom(char *name, int type, int size)
-{
-  int index;
-
-  // if name already exists
-  // just return index if a restart script and re-defining the name
-  // else error
-
-  index = find_custom(name);
-  if (index >= 0) {
-    if (custom_restart_flag == NULL || custom_restart_flag[index] == 1)
-      error->all(FLERR,"Custom surf attribute name already exists");
-    custom_restart_flag[index] = 1;
-    return index;
-  }
-
-  // use first available NULL entry or allocate a new one
-
-  for (index = 0; index < ncustom; index++)
-    if (ename[index] == NULL) break;
-
-  if (index == ncustom) {
-    ncustom++;
-    ename = (char **) memory->srealloc(ename,ncustom*sizeof(char *),
-                                       "surf:ename");
-    memory->grow(etype,ncustom,"surf:etype");
-    memory->grow(esize,ncustom,"surf:etype");
-    memory->grow(ewhich,ncustom,"surf:etype");
-  }
-
-  int n = strlen(name) + 1;
-  ename[index] = new char[n];
-  strcpy(ename[index],name);
-  etype[index] = type;
-  esize[index] = size;
-
-  if (type == INT) {
-    if (size == 0) {
-      ewhich[index] = ncustom_ivec++;
-      eivec = (int **)
-        memory->srealloc(eivec,ncustom_ivec*sizeof(int *),"surf:eivec");
-      memory->grow(icustom_ivec,ncustom_ivec,"surf:icustom_ivec");
-      icustom_ivec[ncustom_ivec-1] = index;
-    } else {
-      ewhich[index] = ncustom_iarray++;
-      eiarray = (int ***)
-        memory->srealloc(eiarray,ncustom_iarray*sizeof(int **),
-                         "surf:eiarray");
-      memory->grow(icustom_iarray,ncustom_iarray,"surf:icustom_iarray");
-      icustom_iarray[ncustom_iarray-1] = index;
-      memory->grow(eicol,ncustom_iarray,"surf:eicol");
-      eicol[ncustom_iarray-1] = size;
-    }
-  } else if (type == DOUBLE) {
-    if (size == 0) {
-      ewhich[index] = ncustom_dvec++;
-      edvec = (double **)
-        memory->srealloc(edvec,ncustom_dvec*sizeof(double *),"surf:edvec");
-      memory->grow(icustom_dvec,ncustom_dvec,"surf:icustom_dvec");
-      icustom_dvec[ncustom_dvec-1] = index;
-    } else {
-      ewhich[index] = ncustom_darray++;
-      edarray = (double ***)
-        memory->srealloc(edarray,ncustom_darray*sizeof(double **),
-                         "surf:edarray");
-      memory->grow(icustom_darray,ncustom_darray,"surf:icustom_darray");
-      icustom_darray[ncustom_darray-1] = index;
-      memory->grow(edcol,ncustom_darray,"surf:edcol");
-      edcol[ncustom_darray-1] = size;
-    }
-  }
-
-  allocate_custom(index,nlocal);
-
-  return index;
-}
-
-/* ----------------------------------------------------------------------
-   allocate vector/array associated with custom attribute with index
-   set new values to 0 via memset()
-------------------------------------------------------------------------- */
-
-void Surf::allocate_custom(int index, int n)
-{
-  if (etype[index] == INT) {
-    if (esize[index] == 0) {
-      int *ivector = memory->create(eivec[ewhich[index]],n,"surf:eivec");
-      if (ivector) memset(ivector,0,n*sizeof(int));
-    } else {
-      int **iarray = memory->create(eiarray[ewhich[index]],
-                                    n,eicol[ewhich[index]],"surf:eiarray");
-      if (iarray) memset(&iarray[0][0],0,n*eicol[ewhich[index]]*sizeof(int));
-    }
->>>>>>> 0723ba8e
 
   if (!distributed) {
     start = me;
@@ -4186,63 +3071,9 @@
 }
 
 /* ----------------------------------------------------------------------
-<<<<<<< HEAD
    grow lines or tris data struct
    zero added lines/tris beyond old
 ---------------------------------------------------------------------- */
-=======
-   proc 0 reads custom attribute definition info from restart file
-   bcast to other procs and all procs instantiate series of custom properties
-------------------------------------------------------------------------- */
-
-void Surf::read_restart_custom(FILE *fp)
-{
-  int tmp;
-
-  // ncustom is 0 at time restart file is read
-  // will be incremented as add_custom() for each nactive
-
-  int nactive;
-  if (me == 0) tmp = fread(&nactive,sizeof(int),1,fp);
-  MPI_Bcast(&nactive,1,MPI_INT,0,world);
-  if (nactive == 0) return;
-
-  // order that custom vectors/arrays are in restart file
-  //   matches order the per-particle custom values will be read from file
-
-  int n,type,size;
-  char *name;
-
-  for (int i = 0; i < nactive; i++) {
-    if (me == 0) tmp = fread(&n,sizeof(int),1,fp);
-    MPI_Bcast(&n,1,MPI_INT,0,world);
-    name = new char[n];
-    if (me == 0) tmp = fread(name,sizeof(char),n,fp);
-    MPI_Bcast(name,n,MPI_CHAR,0,world);
-    if (me == 0) tmp = fread(&type,sizeof(int),1,fp);
-    MPI_Bcast(&type,n,MPI_CHAR,0,world);
-    if (me == 0) tmp = fread(&size,sizeof(int),1,fp);
-    MPI_Bcast(&size,n,MPI_CHAR,0,world);
-
-    // create the custom attribute
-
-    add_custom(name,type,size);
-    delete [] name;
-  }
-
-  // set flag for each newly created custom attribute to 0
-  // will be reset to 1 if restart script redefines attribute with same name
-
-  custom_restart_flag = new int[ncustom];
-  for (int i = 0; i < ncustom; i++) custom_restart_flag[i] = 0;
-}
-
-// ----------------------------------------------------------------------
-// methods for growing line/tri data structs
-// ----------------------------------------------------------------------
-
-/* ---------------------------------------------------------------------- */
->>>>>>> 0723ba8e
 
 void Surf::grow(int old)
 {
