/* ----------------------------------------------------------------------
   SPARTA - Stochastic PArallel Rarefied-gas Time-accurate Analyzer
   http://sparta.sandia.gov
   Steve Plimpton, sjplimp@sandia.gov, Michael Gallis, magalli@sandia.gov
   Sandia National Laboratories

   Copyright (2014) Sandia Corporation.  Under the terms of Contract
   DE-AC04-94AL85000 with Sandia Corporation, the U.S. Government retains
   certain rights in this software.  This software is distributed under 
   the GNU General Public License.

   See the README file in the top-level SPARTA directory.
------------------------------------------------------------------------- */

#include "ctype.h"
#include "surf.h"
#include "style_surf_collide.h"
#include "style_surf_react.h"
#include "surf_collide.h"
#include "surf_react.h"
#include "domain.h"
#include "region.h"
#include "grid.h"
#include "comm.h"
#include "geometry.h"
#include "input.h"
#include "math_extra.h"
#include "math_const.h"
#include "hash3.h"
#include "memory.h"
#include "error.h"

using namespace SPARTA_NS;
using namespace MathConst;

enum{TALLYAUTO,TALLYREDUCE,TALLYRVOUS};         // same as Update
enum{REGION_ALL,REGION_ONE,REGION_CENTER};      // same as Grid
enum{TYPE,MOLECULE,ID};
enum{LT,LE,GT,GE,EQ,NEQ,BETWEEN};

#define DELTA 1024
#define DELTAMODEL 4
#define EPSSQ 1.0e-12
#define EPSILON_GRID 1.0e-3
#define BIG 1.0e20
#define MAXGROUP 32

/* ---------------------------------------------------------------------- */

Surf::Surf(SPARTA *sparta) : Pointers(sparta)
{
  me = comm->me;
  nprocs = comm->nprocs;

  exist = 0;
  implicit = 0;
  distributed = 0;
  surf_collision_check = 1;

  gnames = (char **) memory->smalloc(MAXGROUP*sizeof(char *),"surf:gnames");
  bitmask = (int *) memory->smalloc(MAXGROUP*sizeof(int),"surf:bitmask");
  inversemask = (int *) memory->smalloc(MAXGROUP*sizeof(int),
                                        "surf:inversemask");

  for (int i = 0; i < MAXGROUP; i++) bitmask[i] = 1 << i;
  for (int i = 0; i < MAXGROUP; i++) inversemask[i] = bitmask[i] ^ ~0;

  ngroup = 1;
  int n = strlen("all") + 1;
  gnames[0] = new char[n];
  strcpy(gnames[0],"all");

  nsurf = 0;

  nlocal = nghost = nmax = 0;
  lines = NULL;
  tris = NULL;
  pushflag = 1;

  nown = maxown = 0;
  mylines = NULL;
  mytris = NULL;

  nsc = maxsc = 0;
  sc = NULL;
  nsr = maxsr = 0;
  sr = NULL;

  tally_comm = TALLYAUTO;

  // allocate hash for surf IDs

  hash = new MySurfHash();
  hashfilled = 0;
}

/* ---------------------------------------------------------------------- */

Surf::~Surf()
{
  for (int i = 0; i < ngroup; i++) delete [] gnames[i];
  memory->sfree(gnames);
  memory->sfree(bitmask);
  memory->sfree(inversemask);

  memory->sfree(lines);
  memory->sfree(tris);
  memory->sfree(mylines);
  memory->sfree(mytris);

  for (int i = 0; i < nsc; i++) delete sc[i];
  memory->sfree(sc);
  for (int i = 0; i < nsr; i++) delete sr[i];
  memory->sfree(sr);

  hash->clear();
  delete hash;
}

/* ---------------------------------------------------------------------- */

void Surf::global(char *arg)
{
  if (exist) 
    error->all(FLERR,"Cannot set global surfs when surfaces already exist");

  if (strcmp(arg,"explicit") == 0) {
    implicit = 0;
    distributed = 0;
  } else if (strcmp(arg,"explicit/distributed") == 0) {
    implicit = 0;
    distributed = 1;
  } else if (strcmp(arg,"implicit") == 0) {
    implicit = 1;
    distributed = 1;
  } else error->all(FLERR,"Illegal global command");
}

/* ---------------------------------------------------------------------- */

void Surf::modify_params(int narg, char **arg)
{
  if (narg < 2) error->all(FLERR,"Illegal surf_modify command");
  int igroup = find_group(arg[0]);
  if (igroup < 0) error->all(FLERR,"Surf_modify surface group is not defined");
  int groupbit = bitmask[igroup];

  int dim = domain->dimension;

  int iarg = 1;
  while (iarg < narg) {
    if (strcmp(arg[iarg],"collide") == 0) {
      if (iarg+2 > narg) error->all(FLERR,"Illegal surf_modify command");

      int isc = find_collide(arg[iarg+1]);
      if (isc < 0) error->all(FLERR,"Could not find surf_modify sc-ID");

      // NOTE: is this also needed for mylines and mytris?
      // set surf collision model for each surf in surface group

      if (dim == 2) {
        for (int i = 0; i < nlocal+nghost; i++)
          if (lines[i].mask & groupbit) lines[i].isc = isc;
      }
      if (dim == 3) {
        for (int i = 0; i < nlocal+nghost; i++)
          if (tris[i].mask & groupbit) tris[i].isc = isc;
      }

      iarg += 2;

    } else if (strcmp(arg[iarg],"react") == 0) {
      if (iarg+2 > narg) error->all(FLERR,"Illegal surf_modify command");
      
      int isr;
      if (strcmp(arg[iarg+1],"none") == 0) isr = -1;
      else {
        isr = find_react(arg[iarg+1]);
        if (isr < 0) error->all(FLERR,"Could not find surf_modify sr-ID");
      }

      // set surf reaction model for each surf in surface group

      if (dim == 2) {
        for (int i = 0; i < nlocal+nghost; i++)
          if (lines[i].mask & groupbit) lines[i].isr = isr;
      }
      if (dim == 3) {
        for (int i = 0; i < nlocal+nghost; i++)
          if (tris[i].mask & groupbit) tris[i].isr = isr;
      }

      iarg += 2;

    } else error->all(FLERR,"Illegal surf_modify command");
  }
}

/* ---------------------------------------------------------------------- */

void Surf::init()
{
  // warn if surfs are distributed (explicit or implicit)
  //   and grid->cutoff < 0.0, since each proc will have copy of all cells

  if (exist && distributed && grid->cutoff < 0.0)
    if (comm->me == 0) 
      error->warning(FLERR,"Surfs are distributed with infinite grid cutoff");

  // check that every element is assigned to a surf collision model
  // skip if caller turned off the check, e.g. BalanceGrid
  // NOTE: add distributed logic

  int dim = domain->dimension;
  bigint flag,allflag;

  if (surf_collision_check) {
    flag = 0;
    if (dim == 2) {
      for (int i = 0; i < nlocal+nghost; i++)
        if (lines[i].isc < 0) flag++;
    } 
    if (dim == 3) {
      for (int i = 0; i < nlocal+nghost; i++)
        if (tris[i].isc < 0) flag++;
    }

    if (distributed)
      MPI_Allreduce(&flag,&allflag,1,MPI_SPARTA_BIGINT,MPI_SUM,world);
    else allflag = flag;

    if (allflag) {
      char str[64];
      sprintf(str,BIGINT_FORMAT 
              " surface elements not assigned to a collision model",allflag);
      error->all(FLERR,str);
    }
  }

  // if a surf element is assigned a reaction model
  // must have a collision model that allows reactions

  if (surf_collision_check) {
    flag = 0;
    if (dim == 2) {
      for (int i = 0; i < nlocal+nghost; i++)
        if (lines[i].isr >= 0 && sc[lines[i].isc]->allowreact == 0) flag++;
    } 
    if (dim == 3) {
      for (int i = 0; i < nlocal+nghost; i++)
        if (tris[i].isr >= 0 && sc[tris[i].isc]->allowreact == 0) flag++;
    } 

    if (distributed)
      MPI_Allreduce(&flag,&allflag,1,MPI_SPARTA_BIGINT,MPI_SUM,world);
    else allflag = flag;

    if (allflag) {
      char str[64];
      sprintf(str,BIGINT_FORMAT " surface elements with reaction model, "
              "but invalid collision model",allflag);
      error->all(FLERR,str);
    }
  }    

  // initialize surf collision and reaction models

  for (int i = 0; i < nsc; i++) sc[i]->init();
  for (int i = 0; i < nsr; i++) sr[i]->init();
}

/* ----------------------------------------------------------------------
   remove all surfs
   called by FixAblate
------------------------------------------------------------------------- */

void Surf::clear()
{
  nsurf = 0;
  nlocal = nghost = 0;
  nown = 0;
  hash->clear();
  hashfilled = 0;
}

/* ----------------------------------------------------------------------
   remove ghost surfs
------------------------------------------------------------------------- */

void Surf::remove_ghosts()
{
  nghost = 0;
}

/* ----------------------------------------------------------------------
   add a line to lines list
   called by ReadSurf (for non-distributed surfs) and ReadISurf
------------------------------------------------------------------------- */

void Surf::add_line(surfint id, int itype, double *p1, double *p2)
{
  if (nlocal == nmax) {
    if ((bigint) nmax + DELTA > MAXSMALLINT)
      error->one(FLERR,"Surf add_line overflowed");
    nmax += DELTA;
    grow(nmax-DELTA);
  }
  
  lines[nlocal].id = id;
  lines[nlocal].type = itype;
  lines[nlocal].mask = 1;
  lines[nlocal].isc = lines[nlocal].isr = -1;
  lines[nlocal].p1[0] = p1[0];
  lines[nlocal].p1[1] = p1[1];
  lines[nlocal].p1[2] = 0.0;
  lines[nlocal].p2[0] = p2[0];
  lines[nlocal].p2[1] = p2[1];
  lines[nlocal].p2[2] = 0.0;
  nlocal++;
}

/* ----------------------------------------------------------------------
   add a line to owned or ghost lines list, depending on ownflag
   called by Grid::unpack_one
------------------------------------------------------------------------- */

void Surf::add_line_copy(int ownflag, Line *line)
{
  int index;
  
  if (ownflag) {
    if (nlocal == nmax) {
      if ((bigint) nmax + DELTA > MAXSMALLINT)
        error->one(FLERR,"Surf add_line_copy overflowed");
      nmax += DELTA;
      grow(nmax-DELTA);
    }
    index = nlocal;
    nlocal++;
    
  } else {
    if (nlocal+nghost == nmax) {
      if ((bigint) nmax + DELTA > MAXSMALLINT)
        error->one(FLERR,"Surf add_line_copy overflowed");
      nmax += DELTA;
      grow(nmax-DELTA);
    }
    index = nlocal+nghost;
    nghost++;
  }
  
  memcpy(&lines[index],line,sizeof(Line));
}

/* ----------------------------------------------------------------------
   add a line to mylines list
   called by ReadSurf for distributed surfs
   NOT adding one line at a time, rather inserting at location M based on ID
   assume mylines has been pre-allocated to correct length
   caller sets surf->nown
------------------------------------------------------------------------- */

void Surf::add_line_own(surfint id, int itype, double *p1, double *p2)
{
  int m = (id-1) / nprocs;

  mylines[m].id = id;
  mylines[m].type = itype;
  mylines[m].mask = 1;
  mylines[m].isc = mylines[m].isr = -1;
  mylines[m].p1[0] = p1[0];
  mylines[m].p1[1] = p1[1];
  mylines[m].p1[2] = 0.0;
  mylines[m].p2[0] = p2[0];
  mylines[m].p2[1] = p2[1];
  mylines[m].p2[2] = 0.0;
}

/* ----------------------------------------------------------------------
   add a line to tmplines list
   called by ReadSurf for multiple file input
------------------------------------------------------------------------- */

void Surf::add_line_temporary(surfint id, int itype, double *p1, double *p2)
{
  if (ntmp == nmaxtmp) {
    if ((bigint) nmaxtmp + DELTA > MAXSMALLINT)
      error->one(FLERR,"Surf add_line_tmeporary overflowed");
    nmaxtmp += DELTA;
    grow_temporary(nmaxtmp-DELTA);
  }

  tmplines[ntmp].id = id;
  tmplines[ntmp].type = itype;
  tmplines[ntmp].mask = 1;
  tmplines[ntmp].isc = tmplines[ntmp].isr = -1;
  tmplines[ntmp].p1[0] = p1[0];
  tmplines[ntmp].p1[1] = p1[1];
  tmplines[ntmp].p1[2] = 0.0;
  tmplines[ntmp].p2[0] = p2[0];
  tmplines[ntmp].p2[1] = p2[1];
  tmplines[ntmp].p2[2] = 0.0;
  ntmp++;
}

/* ----------------------------------------------------------------------
<<<<<<< HEAD
   add a triangle to owned list
   called by ReadISurf via FixAblate and Marching Cubes/Squares
=======
   add a triangle to tris list
   called by ReadSurf (for non-distributed surfs) and ReadISurf
>>>>>>> eef1dcc6
------------------------------------------------------------------------- */

void Surf::add_tri(surfint id, int itype, double *p1, double *p2, double *p3)
{
  if (nlocal == nmax) {
    if ((bigint) nmax + DELTA > MAXSMALLINT)
      error->one(FLERR,"Surf add_tri overflowed");
    nmax += DELTA;
    grow(nmax-DELTA);
  }

  tris[nlocal].id = id;
  tris[nlocal].type = itype;
  tris[nlocal].mask = 1;
  tris[nlocal].isc = tris[nlocal].isr = -1;
  tris[nlocal].p1[0] = p1[0];
  tris[nlocal].p1[1] = p1[1];
  tris[nlocal].p1[2] = p1[2];
  tris[nlocal].p2[0] = p2[0];
  tris[nlocal].p2[1] = p2[1];
  tris[nlocal].p2[2] = p2[2];
  tris[nlocal].p3[0] = p3[0];
  tris[nlocal].p3[1] = p3[1];
  tris[nlocal].p3[2] = p3[2];
  nlocal++;
}

/* ----------------------------------------------------------------------
   add a triangle to tmptris list
   called by ReadSurf for mutliple file input
------------------------------------------------------------------------- */

void Surf::add_tri_temporary(surfint id, int itype, 
                             double *p1, double *p2, double *p3)
{
  if (ntmp == nmaxtmp) {
    if ((bigint) nmaxtmp + DELTA > MAXSMALLINT)
      error->one(FLERR,"Surf add_tri_temporary overflowed");
    nmaxtmp += DELTA;
    grow_temporary(nmaxtmp-DELTA);
  }

  tmptris[ntmp].id = id;
  tmptris[ntmp].type = itype;
  tmptris[ntmp].mask = 1;
  tmptris[ntmp].isc = tmptris[ntmp].isr = -1;
  tmptris[ntmp].p1[0] = p1[0];
  tmptris[ntmp].p1[1] = p1[1];
  tmptris[ntmp].p1[2] = p1[2];
  tmptris[ntmp].p2[0] = p2[0];
  tmptris[ntmp].p2[1] = p2[1];
  tmptris[ntmp].p2[2] = p2[2];
  tmptris[ntmp].p3[0] = p3[0];
  tmptris[ntmp].p3[1] = p3[1];
  tmptris[ntmp].p3[2] = p3[2];
  ntmp++;
}

/* ----------------------------------------------------------------------
   add a triangle to owned or ghost list, depending on ownflag
   called by Grid::unpack_one
------------------------------------------------------------------------- */

void Surf::add_tri_copy(int ownflag, Tri *tri)
{
  int index;
  
  if (ownflag) {
    if (nlocal == nmax) {
      if ((bigint) nmax + DELTA > MAXSMALLINT)
        error->one(FLERR,"Surf add_tri_copy overflowed");
      nmax += DELTA;
      grow(nmax-DELTA);
    }
    index = nlocal;
    nlocal++;
    
  } else {
    if (nlocal+nghost == nmax) {
      if ((bigint) nmax + DELTA > MAXSMALLINT)
        error->one(FLERR,"Surf add_tri_copy overflowed");
      nmax += DELTA;
      grow(nmax-DELTA);
    }
    index = nlocal+nghost;
    nghost++;
  }
  
  memcpy(&tris[index],tri,sizeof(Tri));
}

/* ----------------------------------------------------------------------
   add a triangls's info to mytris list
   called by ReadSurf for distributed surfs
   NOT adding one tri at a time, rather inserting at location M based on ID
   assume mytris has been pre-allocated to correct length
   caller sets surf->nown
------------------------------------------------------------------------- */

void Surf::add_tri_own(surfint id, int itype, double *p1, double *p2, double *p3)
{
  int m = (id-1) / nprocs;

  mytris[m].id = id;
  mytris[m].type = itype;
  mytris[m].mask = 1;
  mytris[m].isc = mytris[m].isr = -1;
  mytris[m].p1[0] = p1[0];
  mytris[m].p1[1] = p1[1];
  mytris[m].p1[2] = p1[2];
  mytris[m].p2[0] = p2[0];
  mytris[m].p2[1] = p2[1];
  mytris[m].p2[2] = p2[2];
  mytris[m].p3[0] = p3[0];
  mytris[m].p3[1] = p3[1];
  mytris[m].p3[2] = p3[2];
}

/* ----------------------------------------------------------------------
   add a triangls's info to mytris list
   called by ReadSurf for distributed surfs when clip3d adds one
   ARE adding one tri at a time, IDs will be renumbered after
     and tris re-distributed to procs
   check if mytris needs to be reallocated
   increment nown
------------------------------------------------------------------------- */

void Surf::add_tri_own_clip(surfint id, int itype,
                            double *p1, double *p2, double *p3)
{
  if (nown == maxown) {
    if ((bigint) maxown + DELTA > MAXSMALLINT)
      error->one(FLERR,"Surf add_tri overflowed");
    maxown += DELTA;
    grow_own(maxown-DELTA);
  }

  mytris[nown].id = id;
  mytris[nown].type = itype;
  mytris[nown].mask = 1;
  mytris[nown].isc = mytris[nown].isr = -1;
  mytris[nown].p1[0] = p1[0];
  mytris[nown].p1[1] = p1[1];
  mytris[nown].p1[2] = p1[2];
  mytris[nown].p2[0] = p2[0];
  mytris[nown].p2[1] = p2[1];
  mytris[nown].p2[2] = p2[2];
  mytris[nown].p3[0] = p3[0];
  mytris[nown].p3[1] = p3[1];
  mytris[nown].p3[2] = p3[2];

  nown++;
}

/* ----------------------------------------------------------------------
   hash all my nlocal surfs with key = ID, value = index
   called only for distributed explicit surfs
------------------------------------------------------------------------- */

void Surf::rehash()
{
  if (implicit) return;

  // hash all nlocal surfs
  // key = ID, value = index into lines or tris

  hash->clear();
  hashfilled = 1;

  if (domain->dimension == 2) {
    for (int isurf = 0; isurf < nlocal; isurf++)
      (*hash)[lines[isurf].id] = isurf;
  } else {
    for (int isurf = 0; isurf < nlocal; isurf++)
      (*hash)[tris[isurf].id] = isurf;
  }
}

/* ----------------------------------------------------------------------
   count owned surf elements = every Pth surf from global Nsurf list
   only called when surfs = explict (all or distributed)
   nothing to do when distributed b/c mylines/mytris already setup
------------------------------------------------------------------------ */

void Surf::setup_owned()
{
  if (distributed) return;

  nown = nsurf/nprocs;
  if (comm->me < nsurf % nprocs) nown++;
}

/* ----------------------------------------------------------------------
   set bounding box around all surfs based on their pts
   for 2d, set zlo,zhi to box bounds
   only called when surfs = explict (all or distributed)
------------------------------------------------------------------------- */

void Surf::setup_bbox()
{
  int i,j;
  double bblo_one[3],bbhi_one[3];

  for (j = 0; j < 3; j++) {
    bblo_one[j] = BIG;
    bbhi_one[j] = -BIG;
  }
  
  int dim = domain->dimension;
  double *x;

  if (dim == 2) {
    for (i = 0; i < nlocal; i++) {
      x = lines[i].p1;
      for (j = 0; j < 2; j++) {
        bblo_one[j] = MIN(bblo_one[j],x[j]);
        bbhi_one[j] = MAX(bbhi_one[j],x[j]);
      }
      x = lines[i].p2;
      for (j = 0; j < 2; j++) {
        bblo_one[j] = MIN(bblo_one[j],x[j]);
        bbhi_one[j] = MAX(bbhi_one[j],x[j]);
      }
    }
    bblo_one[2] = domain->boxlo[2];
    bbhi_one[2] = domain->boxhi[2];

  } else if (dim == 3) {
    for (i = 0; i < nlocal; i++) {
      x = tris[i].p1;
      for (j = 0; j < 3; j++) {
        bblo_one[j] = MIN(bblo_one[j],x[j]);
        bbhi_one[j] = MAX(bbhi_one[j],x[j]);
      }
      x = tris[i].p2;
      for (j = 0; j < 3; j++) {
        bblo_one[j] = MIN(bblo_one[j],x[j]);
        bbhi_one[j] = MAX(bbhi_one[j],x[j]);
      }
      x = tris[i].p3;
      for (j = 0; j < 3; j++) {
        bblo_one[j] = MIN(bblo_one[j],x[j]);
        bbhi_one[j] = MAX(bbhi_one[j],x[j]);
      }
    }
  }

  MPI_Allreduce(bblo_one,bblo,3,MPI_DOUBLE,MPI_MIN,world);
  MPI_Allreduce(bbhi_one,bbhi,3,MPI_DOUBLE,MPI_MAX,world);
}

/* ----------------------------------------------------------------------
   compute unit outward normal vectors of all lines starting at Nold
   outward normal = +z axis x (p2-p1)
------------------------------------------------------------------------- */

void Surf::compute_line_normal(int old)
{
  double z[3],delta[3];

  z[0] = 0.0; z[1] = 0.0; z[2] = 1.0;

  int n;
  Line *newlines;

  if (!implicit && distributed) {
    newlines = mylines;
    n = nown;
  } else {
    newlines = lines;
    n = nlocal;
  }

  for (int i = old; i < n; i++) {
    MathExtra::sub3(newlines[i].p2,newlines[i].p1,delta);
    MathExtra::cross3(z,delta,newlines[i].norm);
    MathExtra::norm3(newlines[i].norm);
    newlines[i].norm[2] = 0.0;
  }
}

/* ----------------------------------------------------------------------
   compute unit outward normal vectors of all lines starting at Nold
   outward normal = (p2-p1) x (p3-p1)
------------------------------------------------------------------------- */

void Surf::compute_tri_normal(int old)
{
  int p1,p2,p3;
  double delta12[3],delta13[3];

  int n;
  Tri *newtris;

  if (!implicit && distributed) {
    newtris = mytris;
    n = nown;
  } else {
    newtris = tris;
    n = nlocal;
  }

  for (int i = old; i < n; i++) {
    MathExtra::sub3(newtris[i].p2,newtris[i].p1,delta12);
    MathExtra::sub3(newtris[i].p3,newtris[i].p1,delta13);
    MathExtra::cross3(delta12,delta13,newtris[i].norm);
    MathExtra::norm3(newtris[i].norm);
  }
}

/* ----------------------------------------------------------------------
   return coords of a corner point in a 2d quad
   icorner pts 1 to 4 are ordered by x, then by y
------------------------------------------------------------------------- */

void Surf::quad_corner_point(int icorner, double *lo, double *hi, double *pt)
{
  if (icorner % 2) pt[0] = hi[0];
  else pt[0] = lo[0];
  if (icorner / 2) pt[1] = hi[1];
  else pt[1] = lo[1];
  pt[2] = 0.0;
}

/* ----------------------------------------------------------------------
   return coords of a corner point in a 3d hex
   icorner pts 1 to 8 are ordered by x, then by y, then by z
------------------------------------------------------------------------- */

void Surf::hex_corner_point(int icorner, double *lo, double *hi, double *pt)
{
  if (icorner % 2) pt[0] = hi[0];
  else pt[0] = lo[0];
  if ((icorner/2) % 2) pt[1] = hi[1];
  else pt[1] = lo[1];
  if (icorner / 4) pt[2] = hi[2];
  else pt[2] = lo[2];
}

/* ----------------------------------------------------------------------
   return length of line M from lines list (not myline)
------------------------------------------------------------------------- */

double Surf::line_size(int m)
{
  return line_size(lines[m].p1,lines[m].p2);
}

/* ----------------------------------------------------------------------
   return length of line
------------------------------------------------------------------------- */

double Surf::line_size(Line *line)
{
  return line_size(line->p1,line->p2);
}

/* ----------------------------------------------------------------------
   return length of line bewteen 2 points
------------------------------------------------------------------------- */

double Surf::line_size(double *p1, double *p2)
{
  double delta[3];
  MathExtra::sub3(p2,p1,delta);
  return MathExtra::len3(delta);
}

/* ----------------------------------------------------------------------
   return area associated with rotating axisymmetric line around y=0 axis
------------------------------------------------------------------------- */

double Surf::axi_line_size(int m)
{
  double *x1 = lines[m].p1;
  double *x2 = lines[m].p2;
  double h = x2[0]-x1[0];
  double r = x2[1]-x1[1];
  double area = MY_PI*(x1[1]+x2[1])*sqrt(r*r+h*h);
  return area;
}

/* ----------------------------------------------------------------------
   return area associated with rotating axisymmetric line around y=0 axis
------------------------------------------------------------------------- */

double Surf::axi_line_size(Line *line)
{
  double *x1 = line->p1;
  double *x2 = line->p2;
  double h = x2[0]-x1[0];
  double r = x2[1]-x1[1];
  double area = MY_PI*(x1[1]+x2[1])*sqrt(r*r+h*h);
  return area;
}

/* ----------------------------------------------------------------------
   compute side length and area of triangle M from tri list (not mytri)
   return len = length of shortest edge of triangle M
   return area = area of triangle M
------------------------------------------------------------------------- */

double Surf::tri_size(int m, double &len)
{
  return tri_size(tris[m].p1,tris[m].p2,tris[m].p3,len);
}

/* ----------------------------------------------------------------------
   compute side length and area of triangle tri
   return len = length of shortest edge of triangle M
   return area = area of triangle M
------------------------------------------------------------------------- */

double Surf::tri_size(Tri *tri, double &len)
{
  return tri_size(tri->p1,tri->p2,tri->p3,len);
}

/* ----------------------------------------------------------------------
   compute side length and area of a triangle
   return len = length of shortest edge of triangle M
   return area = area of triangle M
------------------------------------------------------------------------- */

double Surf::tri_size(double *p1, double *p2, double *p3, double &len)
{
  double delta12[3],delta13[3],delta23[3],cross[3];

  MathExtra::sub3(p2,p1,delta12);
  MathExtra::sub3(p3,p1,delta13);
  MathExtra::sub3(p3,p2,delta23);
  len = MIN(MathExtra::len3(delta12),MathExtra::len3(delta13));
  len = MIN(len,MathExtra::len3(delta23));

  MathExtra::cross3(delta12,delta13,cross);
  double area = 0.5 * MathExtra::len3(cross);
  return area;
}

/* ----------------------------------------------------------------------
   check if 2d surf elements are watertight
   each end point should appear exactly once as different ends of 2 lines
   exception: not required of end points on simulation box surface
------------------------------------------------------------------------- */

void Surf::check_watertight_2d()
{
  if (distributed) check_watertight_2d_distributed();
  else check_watertight_2d_all();
}

/* ----------------------------------------------------------------------
   check if 2d surf elements are watertight
   this is for explicit non-distributed surfs where each proc has copy of all
   each proc tests the entire surface, no communication needed
------------------------------------------------------------------------- */

void Surf::check_watertight_2d_all()
{
  // hash end points of all lines
  // key = end point
  // value = 1 if first point, 2 if second point, 3 if both points

  MyHashPoint phash;
  MyPointIt it;

  // insert each end point into hash
  // should appear once at each end
  // error if any duplicate points

  double *p1,*p2;
  OnePoint2d key;
  int value;

  int ndup = 0;
  for (int i = 0; i < nsurf; i++) {
    p1 = lines[i].p1;
    key.pt[0] = p1[0]; key.pt[1] = p1[1];
    if (phash.find(key) == phash.end()) phash[key] = 1;
    else {
      value = phash[key];
      if (value == 2) phash[key] = 3;
      else ndup++;
    }

    p2 = lines[i].p2;
    key.pt[0] = p2[0]; key.pt[1] = p2[1];
    if (phash.find(key) == phash.end()) phash[key] = 2;
    else {
      value = phash[key];
      if (value == 1) phash[key] = 3;
      else ndup++;
    }
  }
  
  if (ndup) {
    char str[128];
    sprintf(str,"Watertight check failed with %d duplicate points",ndup);
    error->all(FLERR,str);
  }

  // check that each end point has a match (value = 3)
  // allow for exception if end point on box surface

  double *boxlo = domain->boxlo;
  double *boxhi = domain->boxhi;
  double *kpt;
  double pt[3];

  int nbad = 0;
  for (it = phash.begin(); it != phash.end(); ++it) {
    if (it->second != 3) {
      kpt = (double *) it->first.pt;
      pt[0] = kpt[0]; pt[1] = kpt[1]; pt[2] = 0.0;
      if (!Geometry::point_on_hex(pt,boxlo,boxhi)) nbad++;
    }
  }

  if (nbad) {
    char str[128];
    sprintf(str,"Watertight check failed with %d unmatched points",nbad);
    error->all(FLERR,str);
  }
}

/* ----------------------------------------------------------------------
   check if 2d surf elements are watertight
   this is for explicit distributed surfs
   rendezvous communication used to check that each point appears twice
------------------------------------------------------------------------- */

void Surf::check_watertight_2d_distributed()
{
  int n;
  Line *lines_rvous;

  if (implicit) {
    n = nlocal;
    lines_rvous = lines;
  } else {
    n = nown;
    lines_rvous = mylines;
  }

  // allocate memory for rvous input

  int *proclist;
  memory->create(proclist,n*2,"surf:proclist");
  InRvousPoint *inpoint = 
    (InRvousPoint *) memory->smalloc((bigint) n*2*sizeof(InRvousPoint),
                                     "surf:inpoint");
  
  // create rvous inputs
  // proclist = owner of each point
  // each line end point is sent with flag indicating first/second
  // hash of point coord (xy) determines which proc to send to

  int nrvous = 0;
  for (int i = 0; i < n; i++) {
    proclist[nrvous] = hashlittle(lines_rvous[i].p1,2*sizeof(double),0) % nprocs;
    inpoint[nrvous].x[0] = lines_rvous[i].p1[0];
    inpoint[nrvous].x[1] = lines_rvous[i].p1[1];
    inpoint[nrvous].which = 1;
    nrvous++;
    proclist[nrvous] = hashlittle(lines_rvous[i].p2,2*sizeof(double),0) % nprocs;
    inpoint[nrvous].x[0] = lines_rvous[i].p2[0];
    inpoint[nrvous].x[1] = lines_rvous[i].p2[1];
    inpoint[nrvous].which = 2;
    nrvous++;
  }

  // perform rendezvous operation
  // each proc assigned subset of points
  // receives all copies of points, checks if count of each point is valid

  char *buf;
  int nout = comm->rendezvous(1,nrvous,(char *) inpoint,sizeof(InRvousPoint),
			      0,proclist,rendezvous_watertight_2d,
			      0,buf,0,(void *) this);

  memory->destroy(proclist);
  memory->destroy(inpoint);
}

/* ----------------------------------------------------------------------
   callback from rendezvous operation
   process points assigned to me
   inbuf = list of N Inbuf datums
   no outbuf
------------------------------------------------------------------------- */

int Surf::rendezvous_watertight_2d(int n, char *inbuf, int &flag, int *&proclist,
                                   char *&outbuf, void *ptr)
{
  Surf *sptr = (Surf *) ptr;
  Domain *domain = sptr->domain;
  Error *error = sptr->error;
  MPI_Comm world = sptr->world;

  Surf::InRvousPoint *inpoint = (Surf::InRvousPoint *) inbuf;

  // hash all received end points
  // key = end point
  // value = 1 if first point, 2 if second point, 3 if both points

  Surf::MyHashPoint phash;
  Surf::MyPointIt it;

  // insert each point into hash
  // should appear once at each end of a line
  // error if any duplicate points

  Surf::OnePoint2d key;
  int which,value;

  int ndup = 0;
  for (int i = 0; i < n; i++) {
    key.pt[0] = inpoint[i].x[0]; key.pt[1] = inpoint[i].x[1];
    which = inpoint[i].which;
    if (phash.find(key) == phash.end()) phash[key] = which;
    else {
      value = phash[key];
      if (value == 3) ndup++;    // point already seen twice
      else if (value != which) phash[key] = 3;   // this is other point
      else ndup++;               // value = which, this is duplicate point
    }
  }
  
  int alldup;
  MPI_Allreduce(&ndup,&alldup,1,MPI_INT,MPI_SUM,world);
  if (alldup) {
    char str[128];
    sprintf(str,"Watertight check failed with %d duplicate points",alldup);
    error->all(FLERR,str);
  }

  // check that each end point has a match (value = 3)
  // allow for exception if end point on box surface

  double *boxlo = domain->boxlo;
  double *boxhi = domain->boxhi;
  double *kpt;
  double pt[3];

  int nbad = 0;
  for (it = phash.begin(); it != phash.end(); ++it) {
    if (it->second != 3) {
      kpt = (double *) it->first.pt;
      pt[0] = kpt[0]; pt[1] = kpt[1]; pt[2] = 0.0;
      if (!Geometry::point_on_hex(pt,boxlo,boxhi)) nbad++;
    }
  }

  int allbad;
  MPI_Allreduce(&nbad,&allbad,1,MPI_INT,MPI_SUM,world);
  if (nbad) {
    char str[128];
    sprintf(str,"Watertight check failed with %d unmatched points",allbad);
    error->all(FLERR,str);
  }

  // flag = 0: no second comm needed in rendezvous

  flag = 0;
  return 0;
}

/* ----------------------------------------------------------------------
   check if 3d surf elements are watertight
   each edge should appear exactly once in each direction
   exception: not required of triangle edge on simulation box surface
------------------------------------------------------------------------- */

void Surf::check_watertight_3d()
{
  if (distributed) check_watertight_3d_distributed();
  else check_watertight_3d_all();
}

/* ----------------------------------------------------------------------
   check if 3d surf elements are watertight
   this is for explicit non-distributed surfs where each proc has copy of all
   each proc tests the entire surface, no communication needed
------------------------------------------------------------------------- */

void Surf::check_watertight_3d_all()
{
  // hash directed edges of all triangles
  // key = directed edge
  // value = 1 if appears once, 2 if reverse also appears once

  MyHash2Point phash;
  My2PointIt it;

  // insert each edge into hash
  // should appear once in each direction
  // error if any duplicate edges
  
  double *p1,*p2,*p3;
  TwoPoint3d key,keyinv;
  int value;

  int ndup = 0;
  for (int i = 0; i < nsurf; i++) {
    p1 = tris[i].p1;
    p2 = tris[i].p2;
    p3 = tris[i].p3;

    key.pts[0] = p1[0]; key.pts[1] = p1[1]; key.pts[2] = p1[2];
    key.pts[3] = p2[0]; key.pts[4] = p2[1]; key.pts[5] = p2[2];
    if (phash.find(key) == phash.end()) {
      keyinv.pts[0] = p2[0]; keyinv.pts[1] = p2[1]; keyinv.pts[2] = p2[2];
      keyinv.pts[3] = p1[0]; keyinv.pts[4] = p1[1]; keyinv.pts[5] = p1[2];
      if (phash.find(keyinv) == phash.end()) phash[key] = 1;
      else {
	value = phash[keyinv];
	if (value == 1) phash[keyinv] = 2;
	else ndup++;
      }
    } else ndup++;

    key.pts[0] = p2[0]; key.pts[1] = p2[1]; key.pts[2] = p2[2];
    key.pts[3] = p3[0]; key.pts[4] = p3[1]; key.pts[5] = p3[2];
    if (phash.find(key) == phash.end()) {
      keyinv.pts[0] = p3[0]; keyinv.pts[1] = p3[1]; keyinv.pts[2] = p3[2];
      keyinv.pts[3] = p2[0]; keyinv.pts[4] = p2[1]; keyinv.pts[5] = p2[2];
      if (phash.find(keyinv) == phash.end()) phash[key] = 1;
      else {
	value = phash[keyinv];
	if (value == 1) phash[keyinv] = 2;
	else ndup++;
      }
    } else ndup++;

    key.pts[0] = p3[0]; key.pts[1] = p3[1]; key.pts[2] = p3[2];
    key.pts[3] = p1[0]; key.pts[4] = p1[1]; key.pts[5] = p1[2];
    if (phash.find(key) == phash.end()) {
      keyinv.pts[0] = p1[0]; keyinv.pts[1] = p1[1]; keyinv.pts[2] = p1[2];
      keyinv.pts[3] = p3[0]; keyinv.pts[4] = p3[1]; keyinv.pts[5] = p3[2];
      if (phash.find(keyinv) == phash.end()) phash[key] = 1;
      else {
	value = phash[keyinv];
	if (value == 1) phash[keyinv] = 2;
	else ndup++;
      } 
    } else ndup++;
  }

  if (ndup) {
    char str[128];
    sprintf(str,"Watertight check failed with %d duplicate edges",ndup);
    error->all(FLERR,str);
  }

  // check that each edge has an inverted match
  // allow for exception if edge is on box face

  double *boxlo = domain->boxlo;
  double *boxhi = domain->boxhi;
  double *pts;

  int nbad = 0;
  for (it = phash.begin(); it != phash.end(); ++it) {
    if (it->second != 2) {
      pts = (double *) it->first.pts;
      if (Geometry::edge_on_hex_face(&pts[0],&pts[3],boxlo,boxhi) < 0) nbad++;
    }
  }

  if (nbad) {
    char str[128];
    sprintf(str,"Watertight check failed with %d unmatched edges",nbad);
    error->all(FLERR,str);
  }
}

/* ----------------------------------------------------------------------
   check if 3d surf elements are watertight
   this is for explicit distributed surfs
   rendezvous communication used to check that each edge appears twice
------------------------------------------------------------------------- */

void Surf::check_watertight_3d_distributed()
{
  int n;
  Tri *tris_rvous;

  if (implicit) {
    n = nlocal;
    tris_rvous = tris;
  } else {
    n = nown;
    tris_rvous = mytris;
  }

  // allocate memory for rvous input

  int *proclist;
  memory->create(proclist,n*6,"surf:proclist");
  InRvousEdge *inedge = 
    (InRvousEdge *) memory->smalloc((bigint) n*6*sizeof(InRvousEdge),
                                     "surf:inedge");
  
  // create rvous inputs
  // proclist = owner of each point
  // each triangle edge is sent twice with flag indicating
  //   forward or reverse order
  // hash of edge coords (xyz for 2 pts) determines which proc to send to

  double edge[6];
  double *p1,*p2,*p3;

  int nbytes = 3*sizeof(double);

  int nrvous = 0;
  for (int i = 0; i < n; i++) {
    p1 = tris_rvous[i].p1;
    p2 = tris_rvous[i].p2;
    p3 = tris_rvous[i].p3;

    memcpy(&edge[0],p1,nbytes);
    memcpy(&edge[3],p2,nbytes);
    proclist[nrvous] = hashlittle(edge,2*nbytes,0) % nprocs;
    memcpy(inedge[nrvous].x1,p1,nbytes);
    memcpy(inedge[nrvous].x2,p2,nbytes);
    inedge[nrvous].which = 1;
    nrvous++;

    memcpy(&edge[0],p2,nbytes);
    memcpy(&edge[3],p1,nbytes);
    proclist[nrvous] = hashlittle(edge,2*nbytes,0) % nprocs;
    memcpy(inedge[nrvous].x1,p2,nbytes);
    memcpy(inedge[nrvous].x2,p1,nbytes);
    inedge[nrvous].which = 2;
    nrvous++;

    memcpy(&edge[0],p2,nbytes);
    memcpy(&edge[3],p3,nbytes);
    proclist[nrvous] = hashlittle(edge,2*nbytes,0) % nprocs;
    memcpy(inedge[nrvous].x1,p2,nbytes);
    memcpy(inedge[nrvous].x2,p3,nbytes);
    inedge[nrvous].which = 1;
    nrvous++;

    memcpy(&edge[0],p3,nbytes);
    memcpy(&edge[3],p2,nbytes);
    proclist[nrvous] = hashlittle(edge,2*nbytes,0) % nprocs;
    memcpy(inedge[nrvous].x1,p3,nbytes);
    memcpy(inedge[nrvous].x2,p2,nbytes);
    inedge[nrvous].which = 2;
    nrvous++;

    memcpy(&edge[0],p3,nbytes);
    memcpy(&edge[3],p1,nbytes);
    proclist[nrvous] = hashlittle(edge,2*nbytes,0) % nprocs;
    memcpy(inedge[nrvous].x1,p3,nbytes);
    memcpy(inedge[nrvous].x2,p1,nbytes);
    inedge[nrvous].which = 1;
    nrvous++;

    memcpy(&edge[0],p1,nbytes);
    memcpy(&edge[3],p3,nbytes);
    proclist[nrvous] = hashlittle(edge,2*nbytes,0) % nprocs;
    memcpy(inedge[nrvous].x1,p1,nbytes);
    memcpy(inedge[nrvous].x2,p3,nbytes);
    inedge[nrvous].which = 2;
    nrvous++;
  }

  // perform rendezvous operation
  // each proc assigned subset of edges
  // receives all copies of edges, checks if count of each edge is valid

  char *buf;
  int nout = comm->rendezvous(1,nrvous,(char *) inedge,sizeof(InRvousEdge),
			      0,proclist,rendezvous_watertight_3d,
			      0,buf,0,(void *) this);

  memory->destroy(proclist);
  memory->destroy(inedge);
}

/* ----------------------------------------------------------------------
   callback from rendezvous operation
   process points assigned to me
   inbuf = list of N Inbuf datums
   no outbuf
------------------------------------------------------------------------- */

int Surf::rendezvous_watertight_3d(int n, char *inbuf, int &flag, int *&proclist,
                                   char *&outbuf, void *ptr)
{
  Surf *sptr = (Surf *) ptr;
  Domain *domain = sptr->domain;
  Error *error = sptr->error;
  MPI_Comm world = sptr->world;

  Surf::InRvousEdge *inedge = (Surf::InRvousEdge *) inbuf;

  // hash all received end points
  // key = end point
  // value = 1 if first point, 2 if second point, 3 if both points

  Surf::MyHash2Point phash;
  Surf::My2PointIt it;

  // insert each edge into hash
  // should appear once in each direction
  // error if any duplicate edges

  Surf::TwoPoint3d key;
  double *x1,*x2;
  int which,value;

  int ndup = 0;
  for (int i = 0; i < n; i++) {
    x1 = inedge[i].x1; x2 = inedge[i].x2;
    key.pts[0] = x1[0]; key.pts[1] = x1[1]; key.pts[2] = x1[2];
    key.pts[3] = x2[0]; key.pts[4] = x2[1]; key.pts[5] = x2[2];
    which = inedge[i].which;
    if (phash.find(key) == phash.end()) phash[key] = which;
    else {
      value = phash[key];
      if (value == 3) ndup++;    // edge already seen twice
      else if (value != which) phash[key] = 3;   // this is flipped edge
      else ndup++;               // value = which, this is duplicate edge
    }
  }
  
  int alldup;
  MPI_Allreduce(&ndup,&alldup,1,MPI_INT,MPI_SUM,world);
  alldup /= 2;              // avoid double counting
  if (alldup) {
    char str[128];
    sprintf(str,"Watertight check failed with %d duplicate edges",alldup);
    error->all(FLERR,str);
  }

  // check that each edge has an inverted match(value = 3)
  // allow for exception if edge is on box face

  double *boxlo = domain->boxlo;
  double *boxhi = domain->boxhi;
  double *pts;

  int nbad = 0;
  for (it = phash.begin(); it != phash.end(); ++it) {
    if (it->second != 3) {
      pts = (double *) it->first.pts;
      if (Geometry::edge_on_hex_face(&pts[0],&pts[3],boxlo,boxhi) < 0) nbad++;
    }
  }

  int allbad;
  MPI_Allreduce(&nbad,&allbad,1,MPI_INT,MPI_SUM,world);
  allbad /= 2;              // avoid double counting
  if (nbad) {
    char str[128];
    sprintf(str,"Watertight check failed with %d unmatched edges",allbad);
    error->all(FLERR,str);
  }

  // flag = 0: no second comm needed in rendezvous

  flag = 0;
  return 0;
}

/* ----------------------------------------------------------------------
   check if all points are inside or on surface of global simulation box
   called by ReadSurf for lines or triangles
   old = previous # of elements
------------------------------------------------------------------------- */

void Surf::check_point_inside(int old)
{
  int nbad;
  double *x;

  int dim = domain->dimension;
  double *boxlo = domain->boxlo;
  double *boxhi = domain->boxhi;

  if (dim == 2) {
    Line *newlines;
    int n;
    if (distributed) {
      newlines = mylines;
      n = nown;
    } else {
      newlines = lines;
      n = nlocal;
    }

    nbad = 0;
    for (int i = old; i < n; i++) {
      x = newlines[i].p1;
      if (x[0] < boxlo[0] || x[0] > boxhi[0] ||
	  x[1] < boxlo[1] || x[1] > boxhi[1] ||
	  x[2] < boxlo[2] || x[2] > boxhi[2]) nbad++;
      x = newlines[i].p2;
      if (x[0] < boxlo[0] || x[0] > boxhi[0] ||
	  x[1] < boxlo[1] || x[1] > boxhi[1] ||
	  x[2] < boxlo[2] || x[2] > boxhi[2]) nbad++;
    }

  } else if (dim == 3) {
    Tri *newtris;
    int n;
    if (distributed) {
      newtris = mytris;
      n = nown;
    } else {
      newtris = tris;
      n = nlocal;
    }

    nbad = 0;
    for (int i = old; i < n; i++) {
      x = newtris[i].p1;
      if (x[0] < boxlo[0] || x[0] > boxhi[0] ||
	  x[1] < boxlo[1] || x[1] > boxhi[1] ||
	  x[2] < boxlo[2] || x[2] > boxhi[2]) nbad++;
      x = newtris[i].p2;
      if (x[0] < boxlo[0] || x[0] > boxhi[0] ||
	  x[1] < boxlo[1] || x[1] > boxhi[1] ||
	  x[2] < boxlo[2] || x[2] > boxhi[2]) nbad++;
      x = newtris[i].p3;
      if (x[0] < boxlo[0] || x[0] > boxhi[0] ||
	  x[1] < boxlo[1] || x[1] > boxhi[1] ||
	  x[2] < boxlo[2] || x[2] > boxhi[2]) nbad++;
    }
  }

  int nbadall;
  if (distributed) MPI_Allreduce(&nbad,&nbadall,1,MPI_INT,MPI_SUM,world);
  else nbadall = nbad;

  if (nbadall) {
    char str[128];
    sprintf(str,"%d surface points are not inside simulation box",
	    nbadall);
    error->all(FLERR,str);
  }
}

/* ----------------------------------------------------------------------
   check nearness of all points to other lines in same cell
   error if point is on line, including duplicate point
   warn if closer than EPSILON_GRID = fraction of grid cell size
   NOTE: this can miss a close point/line pair in 2 different grid cells
------------------------------------------------------------------------- */

void Surf::check_point_near_surf_2d()
{
  int i,j,n;
  surfint *csurfs;
  double side,epssq;
  double *p1,*p2,*lo,*hi;
  Surf::Line *line;

  Surf::Line *lines = surf->lines;
  Grid::ChildCell *cells = grid->cells;
  int nglocal = grid->nlocal;

  int nerror = 0;
  int nwarn = 0;

  for (int icell = 0; icell < nglocal; icell++) {
    if (cells[icell].nsplit <= 0) continue;
    n = cells[icell].nsurf;
    if (n == 0) continue;

    lo = cells[icell].lo;
    hi = cells[icell].hi;
    side = MIN(hi[0]-lo[0],hi[1]-lo[1]);
    epssq = (EPSILON_GRID*side) * (EPSILON_GRID*side);

    csurfs = cells[icell].csurfs;
    for (i = 0; i < n; i++) {
      line = &lines[csurfs[i]];
      for (j = 0; j < n; j++) {
        if (i == j) continue;
        p1 = lines[csurfs[j]].p1;
        p2 = lines[csurfs[j]].p2;
        point_line_compare(p1,line->p1,line->p2,epssq,nerror,nwarn);
        point_line_compare(p2,line->p1,line->p2,epssq,nerror,nwarn);
      }
    }
  }

  int all;
  MPI_Allreduce(&nerror,&all,1,MPI_INT,MPI_SUM,world);
  if (all) {
    char str[128];
    sprintf(str,"Surface check failed with %d points on lines",all);
    error->all(FLERR,str);
  }

  MPI_Allreduce(&nwarn,&all,1,MPI_INT,MPI_SUM,world);
  if (all) {
    char str[128];
    sprintf(str,"Surface check found %d points nearly on lines",all);
    if (comm->me == 0) error->warning(FLERR,str);
  }
}

/* ----------------------------------------------------------------------
   check nearness of all points to other triangles in same cell
   error if point is on triangle, including duplicate point
   warn if closer than EPSILON_GRID = fraction of grid cell size
   NOTE: this can miss a close point/triangle pair in 2 different grid cells
------------------------------------------------------------------------- */

void Surf::check_point_near_surf_3d()
{
  int i,j,n;
  surfint *csurfs;
  double side,epssq;
  double *p1,*p2,*p3,*lo,*hi;
  Surf::Tri *tri;

  Surf::Tri *tris = surf->tris;
  Grid::ChildCell *cells = grid->cells;
  int nglocal = grid->nlocal;

  int nerror = 0;
  int nwarn = 0;

  for (int icell = 0; icell < nglocal; icell++) {
    if (cells[icell].nsplit <= 0) continue;
    n = cells[icell].nsurf;
    if (n == 0) continue;

    lo = cells[icell].lo;
    hi = cells[icell].hi;
    side = MIN(hi[0]-lo[0],hi[1]-lo[1]);
    side = MIN(side,hi[2]-lo[2]);
    epssq = (EPSILON_GRID*side) * (EPSILON_GRID*side);

    csurfs = cells[icell].csurfs;
    for (i = 0; i < n; i++) {
      tri = &tris[csurfs[i]];
      for (j = 0; j < n; j++) {
        if (i == j) continue;
        p1 = tris[csurfs[j]].p1;
        p2 = tris[csurfs[j]].p2;
        p3 = tris[csurfs[j]].p3;
        point_tri_compare(p1,tri->p1,tri->p2,tri->p3,tri->norm,
                          epssq,nerror,nwarn,icell,csurfs[i],csurfs[j]);
        point_tri_compare(p2,tri->p1,tri->p2,tri->p3,tri->norm,
                          epssq,nerror,nwarn,icell,csurfs[i],csurfs[j]);
        point_tri_compare(p3,tri->p1,tri->p2,tri->p3,tri->norm,
                          epssq,nerror,nwarn,icell,csurfs[i],csurfs[j]);
      }
    }
  }

  int all;
  MPI_Allreduce(&nerror,&all,1,MPI_INT,MPI_SUM,world);
  if (all) {
    char str[128];
    sprintf(str,"Surface check failed with %d points on triangles",all);
    error->all(FLERR,str);
  }

  MPI_Allreduce(&nwarn,&all,1,MPI_INT,MPI_SUM,world);
  if (all) {
    char str[128];
    sprintf(str,"Surface check found %d points nearly on triangles",all);
    if (comm->me == 0) error->warning(FLERR,str);
  }
}

/* ----------------------------------------------------------------------
   compute extent of read-in surfs, including geometric transformations
------------------------------------------------------------------------- */

void Surf::output_extent(int old)
{
  // extent of surfs after geometric transformations
  // compute sizes of smallest surface elements

  double extent[3][2],extentall[3][2];
  extent[0][0] = extent[1][0] = extent[2][0] = BIG;
  extent[0][1] = extent[1][1] = extent[2][1] = -BIG;

  int dim = domain->dimension;

  if (dim == 2) {
    Line *newlines;
    int n;
    if (!implicit && distributed) {
      newlines = mylines;
      n = nown;
    } else {
      newlines = lines;
      n = nlocal;
    }

    for (int i = old; i < n; i++) {
      for (int j = 0; j < 3; j++) {
        extent[j][0] = MIN(extent[j][0],newlines[i].p1[j]);
        extent[j][0] = MIN(extent[j][0],newlines[i].p2[j]);
        extent[j][1] = MAX(extent[j][1],newlines[i].p1[j]);
        extent[j][1] = MAX(extent[j][1],newlines[i].p2[j]);
      }
    }

  } else {
    Tri *newtris;
    int n;
    if (!implicit && distributed) {
      newtris = mytris;
      n = nown;
    } else {
      newtris = tris;
      n = nlocal;
    }

    for (int i = old; i < n; i++) {
      for (int j = 0; j < 3; j++) {
        extent[j][0] = MIN(extent[j][0],newtris[i].p1[j]);
        extent[j][0] = MIN(extent[j][0],newtris[i].p2[j]);
        extent[j][0] = MIN(extent[j][0],newtris[i].p3[j]);
        extent[j][1] = MAX(extent[j][1],newtris[i].p1[j]);
        extent[j][1] = MAX(extent[j][1],newtris[i].p2[j]);
        extent[j][1] = MAX(extent[j][1],newtris[i].p3[j]);
      }
    }
  }

  extent[0][0] = -extent[0][0];
  extent[1][0] = -extent[1][0];
  extent[2][0] = -extent[2][0];
  MPI_Allreduce(extent,extentall,6,MPI_DOUBLE,MPI_MAX,world);
  extentall[0][0] = -extentall[0][0];
  extentall[1][0] = -extentall[1][0];
  extentall[2][0] = -extentall[2][0];

  double minlen,minarea; 
  if (dim == 2) minlen = shortest_line(old);
  if (dim == 3) smallest_tri(old,minlen,minarea);

  if (comm->me == 0) {
    if (screen) {
      fprintf(screen,"  %g %g xlo xhi\n",extentall[0][0],extentall[0][1]);
      fprintf(screen,"  %g %g ylo yhi\n",extentall[1][0],extentall[1][1]);
      fprintf(screen,"  %g %g zlo zhi\n",extentall[2][0],extentall[2][1]);
      if (dim == 2)
	fprintf(screen,"  %g min line length\n",minlen);
      if (dim == 3) {
	fprintf(screen,"  %g min triangle edge length\n",minlen);
	fprintf(screen,"  %g min triangle area\n",minarea);
      }
    }
    if (logfile) {
      fprintf(logfile,"  %g %g xlo xhi\n",extentall[0][0],extentall[0][1]);
      fprintf(logfile,"  %g %g ylo yhi\n",extentall[1][0],extentall[1][1]);
      fprintf(logfile,"  %g %g zlo zhi\n",extentall[2][0],extentall[2][1]);
      if (dim == 2)
	fprintf(logfile,"  %g min line length\n",minlen);
      if (dim == 3) {
	fprintf(logfile,"  %g min triangle edge length\n",minlen);
	fprintf(logfile,"  %g min triangle area\n",minarea);
      }
    }
  }
}

/* ----------------------------------------------------------------------
   return shortest line length
------------------------------------------------------------------------- */

double Surf::shortest_line(int old)
{
  double len = BIG;

  if (!implicit && distributed) {
    for (int i = old; i < nown; i++)
      len = MIN(len,line_size(&mylines[i]));
  } else {
    for (int i = old; i < nlocal; i++)
      len = MIN(len,line_size(&lines[i]));
  }

  double lenall;
  MPI_Allreduce(&len,&lenall,1,MPI_DOUBLE,MPI_MIN,world);

  return lenall;
}

/* ----------------------------------------------------------------------
   return shortest tri edge and smallest tri area
------------------------------------------------------------------------- */

void Surf::smallest_tri(int old, double &lenall, double &areaall)
{
  double lenone,areaone;
  double len = BIG;
  double area = BIG;

  if (!implicit && distributed) {
    for (int i = old; i < nown; i++) {
      areaone = tri_size(&mytris[i],lenone);
      len = MIN(len,lenone);
      area = MIN(area,areaone);
    }
  } else {
    for (int i = old; i < nlocal; i++) {
      areaone = tri_size(&tris[i],lenone);
      len = MIN(len,lenone);
      area = MIN(area,areaone);
    }
  }

  MPI_Allreduce(&len,&lenall,1,MPI_DOUBLE,MPI_MIN,world);
  MPI_Allreduce(&area,&areaall,1,MPI_DOUBLE,MPI_MIN,world);
}

/* ----------------------------------------------------------------------
   compute distance bewteen a point and line
   just return if point is an endpoint of line
   increment nerror if point on line
   increment nwarn if point is within epssq distance of line
------------------------------------------------------------------------- */

void Surf::point_line_compare(double *pt, double *p1, double *p2,
                              double epssq, int &nerror, int &nwarn)
{
  if (pt[0] == p1[0] && pt[1] == p1[1]) return;
  if (pt[0] == p2[0] && pt[1] == p2[1]) return;
  double rsq = Geometry::distsq_point_line(pt,p1,p2);
  if (rsq == 0.0) nerror++;
  else if (rsq < epssq) nwarn++;
}

/* ----------------------------------------------------------------------
   compute distance bewteen a point and triangle
   just return if point is an endpoint of triangle
   increment nerror if point on triangle
   increment nwarn if point is within epssq distance of triangle
------------------------------------------------------------------------- */

void Surf::point_tri_compare(double *pt, double *p1, double *p2, double *p3,
                             double *norm, double epssq, int &nerror, int &nwarn,
                             int, int, int) 
{
  if (pt[0] == p1[0] && pt[1] == p1[1] && pt[2] == p1[2]) return;
  if (pt[0] == p2[0] && pt[1] == p2[1] && pt[2] == p2[2]) return;
  if (pt[0] == p3[0] && pt[1] == p3[1] && pt[2] == p3[2]) return;
  double rsq = Geometry::distsq_point_tri(pt,p1,p2,p3,norm);
  if (rsq == 0.0) nerror++;
  else if (rsq < epssq) nwarn++;
}


/* ----------------------------------------------------------------------
   add a surface collision model
------------------------------------------------------------------------- */

void Surf::add_collide(int narg, char **arg)
{
  if (narg < 2) error->all(FLERR,"Illegal surf_collide command");

  // error check

  for (int i = 0; i < nsc; i++)
    if (strcmp(arg[0],sc[i]->id) == 0)
      error->all(FLERR,"Reuse of surf_collide ID");

  // extend SurfCollide list if necessary

  if (nsc == maxsc) {
    maxsc += DELTAMODEL;
    sc = (SurfCollide **)
      memory->srealloc(sc,maxsc*sizeof(SurfCollide *),"surf:sc");
  }

  // create new SurfCollide class

  if (sparta->suffix_enable) {
    if (sparta->suffix) {
      char estyle[256];
      sprintf(estyle,"%s/%s",arg[1],sparta->suffix);

      if (0) return;

#define SURF_COLLIDE_CLASS
#define SurfCollideStyle(key,Class) \
      else if (strcmp(estyle,#key) == 0) { \
        sc[nsc] = new Class(sparta,narg,arg); \
        nsc++; \
        return; \
      }
#include "style_surf_collide.h"
#undef SurfCollideStyle
#undef SURF_COLLIDE_CLASS
    }
  }

  if (0) return;

#define SURF_COLLIDE_CLASS
#define SurfCollideStyle(key,Class) \
  else if (strcmp(arg[1],#key) == 0) \
    sc[nsc] = new Class(sparta,narg,arg);
#include "style_surf_collide.h"
#undef SurfCollideStyle
#undef SURF_COLLIDE_CLASS

  else error->all(FLERR,"Unrecognized surf_collide style");

  nsc++;
}

/* ----------------------------------------------------------------------
   find a surface collide model by ID
   return index of surf collide model or -1 if not found
------------------------------------------------------------------------- */

int Surf::find_collide(const char *id)
{
  int isc;
  for (isc = 0; isc < nsc; isc++)
    if (strcmp(id,sc[isc]->id) == 0) break;
  if (isc == nsc) return -1;
  return isc;
}

/* ----------------------------------------------------------------------
   add a surface reaction model
------------------------------------------------------------------------- */

void Surf::add_react(int narg, char **arg)
{
  if (narg < 2) error->all(FLERR,"Illegal surf_react command");

  // error check

  for (int i = 0; i < nsr; i++)
    if (strcmp(arg[0],sr[i]->id) == 0)
      error->all(FLERR,"Reuse of surf_react ID");

  // extend SurfReact list if necessary

  if (nsr == maxsr) {
    maxsr += DELTAMODEL;
    sr = (SurfReact **)
      memory->srealloc(sr,maxsr*sizeof(SurfReact *),"surf:sr");
  }

  // create new SurfReact class

  if (0) return;

#define SURF_REACT_CLASS
#define SurfReactStyle(key,Class) \
  else if (strcmp(arg[1],#key) == 0) \
    sr[nsr] = new Class(sparta,narg,arg);
#include "style_surf_react.h"
#undef SurfReactStyle
#undef SURF_REACT_CLASS

  else error->all(FLERR,"Unrecognized surf_react style");

  nsr++;
}

/* ----------------------------------------------------------------------
   find a surface reaction model by ID
   return index of surf reaction model or -1 if not found
------------------------------------------------------------------------- */

int Surf::find_react(const char *id)
{
  int isr;
  for (isr = 0; isr < nsr; isr++)
    if (strcmp(id,sr[isr]->id) == 0) break;
  if (isr == nsr) return -1;
  return isr;
}

/* ----------------------------------------------------------------------
   group surf command called via input script
   NOTE: need to apply this also to mylines and mytris ??
------------------------------------------------------------------------- */

void Surf::group(int narg, char **arg)
{
  int i,flag;
  double x[3];

  if (narg < 3) error->all(FLERR,"Illegal group command");

  int dim = domain->dimension;

  int igroup = find_group(arg[0]);
  if (igroup < 0) igroup = add_group(arg[0]);
  int bit = bitmask[igroup];

  // style = type or id
  // add surf to group if matches types/ids or condition

  if (strcmp(arg[2],"type") == 0 || strcmp(arg[2],"id") == 0) {
    if (narg < 4) error->all(FLERR,"Illegal group command");

    int category;
    if (strcmp(arg[2],"type") == 0) category = TYPE;
    else if (strcmp(arg[2],"id") == 0) category = ID;

    // args = logical condition
    
    if (narg > 4 &&
        (strcmp(arg[3],"<") == 0 || strcmp(arg[3],">") == 0 ||
         strcmp(arg[3],"<=") == 0 || strcmp(arg[3],">=") == 0 ||
         strcmp(arg[3],"==") == 0 || strcmp(arg[3],"!=") == 0 ||
         strcmp(arg[3],"<>") == 0)) {

      int condition = -1;
      if (strcmp(arg[3],"<") == 0) condition = LT;
      else if (strcmp(arg[3],"<=") == 0) condition = LE;
      else if (strcmp(arg[3],">") == 0) condition = GT;
      else if (strcmp(arg[3],">=") == 0) condition = GE;
      else if (strcmp(arg[3],"==") == 0) condition = EQ;
      else if (strcmp(arg[3],"!=") == 0) condition = NEQ;
      else if (strcmp(arg[3],"<>") == 0) condition = BETWEEN;
      else error->all(FLERR,"Illegal group command");

      int bound1,bound2;
      bound1 = input->inumeric(FLERR,arg[4]);
      bound2 = -1;

      if (condition == BETWEEN) {
        if (narg != 6) error->all(FLERR,"Illegal group command");
        bound2 = input->inumeric(FLERR,arg[5]);
      } else if (narg != 5) error->all(FLERR,"Illegal group command");

      // add surf to group if meets condition

      if (category == ID) {
        if (condition == LT) {
          if (dim == 2) {
            for (i = 0; i < nlocal+nghost; i++) 
              if (lines[i].id < bound1) lines[i].mask |= bit;
          } else {
            for (i = 0; i < nlocal+nghost; i++) 
              if (tris[i].id < bound1) tris[i].mask |= bit;
          }
        } else if (condition == LE) {
          if (dim == 2) {
            for (i = 0; i < nlocal+nghost; i++) 
              if (lines[i].id <= bound1) lines[i].mask |= bit;
          } else {
            for (i = 0; i < nlocal+nghost; i++) 
              if (tris[i].id <= bound1) tris[i].mask |= bit;
          }
        } else if (condition == GT) {
          if (dim == 2) {
            for (i = 0; i < nlocal+nghost; i++) 
              if (lines[i].id > bound1) lines[i].mask |= bit;
          } else {
            for (i = 0; i < nlocal+nghost; i++) 
              if (tris[i].id > bound1) tris[i].mask |= bit;
          }
        } else if (condition == GE) {
          if (dim == 2) {
            for (i = 0; i < nlocal+nghost; i++) 
              if (lines[i].id >= bound1) lines[i].mask |= bit;
          } else {
            for (i = 0; i < nlocal+nghost; i++) 
              if (tris[i].id >= bound1) tris[i].mask |= bit;
          }
        } else if (condition == EQ) {
          if (dim == 2) {
            for (i = 0; i < nlocal+nghost; i++) 
              if (lines[i].id == bound1) lines[i].mask |= bit;
          } else {
            for (i = 0; i < nlocal+nghost; i++) 
              if (tris[i].id == bound1) tris[i].mask |= bit;
          }
        } else if (condition == NEQ) {
          if (dim == 2) {
            for (i = 0; i < nlocal+nghost; i++) 
              if (lines[i].id != bound1) lines[i].mask |= bit;
          } else {
            for (i = 0; i < nlocal+nghost; i++) 
              if (tris[i].id != bound1) tris[i].mask |= bit;
          }
        } else if (condition == BETWEEN) {
          if (dim == 2) {
            for (i = 0; i < nlocal+nghost; i++)
              if (lines[i].id >= bound1 && lines[i].id <= bound2) 
                lines[i].mask |= bit;
          } else {
            for (i = 0; i < nlocal+nghost; i++)
              if (tris[i].id >= bound1 && tris[i].id <= bound2) 
                tris[i].mask |= bit;
          }
        }
      } else if (category == TYPE) {
        if (condition == LT) {
          if (dim == 2) {
            for (i = 0; i < nlocal+nghost; i++) 
              if (lines[i].type < bound1) lines[i].mask |= bit;
          } else {
            for (i = 0; i < nlocal+nghost; i++) 
              if (tris[i].type < bound1) lines[i].mask |= bit;
          }
        } else if (condition == LE) {
          if (dim == 2) {
            for (i = 0; i < nlocal+nghost; i++) 
              if (lines[i].type <= bound1) lines[i].mask |= bit;
          } else {
            for (i = 0; i < nlocal+nghost; i++) 
              if (tris[i].type <= bound1) lines[i].mask |= bit;
          }
        } else if (condition == GT) {
          if (dim == 2) {
            for (i = 0; i < nlocal+nghost; i++) 
              if (lines[i].type > bound1) lines[i].mask |= bit;
          } else {
            for (i = 0; i < nlocal+nghost; i++) 
              if (tris[i].type > bound1) lines[i].mask |= bit;
          }
        } else if (condition == GE) {
          if (dim == 2) {
            for (i = 0; i < nlocal+nghost; i++) 
              if (lines[i].type >= bound1) lines[i].mask |= bit;
          } else {
            for (i = 0; i < nlocal+nghost; i++) 
              if (tris[i].type >= bound1) lines[i].mask |= bit;
          }
        } else if (condition == EQ) {
          if (dim == 2) {
            for (i = 0; i < nlocal+nghost; i++) 
              if (lines[i].type == bound1) lines[i].mask |= bit;
          } else {
            for (i = 0; i < nlocal+nghost; i++) 
              if (tris[i].type == bound1) lines[i].mask |= bit;
          }
        } else if (condition == NEQ) {
          if (dim == 2) {
            for (i = 0; i < nlocal+nghost; i++) 
              if (lines[i].type != bound1) lines[i].mask |= bit;
          } else {
            for (i = 0; i < nlocal+nghost; i++) 
              if (tris[i].type != bound1) lines[i].mask |= bit;
          }
        } else if (condition == BETWEEN) {
          if (dim == 2) {
            for (i = 0; i < nlocal+nghost; i++)
              if (lines[i].type >= bound1 && lines[i].type <= bound2) 
                lines[i].mask |= bit;
          } else {
            for (i = 0; i < nlocal+nghost; i++)
              if (tris[i].type >= bound1 && tris[i].type <= bound2) 
                tris[i].mask |= bit;
          }
        }
      }

    // args = list of values
      
    } else {
      char *ptr;
      int start,stop;

      for (int iarg = 3; iarg < narg; iarg++) {
        if (strchr(arg[iarg],':')) {
          ptr = strchr(arg[iarg],':'); 
          *ptr = '\0';
          start = input->inumeric(FLERR,arg[iarg]); 
          *ptr = ':';
          stop = input->inumeric(FLERR,ptr+1); 
        } else {
          start = stop = input->inumeric(FLERR,arg[iarg]);
        }

        // add surf to group if type/id matches value or sequence
      
        if (category == ID) {
          if (dim == 2) {
            for (i = 0; i < nlocal+nghost; i++)
              if (lines[i].id >= start && lines[i].id <= stop) 
                lines[i].mask |= bit;
          } else {
            for (i = 0; i < nlocal+nghost; i++)
              if (tris[i].id >= start && tris[i].id <= stop) 
                tris[i].mask |= bit;
          }
        } else if (category == TYPE) {
          if (dim == 2) {
            for (i = 0; i < nlocal+nghost; i++)
              if (lines[i].type >= start && lines[i].type <= stop) 
                lines[i].mask |= bit;
          } else {
            for (i = 0; i < nlocal+nghost; i++)
              if (tris[i].type >= start && tris[i].type <= stop) 
                tris[i].mask |= bit;
          }
        }
      }
    }

  // style = region
  // add surf to group if in region

  } else if (strcmp(arg[2],"region") == 0) {
    if (narg != 5) error->all(FLERR,"Illegal group command");
    int iregion = domain->find_region(arg[3]);
    if (iregion == -1) error->all(FLERR,"Group region ID does not exist");
    Region *region = domain->regions[iregion];

    int rstyle;
    if (strcmp(arg[4],"all") == 0) rstyle = REGION_ALL;
    else if (strcmp(arg[4],"one") == 0) rstyle = REGION_ONE;
    else if (strcmp(arg[4],"center") == 0) rstyle = REGION_CENTER;
    else error->all(FLERR,"Illegal group command");

    if (dim == 2) {
      if (rstyle == REGION_ALL) {
        for (i = 0; i < nlocal+nghost; i++) {
          flag = 1;
          if (!region->match(lines[i].p1)) flag = 0;
          if (!region->match(lines[i].p2)) flag = 0;
          if (flag) lines[i].mask |= bit;
        }
      } else if (rstyle == REGION_ONE) {
        for (i = 0; i < nlocal+nghost; i++) {
          flag = 0;
          if (region->match(lines[i].p1)) flag = 1;
          if (region->match(lines[i].p2)) flag = 1;
          if (flag) lines[i].mask |= bit;
        }
      } else if (rstyle == REGION_CENTER) {
        for (i = 0; i < nlocal+nghost; i++) {
          x[0] = 0.5 * (lines[i].p1[0] + lines[i].p2[0]);
          x[1] = 0.5 * (lines[i].p1[1] + lines[i].p2[1]);
          x[2] = 0.0;
          if (region->match(x)) lines[i].mask |= bit;
        }
      }

    } else if (dim == 3) {
      if (rstyle == REGION_ALL) {
        for (i = 0; i < nlocal+nghost; i++) {
          flag = 1;
          if (!region->match(tris[i].p1)) flag = 0;
          if (!region->match(tris[i].p2)) flag = 0;
          if (!region->match(tris[i].p3)) flag = 0;
          if (flag) tris[i].mask |= bit;
        }
      } else if (rstyle == REGION_ONE) {
        for (i = 0; i < nlocal+nghost; i++) {
          flag = 0;
          if (region->match(tris[i].p1)) flag = 1;
          if (region->match(tris[i].p2)) flag = 1;
          if (region->match(tris[i].p3)) flag = 1;
          if (flag) tris[i].mask |= bit;
        }
      } else if (rstyle == REGION_CENTER) {
        for (i = 0; i < nlocal+nghost; i++) {
          x[0] = (tris[i].p1[0] + tris[i].p2[0] + tris[i].p3[0]) / 3.0;
          x[1] = (tris[i].p1[1] + tris[i].p2[1] + tris[i].p3[1]) / 3.0;
          x[2] = (tris[i].p1[2] + tris[i].p2[2] + tris[i].p3[2]) / 3.0;
          if (region->match(x)) tris[i].mask |= bit;
        }
      }
    }

  // style = subtract

  } else if (strcmp(arg[2],"subtract") == 0) {
    if (narg < 5) error->all(FLERR,"Illegal group command");

    int length = narg-3;
    int *list = new int[length];

    int jgroup;
    for (int iarg = 3; iarg < narg; iarg++) {
      jgroup = find_group(arg[iarg]);
      if (jgroup == -1) error->all(FLERR,"Group ID does not exist");
      list[iarg-3] = jgroup;
    }

    // add to group if in 1st group in list

    int otherbit = bitmask[list[0]];

    if (dim == 2) {
      for (i = 0; i < nlocal+nghost; i++)
        if (lines[i].mask & otherbit) lines[i].mask |= bit;
    } else {
      for (i = 0; i < nlocal+nghost; i++)
        if (tris[i].mask & otherbit) tris[i].mask |= bit;
    }

    // remove surfs if they are in any of the other groups
    // AND with inverse mask removes the surf from group

    int inverse = inversemask[igroup];

    for (int ilist = 1; ilist < length; ilist++) {
      otherbit = bitmask[list[ilist]];
      if (dim == 2) {
        for (i = 0; i < nlocal+nghost; i++)
          if (lines[i].mask & otherbit) lines[i].mask &= inverse;
      } else {
        for (i = 0; i < nlocal+nghost; i++)
          if (tris[i].mask & otherbit) tris[i].mask &= inverse;
      }
    }

    delete [] list;

  // style = union

  } else if (strcmp(arg[2],"union") == 0) {
    if (narg < 4) error->all(FLERR,"Illegal group command");

    int length = narg-3;
    int *list = new int[length];

    int jgroup;
    for (int iarg = 3; iarg < narg; iarg++) {
      jgroup = find_group(arg[iarg]);
      if (jgroup == -1) error->all(FLERR,"Group ID does not exist");
      list[iarg-3] = jgroup;
    }

    // add to group if in any other group in list

    int otherbit;

    for (int ilist = 0; ilist < length; ilist++) {
      otherbit = bitmask[list[ilist]];
      if (dim == 2) {
        for (i = 0; i < nlocal+nghost; i++)
          if (lines[i].mask & otherbit) lines[i].mask |= bit;
      } else {
        for (i = 0; i < nlocal+nghost; i++)
          if (tris[i].mask & otherbit) tris[i].mask |= bit;
      }
    }

    delete [] list;

  // style = intersect

  } else if (strcmp(arg[2],"intersect") == 0) {
    if (narg < 5) error->all(FLERR,"Illegal group command");

    int length = narg-3;
    int *list = new int[length];

    int jgroup;
    for (int iarg = 3; iarg < narg; iarg++) {
      jgroup = find_group(arg[iarg]);
      if (jgroup == -1) error->all(FLERR,"Group ID does not exist");
      list[iarg-3] = jgroup;
    }

    // add to group if in all groups in list

    int otherbit,ok,ilist;

    if (dim == 2) {
      for (i = 0; i < nlocal+nghost; i++) {
        ok = 1;
        for (ilist = 0; ilist < length; ilist++) {
          otherbit = bitmask[list[ilist]];
          if ((lines[i].mask & otherbit) == 0) ok = 0;
        }
        if (ok) lines[i].mask |= bit;
      }
    } else {
      for (i = 0; i < nlocal+nghost; i++) {
        ok = 1;
        for (ilist = 0; ilist < length; ilist++) {
          otherbit = bitmask[list[ilist]];
          if ((tris[i].mask & otherbit) == 0) ok = 0;
        }
        if (ok) tris[i].mask |= bit;
      }
    }

    delete [] list;

  // style = clear
  // remove all surfs from group

  } else if (strcmp(arg[2],"clear") == 0) {
    if (igroup == 0) error->all(FLERR,"Cannot clear group all");
    int inversebits = inversemask[igroup];

    if (dim == 2) {
      for (i = 0; i < nlocal+nghost; i++) lines[i].mask &= inversebits;
    } else {
      for (i = 0; i < nlocal+nghost; i++) tris[i].mask &= inversebits;
    }
  }

  // print stats for changed group

  bigint n = 0;
  if (dim == 2) {
    for (i = 0; i < nlocal; i++) 
      if (lines[i].mask & bit) n++;
  } else {
    for (i = 0; i < nlocal; i++)
      if (tris[i].mask & bit) n++;
  }

  bigint nall;
  if (distributed) MPI_Allreduce(&n,&nall,1,MPI_SPARTA_BIGINT,MPI_SUM,world);
  else nall = n;

  if (comm->me == 0) {
    if (screen) 
      fprintf(screen,BIGINT_FORMAT " surfaces in group %s\n",
              nall,gnames[igroup]);
    if (logfile)
      fprintf(logfile,BIGINT_FORMAT " surfaces in group %s\n",
              nall,gnames[igroup]);
  }
}

/* ----------------------------------------------------------------------
   add a new surface group ID, assumed to be unique
------------------------------------------------------------------------- */

int Surf::add_group(const char *id)
{
  if (ngroup == MAXGROUP) 
    error->all(FLERR,"Cannot have more than 32 surface groups");

  int n = strlen(id) + 1;
  gnames[ngroup] = new char[n];
  strcpy(gnames[ngroup],id);

  for (int i = 0; i < n-1; i++)
    if (!isalnum(id[i]) && id[i] != '_')
      error->all(FLERR,"Group ID must be alphanumeric or "
                 "underscore characters");

  ngroup++;
  return ngroup-1;
}

/* ----------------------------------------------------------------------
   find a surface group ID
   return index of group or -1 if not found
------------------------------------------------------------------------- */

int Surf::find_group(const char *id)
{
  int igroup;
  for (igroup = 0; igroup < ngroup; igroup++)
    if (strcmp(id,gnames[igroup]) == 0) break;
  if (igroup == ngroup) return -1;
  return igroup;
}

/* ----------------------------------------------------------------------
   compress owned explicit distributed surfs to account for migrating grid cells
   discard nlocal surfs that are no longer referenced by owned grid cells
   use hash to store referenced surfs
   only called for explicit distributed surfs
------------------------------------------------------------------------- */

void Surf::compress_rebalance_explicit()
{
  int i,m;
  int nsurf;
  surfint *csurfs;

  int dim = domain->dimension;

  // keep = 1 if a local surf is referenced by a compressed local grid cell

  int *keep;
  memory->create(keep,nlocal,"surf:keep");
  for (i = 0; i < nlocal; i++) keep[i] = 0;

  // convert grid cell csurfs to surf IDs so can reset after surf compression
  // skip cells with no surfs or sub-cells

  Grid::ChildCell *cells = grid->cells;
  int nglocal = grid->nlocal;

  for (i = 0; i < nglocal; i++) {
    if (!cells[i].nsurf) continue;
    if (cells[i].nsplit <= 0) continue;
    csurfs = cells[i].csurfs;
    nsurf = cells[i].nsurf;
    if (dim == 2) {
      for (m = 0; m < nsurf; m++) {
        keep[csurfs[m]] = 1;
        csurfs[m] = lines[csurfs[m]].id;
      }
    } else {
      for (m = 0; m < nsurf; m++) {
        keep[csurfs[m]] = 1;
        csurfs[m] = tris[csurfs[m]].id;
      }
    }
  }

  // compress nlocal surfs based on keep flags

  m = 0;
  while (i < nlocal) {
    if (!keep[i]) {
      if (dim == 2) memcpy(&lines[i],&lines[nlocal-1],sizeof(Line));
      else memcpy(&tris[i],&tris[nlocal-1],sizeof(Tri));
      keep[i] = keep[nlocal-1];
      nlocal--;
    } else i++;
  }

  memory->destroy(keep);

  // reset grid cell csurfs IDs back to local surf indices
  // hash compressed surf list, then clear hash
  // skip cells with no surfs or sub-cells

  rehash();

  for (i = 0; i < nglocal; i++) {
    if (!cells[i].nsurf) continue;
    if (cells[i].nsplit <= 0) continue;
    csurfs = cells[i].csurfs;
    nsurf = cells[i].nsurf;
    for (m = 0; m < nsurf; m++) csurfs[m] = (*hash)[csurfs[m]];
  }

  hash->clear();
  hashfilled = 0;
}

/* ----------------------------------------------------------------------
   compress owned implicit surfs to account for migrating grid cells
   migrating grid cells are ones with proc != me
<<<<<<< HEAD
   reset csurfs indices for kept cells
=======
   store info on reordered nlocal surfs in hash
   hash will be cleared after grid compression by call to reset_csurfs_implicit()
>>>>>>> eef1dcc6
   only called for implicit surfs
   called from Comm::migrate_cells()
------------------------------------------------------------------------- */

<<<<<<< HEAD
void Surf::compress_implicit_rebalance()
=======
void Surf::compress_rebalance_implicit()
>>>>>>> eef1dcc6
{
  int j,icell,nsurf;
  cellint cellID;
  int *csurfs;

<<<<<<< HEAD
  if (!grid->hashfilled) grid->rehash();
=======
  if (hashfilled) hash->clear();
>>>>>>> eef1dcc6

  Grid::ChildCell *cells = grid->cells;
  Grid::MyHash *ghash = grid->hash;
  int me = comm->me;
  int n = 0;

  if (domain->dimension == 2) {
    for (int i = 0; i < nlocal; i++) {
      icell = (*ghash)[lines[i].id] - 1;
      if (cells[icell].proc != me) continue;
      if (i != n) {
        memcpy(&lines[n],&lines[i],sizeof(Line));
        // reset matching csurfs index from i to n
        csurfs = cells[icell].csurfs;
        nsurf = cells[icell].nsurf;
        for (j = 0; j < nsurf; j++)
          if (csurfs[j] == i) {
            csurfs[j] = n;
            break;
          }
      }
      n++;
    }

  } else {
    for (int i = 0; i < nlocal; i++) {
      icell = (*ghash)[tris[i].id] - 1;
      if (cells[icell].proc != me) continue;
      if (i != n) {
        memcpy(&tris[n],&tris[i],sizeof(Tri));
        // reset matching csurfs index from i to n
        csurfs = cells[icell].csurfs;
        nsurf = cells[icell].nsurf;
        for (j = 0; j < nsurf; j++)
          if (csurfs[j] == i) {
            csurfs[j] = n;
            break;
          }
      }
      n++;
    }
  }

  hashfilled = 1;

  nlocal = n;
}

/* ----------------------------------------------------------------------
   comm of tallies across all procs
   nrow = # of tally entries in input vector
   tally2surf = surf index of each entry in input vector
   in = input vector of tallies
   instride = stride between entries in input vector
   return out = summed tallies for explicit surfs I own
------------------------------------------------------------------------- */

void Surf::collate_vector(int nrow, surfint *tally2surf, 
                          double *in, int instride, double *out)
{
  // collate version depends on tally_comm setting

  if (tally_comm == TALLYAUTO) {
    if (nprocs > nsurf) 
      collate_vector_reduce(nrow,tally2surf,in,instride,out);
    else collate_vector_rendezvous(nrow,tally2surf,in,instride,out);
  } else if (tally_comm == TALLYREDUCE) {
    collate_vector_reduce(nrow,tally2surf,in,instride,out);
  } else if (tally_comm == TALLYRVOUS) {
    collate_vector_rendezvous(nrow,tally2surf,in,instride,out);
  }
}

/* ----------------------------------------------------------------------
   allreduce version of collate
------------------------------------------------------------------------- */

void Surf::collate_vector_reduce(int nrow, surfint *tally2surf, 
                                 double *in, int instride, double *out)
{
  int i,j,m;

  if (nsurf > MAXSMALLINT)
    error->all(FLERR,"Two many surfs to tally reduce - "
               "use global surf/comm auto or rvous");
  
  int nglobal = nsurf;

  double *one,*all;
  memory->create(one,nglobal,"surf:one");
  memory->create(all,nglobal,"surf:all");

  // zero all values and add in values I accumulated
  
  for (i = 0; i < nglobal; i++) one[i] = 0.0;

  Surf::Line *lines = surf->lines;
  Surf::Tri *tris = surf->tris;
  int dim = domain->dimension;
  surfint id;

  j = 0;
  for (i = 0; i < nrow; i++) {
    m = (int) tally2surf[i] - 1;
    one[m] = in[j];
    j += instride;
  }

  // global allreduce
  
  MPI_Allreduce(one,all,nglobal,MPI_DOUBLE,MPI_SUM,world);

  // out = only surfs I own

  m = 0;
  for (i = me; i < nglobal; i += nprocs)
    out[m++] = all[i];

  // NOTE: could persist these for multiple invocations
  
  memory->destroy(one);
  memory->destroy(all);
}

/* ----------------------------------------------------------------------
   rendezvous version of collate
------------------------------------------------------------------------- */

void Surf::collate_vector_rendezvous(int nrow, surfint *tally2surf, 
                                     double *in, int instride, double *out)
{
  // allocate memory for rvous input

  int *proclist;
  memory->create(proclist,nrow,"surf:proclist");
  InRvousVec *in_rvous = 
    (InRvousVec *) memory->smalloc((bigint) nrow*sizeof(InRvousVec),
                                   "surf:in_rvous");

  // create rvous inputs
  // proclist = owner of each surf
  // logic of (id-1) % nprocs sends 
  //   surf IDs 1,11,21,etc on 10 procs to proc 0

  Surf::Line *lines = surf->lines;
  Surf::Tri *tris = surf->tris;
  int dim = domain->dimension;
  
  surfint id;
  
  int m = 0;
  for (int i = 0; i < nrow; i++) {
    id = tally2surf[i];
    proclist[i] = (id-1) % nprocs;
    in_rvous[i].id = id;
    in_rvous[i].value = in[m];
    m += instride;
  }

  // perform rendezvous operation
  // each proc owns subset of surfs
  // receives all tally contributions to surfs it owns

  out_rvous = out;
  
  char *buf;
  int nout = comm->rendezvous(1,nrow,(char *) in_rvous,sizeof(InRvousVec),
			      0,proclist,rendezvous_vector,
			      0,buf,0,(void *) this);

  memory->destroy(proclist);
  memory->destroy(in_rvous);
}

/* ----------------------------------------------------------------------
   callback from rendezvous operation
   process tallies for surfs assigned to me
   inbuf = list of N Inbuf datums
   no outbuf
------------------------------------------------------------------------- */

int Surf::rendezvous_vector(int n, char *inbuf, int &flag, int *&proclist,
                            char *&outbuf, void *ptr)
{
  Surf *sptr = (Surf *) ptr;
  Memory *memory = sptr->memory;
  int nown = sptr->nown;
  double *out = sptr->out_rvous;
  int nprocs = sptr->comm->nprocs;
  int me = sptr->comm->me;

  // zero my owned surf values

  for (int i = 0; i < nown; i++) out[i] = 0.0;
  
  // accumulate per-surf values from different procs to my owned surfs
  // logic of (id-1-me) / nprocs maps 
  //   surf IDs [1,11,21,...] on 10 procs to [0,1,2,...] on proc 0
  
  Surf::InRvousVec *in_rvous = (Surf::InRvousVec *) inbuf;

  int m;
  for (int i = 0; i < n; i++) {
    m = (in_rvous[i].id-1-me) / nprocs;
    out[m] += in_rvous[i].value;
  }

  // flag = 0: no second comm needed in rendezvous

  flag = 0;
  return 0;
}

/* ----------------------------------------------------------------------
   comm of tallies across all procs
   nrow,ncol = # of entries and columns in input array
   tally2surf = global surf index of each entry in input array
   in = input array of tallies
   instride = stride between entries in input array
   return out = summed tallies for explicit surfs I own
------------------------------------------------------------------------- */

void Surf::collate_array(int nrow, int ncol, surfint *tally2surf, 
                         double **in, double **out)
{
  // collate version depends on tally_comm setting

  if (tally_comm == TALLYAUTO) {
    if (nprocs > nsurf) 
      collate_array_reduce(nrow,ncol,tally2surf,in,out);
    else collate_array_rendezvous(nrow,ncol,tally2surf,in,out);
  } else if (tally_comm == TALLYREDUCE) {
    collate_array_reduce(nrow,ncol,tally2surf,in,out);
  } else if (tally_comm == TALLYRVOUS) {
    collate_array_rendezvous(nrow,ncol,tally2surf,in,out);
  }
}

/* ----------------------------------------------------------------------
   allreduce version of collate
------------------------------------------------------------------------- */

void Surf::collate_array_reduce(int nrow, int ncol, surfint *tally2surf, 
                                double **in, double **out)
{
  int i,j,m;

  bigint ntotal = (bigint) nsurf * ncol;

  if (ntotal > MAXSMALLINT)
    error->all(FLERR,"Two many surfs to tally reduce - "
               "use global surf/comm auto or rvous");
  
  int nglobal = nsurf;

  double **one,**all;
  memory->create(one,nglobal,ncol,"surf:one");
  memory->create(all,nglobal,ncol,"surf:all");

  // zero all values and add in values I accumulated
  
  for (i = 0; i < nglobal; i++)
    for (j = 0; j < ncol; j++)
      one[i][j] = 0.0;

  Surf::Line *lines = surf->lines;
  Surf::Tri *tris = surf->tris;
  int dim = domain->dimension;

  for (i = 0; i < nrow; i++) {
    m = (int) tally2surf[i] - 1;
    for (j = 0; j < ncol; j++) 
      one[m][j] = in[i][j];
  }

  // global allreduce

  MPI_Allreduce(&one[0][0],&all[0][0],ntotal,MPI_DOUBLE,MPI_SUM,world);

  // out = only surfs I own

  m = 0;
  for (i = me; i < nglobal; i += nprocs) {
    for (j = 0; j < ncol; j++) out[m][j] = all[i][j];
    m++;
  }
  
  // NOTE: could persist these for multiple invocations
  
  memory->destroy(one);
  memory->destroy(all);
}

/* ----------------------------------------------------------------------
   rendezvous version of collate
------------------------------------------------------------------------- */

void Surf::collate_array_rendezvous(int nrow, int ncol, surfint *tally2surf, 
                                    double **in, double **out)
{
  int i,j,m;

  // allocate memory for rvous input

  int *proclist;
  memory->create(proclist,nrow,"surf:proclist");
  double *in_rvous = (double *)     // worry about overflow
    memory->smalloc(nrow*(ncol+1)*sizeof(double*),"surf:in_rvous");

  // create rvous inputs
  // proclist = owner of each surf
  // logic of (id-1) % nprocs sends 
  //   surf IDs 1,11,21,etc on 10 procs to proc 0

  Surf::Line *lines = surf->lines;
  Surf::Tri *tris = surf->tris;
  int dim = domain->dimension;
  surfint id;
  
  m = 0;
  for (int i = 0; i < nrow; i++) {
    id = tally2surf[i];
    proclist[i] = (id-1) % nprocs;
    in_rvous[m++] = ubuf(id).d;
    for (j = 0; j < ncol; j++)
      in_rvous[m++] = in[i][j];
  }

  // perform rendezvous operation
  // each proc owns subset of surfs
  // receives all tally contributions to surfs it owns

  ncol_rvous = ncol;
  if (out == NULL) out_rvous = NULL;
  else out_rvous = &out[0][0];
  int size = (ncol+1) * sizeof(double);

  char *buf;
  int nout = comm->rendezvous(1,nrow,(char *) in_rvous,size,
			      0,proclist,rendezvous_array,
			      0,buf,0,(void *) this);

  memory->destroy(proclist);
  memory->sfree(in_rvous);
}

/* ----------------------------------------------------------------------
   callback from rendezvous operation
   process tallies for surfs assigned to me
   inbuf = list of N Inbuf datums
   no outbuf
------------------------------------------------------------------------- */

int Surf::rendezvous_array(int n, char *inbuf,
                           int &flag, int *&proclist, char *&outbuf,
                           void *ptr)
{
  int i,j,k,m;

  Surf *sptr = (Surf *) ptr;
  Memory *memory = sptr->memory;
  int nown = sptr->nown;
  int ncol = sptr->ncol_rvous;
  double *out = sptr->out_rvous;
  int nprocs = sptr->comm->nprocs;
  int me = sptr->comm->me;
  
  // zero my owned surf values

  int ntotal = nown*ncol;
  for (m = 0; m < ntotal; m++) out[m] = 0.0;
  
  // accumulate per-surf values from different procs to my owned surfs
  // logic of (id-1-me) / nprocs maps 
  //   surf IDs [1,11,21,...] on 10 procs to [0,1,2,...] on proc 0
  
  double *in_rvous = (double *) inbuf;
  surfint id;

  m = 0;
  for (int i = 0; i < n; i++) {
    id = (surfint) ubuf(in_rvous[m++]).i;
    k = (id-1-me) / nprocs * ncol;
    for (j = 0; j < ncol; j++)
      out[k++] += in_rvous[m++];
  }

  // flag = 0: no second comm needed in rendezvous

  flag = 0;
  return 0;
}

/* ----------------------------------------------------------------------
<<<<<<< HEAD
   comm of tallies across all procs
   called from compute isurf/grid and fix ave/grid
     for implicit surf tallies by grid cell
   nrow = # of tallies
   tally2surf = surf ID for each tally (same as cell ID)
   in = vectir of tally values
   return out = summed tallies for grid cells I own
   done via rendezvous algorithm
------------------------------------------------------------------------- */

void Surf::collate_vector_implicit(int nrow, surfint *tally2surf,
                                   double *in, double *out)
{
  int i,j,m,icell;
  cellint cellID;

  int me = comm->me;
  int nprocs = comm->nprocs;

  // create a grid cell hash for only my owned cells

  Grid::ChildCell *cells = grid->cells;
  int nglocal = grid->nlocal;

  MyCellHash hash;

  for (int icell = 0; icell < nglocal; icell++) {
    if (cells[icell].nsplit <= 0) continue;
    hash[cells[icell].id] = icell+1;
  }

  // for implicit surfs, tally2surf stores cellIDs

  cellint *tally2cell = (cellint *) tally2surf;

  // if I own tally grid cell, sum tallies to out directly
  // else nsend = # of tallies to contribute to rendezvous

  int nsend = 0;
  for (i = 0; i < nrow; i++) {
    if (hash.find(tally2cell[i]) == hash.end()) nsend++;
    else {
      icell = hash[tally2cell[i]] - 1;
      out[icell] += in[i];
    }
  }

  // done if just one proc

  if (nprocs == 1) return;

  // ncell = # of owned grid cells with implicit surfs, excluding sub cells
  // NOTE: could limit to cell group of caller

  int ncell = 0;
  for (int icell = 0; icell < nglocal; icell++) {
    if (cells[icell].nsurf <= 0) continue;
    if (cells[icell].nsplit <= 0) continue;
    ncell++;
  }

  // allocate memory for rvous input
  // ncount = ncell + nsend
  // 3 doubles for each input = proc, cellID, tally

  int ncount = ncell + nsend;

  int *proclist;
  double *in_rvous;
  memory->create(proclist,ncount,"surf:proclist");
  memory->create(in_rvous,3*ncount,"surf:in_rvous");

  // create rvous inputs
  // owning proc for each datum = random hash of cellID
  // flavor 1: one per ncell with proc and cellID, no tally
  // flavor 2: one per nsend with proc = -1, cellID, one tally

  ncount = m = 0;

  for (int icell = 0; icell < nglocal; icell++) {
    if (cells[icell].nsurf <= 0) continue;
    if (cells[icell].nsplit <= 0) continue;
    proclist[ncount] = hashlittle(&cells[icell].id,sizeof(cellint),0) % nprocs;
    in_rvous[m++] = me;
    in_rvous[m++] = cells[icell].id;    // NOTE: should use ubuf
    in_rvous[m++] = 0.0;
    ncount++;
  }

  for (i = 0; i < nrow; i++) {
    if (hash.find(tally2cell[i]) == hash.end()) {
      proclist[ncount] = hashlittle(&tally2cell[i],sizeof(cellint),0) % nprocs;
      in_rvous[m++] = -1;
      in_rvous[m++] = tally2cell[i];    // NOTE: should use ubuf
      in_rvous[m++] = in[i];
      ncount++;
    }
  }

  // perform rendezvous operation

  ncol_rvous = 1;
  char *buf;
  int nout = comm->rendezvous(1,ncount,(char *) in_rvous,3*sizeof(double),
			      0,proclist,rendezvous_implicit,
			      0,buf,2*sizeof(double),(void *) this);
  double *out_rvous = (double *) buf;

  memory->destroy(proclist);
  memory->destroy(in_rvous);

  // sum tallies returned for grid cells I own into out

  m = 0;
  for (i = 0; i < nout; i++) {
    cellID = out_rvous[m++];      // NOTE: should use ubuf
    icell = hash[cellID] - 1;     // subtract one for child cell index
    out[icell] += out_rvous[m++];
  }

  // clean-up

  memory->destroy(out_rvous);
}

/* ----------------------------------------------------------------------
   comm of tallies across all procs
   called from compute isurf/grid and fix ave/grid
     for implicit surf tallies by grid cell
   nrow = # of tallies
   ncol = # of values per tally
   tally2surf = surf ID for each tally (same as cell ID)
   in = array of tally values, nrow by ncol
   return out = summed tallies for grid cells I own, nlocal by ncol
   done via rendezvous algorithm
------------------------------------------------------------------------- */

void Surf::collate_array_implicit(int nrow, int ncol, surfint *tally2surf,
                                  double **in, double **out)
{
  int i,j,m,icell;
  cellint cellID;

  int me = comm->me;
  int nprocs = comm->nprocs;

  // create a grid cell hash for only my owned cells

  Grid::ChildCell *cells = grid->cells;
  int nglocal = grid->nlocal;

  MyCellHash hash;

  for (int icell = 0; icell < nglocal; icell++) {
    if (cells[icell].nsplit <= 0) continue;
    hash[cells[icell].id] = icell+1;
  }

  // for implicit surfs, tally2surf stores cellIDs

  cellint *tally2cell = (cellint *) tally2surf;

  // if I own tally grid cell, sum tallies to out directly
  // else nsend = # of tallies to contribute to rendezvous

  int nsend = 0;
  for (i = 0; i < nrow; i++) {
    if (hash.find(tally2cell[i]) == hash.end()) nsend++;
    else {
      icell = hash[tally2cell[i]] - 1;
      for (j = 0; j < ncol; j++)
        out[icell][j] += in[i][j];
    }
  }

  // done if just one proc

  if (nprocs == 1) return;

  // ncell = # of owned grid cells with implicit surfs, excluding sub cells
  // NOTE: could limit to cell group of caller

  int ncell = 0;
  for (int icell = 0; icell < nglocal; icell++) {
    if (cells[icell].nsurf <= 0) continue;
    if (cells[icell].nsplit <= 0) continue;
    ncell++;
  }

  // allocate memory for rvous input
  // ncount = ncell + nsend
  // ncol+2 doubles for each input = proc, cellID, ncol values

  int ncount = ncell + nsend;

  int *proclist;
  double *in_rvous;
  memory->create(proclist,ncount,"surf:proclist");
  memory->create(in_rvous,ncount*(ncol+2),"surf:in_rvous");

  // create rvous inputs
  // owning proc for each datum = random hash of cellID
  // flavor 1: one per ncell with proc and cellID, no tallies
  // flavor 2: one per nsend with proc = -1, cellID, tallies

  ncount = m = 0;

  for (int icell = 0; icell < nglocal; icell++) {
    if (cells[icell].nsurf <= 0) continue;
    if (cells[icell].nsplit <= 0) continue;
    proclist[ncount] = hashlittle(&cells[icell].id,sizeof(cellint),0) % nprocs;
    in_rvous[m++] = me;
    in_rvous[m++] = cells[icell].id;    // NOTE: should use ubuf
    for (j = 0; j < ncol; j++)
      in_rvous[m++] = 0.0;
    ncount++;
  }

  for (i = 0; i < nrow; i++) {
    if (hash.find(tally2cell[i]) == hash.end()) {
      proclist[ncount] = hashlittle(&tally2cell[i],sizeof(cellint),0) % nprocs;
      in_rvous[m++] = -1;
      in_rvous[m++] = tally2cell[i];    // NOTE: should use ubuf
      for (j = 0; j < ncol; j++)
        in_rvous[m++] = in[i][j];
      ncount++;
    }
  }

  // perform rendezvous operation

  ncol_rvous = ncol;
  char *buf;
  int nout = comm->rendezvous(1,ncount,(char *) in_rvous,
                              (ncol+2)*sizeof(double),
			      0,proclist,rendezvous_implicit,
			      0,buf,(ncol+1)*sizeof(double),(void *) this);
  double *out_rvous = (double *) buf;

  memory->destroy(proclist);
  memory->destroy(in_rvous);

  // sum tallies returned for grid cells I own into out

  m = 0;
  for (i = 0; i < nout; i++) {
    cellID = out_rvous[m++];      // NOTE: should use ubuf
    icell = hash[cellID] - 1;     // subtract one for child cell index
    for (j = 0; j < ncol; j++)
      out[icell][j] += out_rvous[m++];
  }

  // clean-up

  memory->destroy(out_rvous);
=======
   redistribute newly created distributed lines to owing procs
   nold = original nown value before new surfs were read in
   nown = current nown value that includes my new surfs to redistribute
   nnew = nown value after new surfs from all procs are assigned to me
   called by ReadSurf:clip() after proc creates new surfs via clipping
   only called for distributed surfs
------------------------------------------------------------------------- */

void Surf::redistribute_lines_clip(int nold, int nnew)
{
  // allocate memory for rvous input

  int nsend = nown - nold;

  int *proclist;
  memory->create(proclist,nsend,"surf:proclist");
  Line *in_rvous = (Line *) memory->smalloc(nsend*sizeof(Line),"surf:in_rvous");

  // create rvous inputs
  // proclist = owner of each surf = (id-1) % nprocs

  surfint id;
  
  int i = nold;
  for (int m = 0; m < nsend; m++) {
    id = mylines[i].id;
    proclist[m] = (id-1) % nprocs;
    memcpy(&in_rvous[m],&mylines[i],sizeof(Line));
    i++;
  }

  // insure mylines is allocated sufficient for new lines
  // reset nown to new value after rendezvous

  if (nnew > maxown) {
    int old = maxown;
    maxown = nnew;
    grow_own(old);
  }
  nown = nnew;

  // perform rendezvous operation
  // each proc owns subset of new surfs
  // receives them from other procs

  char *buf;
  int nout = comm->rendezvous(1,nsend,(char *) in_rvous,sizeof(Line),
			      0,proclist,rendezvous_lines,
			      0,buf,0,(void *) this);

  memory->destroy(proclist);
  memory->sfree(in_rvous);
}

/* ----------------------------------------------------------------------
   redistribute newly created distributed lines to owing procs
   nnew = nown value after new surfs from all procs are assigned to me
   called by ReadSurf:read_multiple()
   only called for distributed surfs
------------------------------------------------------------------------- */

void Surf::redistribute_lines_temporary(int nnew)
{
  // allocate memory for rvous input

  int nsend = ntmp;

  int *proclist;
  memory->create(proclist,nsend,"surf:proclist");
  Line *in_rvous = (Line *) memory->smalloc(nsend*sizeof(Line),"surf:in_rvous");

  // create rvous inputs
  // proclist = owner of each surf = (id-1) % nprocs

  surfint id;
  
  for (int i = 0; i < nsend; i++) {
    id = tmplines[i].id;
    proclist[i] = (id-1) % nprocs;
    memcpy(&in_rvous[i],&tmplines[i],sizeof(Line));
  }

  // insure mylines is allocated sufficient for new lines
  // reset nown to new value after rendezvous
  
  if (nnew > maxown) {
    int old = maxown;
    maxown = nnew;
    grow_own(old);
  }
  nown = nnew;

  // perform rendezvous operation
  // each proc owns subset of new surfs
  // receives them from other procs

  char *buf;
  int nout = comm->rendezvous(1,nsend,(char *) in_rvous,sizeof(Line),
			      0,proclist,rendezvous_lines,
			      0,buf,0,(void *) this);

  memory->destroy(proclist);
  memory->sfree(in_rvous);
}

/* ----------------------------------------------------------------------
   callback from rendezvous operation
   store received surfs assigned to me in correct location in mylines
   inbuf = list of N Inbuf datums
   no outbuf
------------------------------------------------------------------------- */

int Surf::rendezvous_lines(int n, char *inbuf,
                           int &flag, int *&proclist, char *&outbuf,
                           void *ptr)
{
  int i,j,k,m;

  Surf *sptr = (Surf *) ptr;
  Line *lines = sptr->mylines;
  int nprocs = sptr->comm->nprocs;
  int me = sptr->comm->me;

  // zero my owned surf values

  Line *in_rvous = (Line *) inbuf;
  surfint id;

  for (int i = 0; i < n; i++) {
    id = in_rvous[i].id;
    m = (id-1-me) / nprocs;
    memcpy(&lines[m],&in_rvous[i],sizeof(Line));
  }

  // flag = 0: no second comm needed in rendezvous

  flag = 0;
  return 0;
}

/* ----------------------------------------------------------------------
   redistribute newly created distributed tris to owing procs
   nold = original nown value before new surfs were read in
   nown = current nown value that includes my new surfs to redistribute
   nnew = nown value after new surfs from all procs are assigned to me
   old = starting index that skips previously distributed surfs
   called by ReadSurf:clip() after proc create new surfs via clipping
   only called for distributed surfs
------------------------------------------------------------------------- */

void Surf::redistribute_tris_clip(int nold, int nnew)
{
  // allocate memory for rvous input

  int nsend = nown - nold;

  int *proclist;
  memory->create(proclist,nsend,"surf:proclist");
  Tri *in_rvous = (Tri *) memory->smalloc(nsend*sizeof(Tri),"surf:in_rvous");

  // create rvous inputs
  // proclist = owner of each surf = (id-1) % nprocs

  surfint id;
  
  int i = nold;
  for (int m = 0; m < nsend; m++) {
    id = mytris[i].id;
    proclist[m] = (id-1) % nprocs;
    memcpy(&in_rvous[m],&mytris[i],sizeof(Tri));
    i++;
  }

  // insure mytris is allocated sufficient for new tris
  // reset nown to new value after rendezvous

  if (nnew > maxown) {
    int old = maxown;
    maxown = nnew;
    grow_own(old);
  }
  nown = nnew;

  // perform rendezvous operation
  // each proc owns subset of new surfs
  // receives them from other procs

  char *buf;
  int nout = comm->rendezvous(1,nsend,(char *) in_rvous,sizeof(Tri),
			      0,proclist,rendezvous_tris,
			      0,buf,0,(void *) this);

  memory->destroy(proclist);
  memory->sfree(in_rvous);
}

/* ----------------------------------------------------------------------
   redistribute newly created distributed tris to owing procs
   nnew = nown value after new surfs from all procs are assigned to me
   called by ReadSurf:read_multiple()
   only called for distributed surfs
------------------------------------------------------------------------- */

void Surf::redistribute_tris_temporary(int nnew)
{
  // allocate memory for rvous input

  int nsend = ntmp;

  int *proclist;
  memory->create(proclist,nsend,"surf:proclist");
  Tri *in_rvous = (Tri *) memory->smalloc(nsend*sizeof(Tri),"surf:in_rvous");

  // create rvous inputs
  // proclist = owner of each surf = (id-1) % nprocs

  surfint id;
  
  for (int i = 0; i < nsend; i++) {
    id = tmptris[i].id;
    proclist[i] = (id-1) % nprocs;
    memcpy(&in_rvous[i],&tmptris[i],sizeof(Tri));
  }

  // insure mytris is allocated sufficient for new tris
  // reset nown to new value after rendezvous

  if (nnew > maxown) {
    int old = maxown;
    maxown = nnew;
    grow_own(old);
  }
  nown = nnew;

  // perform rendezvous operation
  // each proc owns subset of new surfs
  // receives them from other procs

  char *buf;
  int nout = comm->rendezvous(1,nsend,(char *) in_rvous,sizeof(Tri),
			      0,proclist,rendezvous_tris,
			      0,buf,0,(void *) this);

  memory->destroy(proclist);
  memory->sfree(in_rvous);
>>>>>>> eef1dcc6
}

/* ----------------------------------------------------------------------
   callback from rendezvous operation
<<<<<<< HEAD
   create summed tallies for each grid cell assigned to me
   inbuf = list of N input datums
   send cellID + Ncol values back to owning proc of each grid cell
------------------------------------------------------------------------- */

int Surf::rendezvous_implicit(int n, char *inbuf, 
                              int &flag, int *&proclist, char *&outbuf, void *ptr)
{
  int i,j,k,m,proc,iout;
  cellint cellID;

  Surf *sptr = (Surf *) ptr;
  Memory *memory = sptr->memory;
  int ncol = sptr->ncol_rvous;
  
  // scan inbuf for (proc,cellID) entries
  // create phash so can lookup the proc for each cellID

  double *in_rvous = (double *) inbuf;
  MyCellHash phash;

  m = 0;
  for (i = 0; i < n; i++) {
    proc = static_cast<int> (in_rvous[m++]);
    cellID = static_cast<cellint> (in_rvous[m++]);
    if (proc >= 0 && phash.find(cellID) == phash.end()) phash[cellID] = proc;
    m += ncol;
  }

  // allocate proclist & outbuf, based on size of max-size of phash

  int nmax = phash.size();
  memory->create(proclist,nmax,"surf:proclist");
  double *out;
  memory->create(out,nmax*(ncol+1),"surf:out");

  // scan inbuf for (cellID,tallies) entries
  // create a 2nd hash so can lookup the outbuf entry for each cellID
  // create proclist and outbuf with summed tallies for every cellID

  MyCellHash ohash;

  int nout = 0;
  k = m = 0;

  for (i = 0; i < n; i++) {
    proc = static_cast<int> (in_rvous[m++]);
    cellID = static_cast<cellint> (in_rvous[m++]);
    if (proc >= 0) {
      m += ncol;                         // skip entries with novalues
      continue;
    }
    if (ohash.find(cellID) == phash.end()) {  
      ohash[cellID] = nout;              // add a new set of out values
      proclist[nout] = phash[cellID];
      out[k++] = cellID;
      for (j = 0; j < ncol; j++)
        out[k++] = in_rvous[m++];
      nout++;
    } else {
      iout = ohash[cellID] * (ncol+1);   // offset into existing out values
      iout++;                            // skip cellID;
      for (j = 0; j < ncol; j++)
        out[iout++] += in_rvous[m++];    // sum to existing values
    }
  }

  // flag = 2: new outbuf

  flag = 2;
  outbuf = (char *) out;
  return nout;
=======
   store received surfs assigned to me in correct location in mytris
   inbuf = list of N Inbuf datums
   no outbuf
------------------------------------------------------------------------- */

int Surf::rendezvous_tris(int n, char *inbuf,
                          int &flag, int *&proclist, char *&outbuf,
                          void *ptr)
{
  int i,j,k,m;

  Surf *sptr = (Surf *) ptr;
  Tri *tris = sptr->mytris;
  int nprocs = sptr->comm->nprocs;
  int me = sptr->comm->me;

  // zero my owned surf values

  Tri *in_rvous = (Tri *) inbuf;
  surfint id;

  for (int i = 0; i < n; i++) {
    id = in_rvous[i].id;
    m = (id-1-me) / nprocs;
    memcpy(&tris[m],&in_rvous[i],sizeof(Tri));
  }

  // flag = 0: no second comm needed in rendezvous

  flag = 0;
  return 0;
>>>>>>> eef1dcc6
}

/* ----------------------------------------------------------------------
   proc 0 writes surf geometry to restart file
   NOTE: needs to be generalized for different surf styles
------------------------------------------------------------------------- */

void Surf::write_restart(FILE *fp)
{
  if (distributed || implicit) 
    error->all(FLERR,
               "Restart files with distributed surfaces are not yet supported");

  fwrite(&ngroup,sizeof(int),1,fp);

  int n;
  for (int i = 0; i < ngroup; i++) {
    n = strlen(gnames[i]) + 1;
    fwrite(&n,sizeof(int),1,fp);
    fwrite(gnames[i],sizeof(char),n,fp);
  }

  if (domain->dimension == 2) {
    fwrite(&nsurf,sizeof(bigint),1,fp);
    for (int i = 0; i < nsurf; i++) {
      fwrite(&lines[i].id,sizeof(surfint),1,fp);
      fwrite(&lines[i].type,sizeof(int),1,fp);
      fwrite(&lines[i].mask,sizeof(int),1,fp);
      fwrite(lines[i].p1,sizeof(double),3,fp);
      fwrite(lines[i].p2,sizeof(double),3,fp);
    }
  }

  if (domain->dimension == 3) {
    fwrite(&nsurf,sizeof(bigint),1,fp);
    for (int i = 0; i < nsurf; i++) {
      fwrite(&tris[i].id,sizeof(surfint),1,fp);
      fwrite(&tris[i].type,sizeof(int),1,fp);
      fwrite(&tris[i].mask,sizeof(int),1,fp);
      fwrite(tris[i].p1,sizeof(double),3,fp);
      fwrite(tris[i].p2,sizeof(double),3,fp);
      fwrite(tris[i].p3,sizeof(double),3,fp);
    }
  }
}

/* ----------------------------------------------------------------------
   proc 0 reads surf geometry from restart file
   bcast to other procs
   NOTE: needs to be generalized for different surf styles
------------------------------------------------------------------------- */

void Surf::read_restart(FILE *fp)
{
  if (distributed || implicit) 
    error->all(FLERR,
               "Restart files with distributed surfaces are not yet supported");

  int me = comm->me;

  // if any exist, clear existing group names, before reading new ones

  for (int i = 0; i < ngroup; i++) delete [] gnames[i];

  if (me == 0) fread(&ngroup,sizeof(int),1,fp);
  MPI_Bcast(&ngroup,1,MPI_INT,0,world);

  int n;
  for (int i = 0; i < ngroup; i++) {
    if (me == 0) fread(&n,sizeof(int),1,fp);
    MPI_Bcast(&n,1,MPI_INT,0,world);
    gnames[i] = new char[n];
    if (me == 0) fread(gnames[i],sizeof(char),n,fp);
    MPI_Bcast(gnames[i],n,MPI_CHAR,0,world);
  }

  if (domain->dimension == 2) {
    if (me == 0) fread(&nsurf,sizeof(bigint),1,fp);
    MPI_Bcast(&nsurf,1,MPI_SPARTA_BIGINT,0,world);
    lines = (Line *) memory->smalloc(nsurf*sizeof(Line),"surf:lines");
    // NOTE: need different logic for different surf styles
    nlocal = nsurf;

    if (me == 0) {
      for (int i = 0; i < nsurf; i++) {
        fread(&lines[i].id,sizeof(surfint),1,fp);
        fread(&lines[i].type,sizeof(int),1,fp);
        fread(&lines[i].mask,sizeof(int),1,fp);
        lines[i].isc = lines[i].isr = -1;
        fread(lines[i].p1,sizeof(double),3,fp);
        fread(lines[i].p2,sizeof(double),3,fp);
        lines[i].norm[0] = lines[i].norm[1] = lines[i].norm[2] = 0.0;
      }
    }
    if (nsurf*sizeof(Line) > MAXSMALLINT)
      error->all(FLERR,"Surf restart memory exceeded");
    MPI_Bcast(lines,nsurf*sizeof(Line),MPI_CHAR,0,world);
  }

  if (domain->dimension == 3) {
    if (me == 0) fread(&nsurf,sizeof(bigint),1,fp);
    MPI_Bcast(&nsurf,1,MPI_SPARTA_BIGINT,0,world);
    tris = (Tri *) memory->smalloc(nsurf*sizeof(Tri),"surf:tris");
    // NOTE: need different logic for different surf styles
    nlocal = nsurf;

    if (me == 0) {
      for (int i = 0; i < nsurf; i++) {
        fread(&tris[i].id,sizeof(surfint),1,fp);
        fread(&tris[i].type,sizeof(int),1,fp);
        fread(&tris[i].mask,sizeof(int),1,fp);
        tris[i].isc = tris[i].isr = -1;
        fread(tris[i].p1,sizeof(double),3,fp);
        fread(tris[i].p2,sizeof(double),3,fp);
        fread(tris[i].p3,sizeof(double),3,fp);
        tris[i].norm[0] = tris[i].norm[1] = tris[i].norm[2] = 0.0;
      }
    }
    if (nsurf*sizeof(Tri) > MAXSMALLINT)
      error->all(FLERR,"Surf restart memory exceeded");
    MPI_Bcast(tris,nsurf*sizeof(Tri),MPI_CHAR,0,world);
  }
}

/* ---------------------------------------------------------------------- */

void Surf::grow(int old)
{
  if (domain->dimension == 2) {
    lines = (Surf::Line *) 
      memory->srealloc(lines,nmax*sizeof(Line),"surf:lines");
    memset(&lines[old],0,(nmax-old)*sizeof(Line));
  } else {
    tris = (Surf::Tri *) 
      memory->srealloc(tris,nmax*sizeof(Tri),"surf:tris");
    memset(&tris[old],0,(nmax-old)*sizeof(Tri));
  }
}

/* ---------------------------------------------------------------------- */

void Surf::grow_own(int old)
{
  if (domain->dimension == 2) {
    mylines = (Surf::Line *) 
      memory->srealloc(mylines,maxown*sizeof(Line),"surf:mylines");
    memset(&mylines[old],0,(maxown-old)*sizeof(Line));
  } else {
    mytris = (Surf::Tri *) 
      memory->srealloc(mytris,maxown*sizeof(Tri),"surf:mytris");
    memset(&mytris[old],0,(maxown-old)*sizeof(Tri));
  }
}

/* ---------------------------------------------------------------------- */

void Surf::grow_temporary(int old)
{
  if (domain->dimension == 2) {
    tmplines = (Surf::Line *) 
      memory->srealloc(tmplines,nmaxtmp*sizeof(Line),"surf:lines");
    memset(&tmplines[old],0,(nmaxtmp-old)*sizeof(Line));
  } else {
    tmptris = (Surf::Tri *) 
      memory->srealloc(tmptris,nmaxtmp*sizeof(Tri),"surf:tris");
    memset(&tmptris[old],0,(nmaxtmp-old)*sizeof(Tri));
  }
}

/* ---------------------------------------------------------------------- */

bigint Surf::memory_usage()
{
  bigint bytes = 0;

  if (implicit) {
    if (domain->dimension == 2) bytes += nlocal * sizeof(Line);
    else bytes += nlocal * sizeof(Tri);
  } else if (distributed) {
    if (domain->dimension == 2) bytes += (nlocal+nghost) * sizeof(Line);
    else bytes += (nlocal+nghost) * sizeof(Tri);
    if (domain->dimension == 2) bytes += nown * sizeof(Line);
    else bytes += nown * sizeof(Tri);
  } else {
    if (domain->dimension == 2) bytes += nsurf * sizeof(Line);
    else bytes += nsurf * sizeof(Tri);
    bytes += nlocal * sizeof(int);
  }

  return bytes;
}<|MERGE_RESOLUTION|>--- conflicted
+++ resolved
@@ -404,13 +404,9 @@
 }
 
 /* ----------------------------------------------------------------------
-<<<<<<< HEAD
-   add a triangle to owned list
-   called by ReadISurf via FixAblate and Marching Cubes/Squares
-=======
    add a triangle to tris list
-   called by ReadSurf (for non-distributed surfs) and ReadISurf
->>>>>>> eef1dcc6
+   called by ReadSurf (for non-distributed surfs) and
+     by ReadISurf via FixAblate and Marching Cubes/Squares
 ------------------------------------------------------------------------- */
 
 void Surf::add_tri(surfint id, int itype, double *p1, double *p2, double *p3)
@@ -2377,12 +2373,13 @@
 
 /* ----------------------------------------------------------------------
    compress owned explicit distributed surfs to account for migrating grid cells
+   called from Comm::migrate_cells() AFTER grid cells are compressed
    discard nlocal surfs that are no longer referenced by owned grid cells
    use hash to store referenced surfs
    only called for explicit distributed surfs
 ------------------------------------------------------------------------- */
 
-void Surf::compress_rebalance_explicit()
+void Surf::compress_explicit_rebalance()
 {
   int i,m;
   int nsurf;
@@ -2454,32 +2451,19 @@
 
 /* ----------------------------------------------------------------------
    compress owned implicit surfs to account for migrating grid cells
+   called from Comm::migrate_cells() BEFORE grid cells are compressed
    migrating grid cells are ones with proc != me
-<<<<<<< HEAD
    reset csurfs indices for kept cells
-=======
-   store info on reordered nlocal surfs in hash
-   hash will be cleared after grid compression by call to reset_csurfs_implicit()
->>>>>>> eef1dcc6
    only called for implicit surfs
-   called from Comm::migrate_cells()
-------------------------------------------------------------------------- */
-
-<<<<<<< HEAD
+------------------------------------------------------------------------- */
+
 void Surf::compress_implicit_rebalance()
-=======
-void Surf::compress_rebalance_implicit()
->>>>>>> eef1dcc6
 {
   int j,icell,nsurf;
   cellint cellID;
   int *csurfs;
 
-<<<<<<< HEAD
   if (!grid->hashfilled) grid->rehash();
-=======
-  if (hashfilled) hash->clear();
->>>>>>> eef1dcc6
 
   Grid::ChildCell *cells = grid->cells;
   Grid::MyHash *ghash = grid->hash;
@@ -2491,8 +2475,9 @@
       icell = (*ghash)[lines[i].id] - 1;
       if (cells[icell].proc != me) continue;
       if (i != n) {
+        // compress my surf list
         memcpy(&lines[n],&lines[i],sizeof(Line));
-        // reset matching csurfs index from i to n
+        // reset matching csurfs index in grid cell from i to n
         csurfs = cells[icell].csurfs;
         nsurf = cells[icell].nsurf;
         for (j = 0; j < nsurf; j++)
@@ -2509,8 +2494,9 @@
       icell = (*ghash)[tris[i].id] - 1;
       if (cells[icell].proc != me) continue;
       if (i != n) {
+        // compress my surf list
         memcpy(&tris[n],&tris[i],sizeof(Tri));
-        // reset matching csurfs index from i to n
+        // reset matching csurfs index in grid cell from i to n
         csurfs = cells[icell].csurfs;
         nsurf = cells[icell].nsurf;
         for (j = 0; j < nsurf; j++)
@@ -2522,8 +2508,6 @@
       n++;
     }
   }
-
-  hashfilled = 1;
 
   nlocal = n;
 }
@@ -2874,7 +2858,6 @@
 }
 
 /* ----------------------------------------------------------------------
-<<<<<<< HEAD
    comm of tallies across all procs
    called from compute isurf/grid and fix ave/grid
      for implicit surf tallies by grid cell
@@ -3130,258 +3113,10 @@
   // clean-up
 
   memory->destroy(out_rvous);
-=======
-   redistribute newly created distributed lines to owing procs
-   nold = original nown value before new surfs were read in
-   nown = current nown value that includes my new surfs to redistribute
-   nnew = nown value after new surfs from all procs are assigned to me
-   called by ReadSurf:clip() after proc creates new surfs via clipping
-   only called for distributed surfs
-------------------------------------------------------------------------- */
-
-void Surf::redistribute_lines_clip(int nold, int nnew)
-{
-  // allocate memory for rvous input
-
-  int nsend = nown - nold;
-
-  int *proclist;
-  memory->create(proclist,nsend,"surf:proclist");
-  Line *in_rvous = (Line *) memory->smalloc(nsend*sizeof(Line),"surf:in_rvous");
-
-  // create rvous inputs
-  // proclist = owner of each surf = (id-1) % nprocs
-
-  surfint id;
-  
-  int i = nold;
-  for (int m = 0; m < nsend; m++) {
-    id = mylines[i].id;
-    proclist[m] = (id-1) % nprocs;
-    memcpy(&in_rvous[m],&mylines[i],sizeof(Line));
-    i++;
-  }
-
-  // insure mylines is allocated sufficient for new lines
-  // reset nown to new value after rendezvous
-
-  if (nnew > maxown) {
-    int old = maxown;
-    maxown = nnew;
-    grow_own(old);
-  }
-  nown = nnew;
-
-  // perform rendezvous operation
-  // each proc owns subset of new surfs
-  // receives them from other procs
-
-  char *buf;
-  int nout = comm->rendezvous(1,nsend,(char *) in_rvous,sizeof(Line),
-			      0,proclist,rendezvous_lines,
-			      0,buf,0,(void *) this);
-
-  memory->destroy(proclist);
-  memory->sfree(in_rvous);
-}
-
-/* ----------------------------------------------------------------------
-   redistribute newly created distributed lines to owing procs
-   nnew = nown value after new surfs from all procs are assigned to me
-   called by ReadSurf:read_multiple()
-   only called for distributed surfs
-------------------------------------------------------------------------- */
-
-void Surf::redistribute_lines_temporary(int nnew)
-{
-  // allocate memory for rvous input
-
-  int nsend = ntmp;
-
-  int *proclist;
-  memory->create(proclist,nsend,"surf:proclist");
-  Line *in_rvous = (Line *) memory->smalloc(nsend*sizeof(Line),"surf:in_rvous");
-
-  // create rvous inputs
-  // proclist = owner of each surf = (id-1) % nprocs
-
-  surfint id;
-  
-  for (int i = 0; i < nsend; i++) {
-    id = tmplines[i].id;
-    proclist[i] = (id-1) % nprocs;
-    memcpy(&in_rvous[i],&tmplines[i],sizeof(Line));
-  }
-
-  // insure mylines is allocated sufficient for new lines
-  // reset nown to new value after rendezvous
-  
-  if (nnew > maxown) {
-    int old = maxown;
-    maxown = nnew;
-    grow_own(old);
-  }
-  nown = nnew;
-
-  // perform rendezvous operation
-  // each proc owns subset of new surfs
-  // receives them from other procs
-
-  char *buf;
-  int nout = comm->rendezvous(1,nsend,(char *) in_rvous,sizeof(Line),
-			      0,proclist,rendezvous_lines,
-			      0,buf,0,(void *) this);
-
-  memory->destroy(proclist);
-  memory->sfree(in_rvous);
 }
 
 /* ----------------------------------------------------------------------
    callback from rendezvous operation
-   store received surfs assigned to me in correct location in mylines
-   inbuf = list of N Inbuf datums
-   no outbuf
-------------------------------------------------------------------------- */
-
-int Surf::rendezvous_lines(int n, char *inbuf,
-                           int &flag, int *&proclist, char *&outbuf,
-                           void *ptr)
-{
-  int i,j,k,m;
-
-  Surf *sptr = (Surf *) ptr;
-  Line *lines = sptr->mylines;
-  int nprocs = sptr->comm->nprocs;
-  int me = sptr->comm->me;
-
-  // zero my owned surf values
-
-  Line *in_rvous = (Line *) inbuf;
-  surfint id;
-
-  for (int i = 0; i < n; i++) {
-    id = in_rvous[i].id;
-    m = (id-1-me) / nprocs;
-    memcpy(&lines[m],&in_rvous[i],sizeof(Line));
-  }
-
-  // flag = 0: no second comm needed in rendezvous
-
-  flag = 0;
-  return 0;
-}
-
-/* ----------------------------------------------------------------------
-   redistribute newly created distributed tris to owing procs
-   nold = original nown value before new surfs were read in
-   nown = current nown value that includes my new surfs to redistribute
-   nnew = nown value after new surfs from all procs are assigned to me
-   old = starting index that skips previously distributed surfs
-   called by ReadSurf:clip() after proc create new surfs via clipping
-   only called for distributed surfs
-------------------------------------------------------------------------- */
-
-void Surf::redistribute_tris_clip(int nold, int nnew)
-{
-  // allocate memory for rvous input
-
-  int nsend = nown - nold;
-
-  int *proclist;
-  memory->create(proclist,nsend,"surf:proclist");
-  Tri *in_rvous = (Tri *) memory->smalloc(nsend*sizeof(Tri),"surf:in_rvous");
-
-  // create rvous inputs
-  // proclist = owner of each surf = (id-1) % nprocs
-
-  surfint id;
-  
-  int i = nold;
-  for (int m = 0; m < nsend; m++) {
-    id = mytris[i].id;
-    proclist[m] = (id-1) % nprocs;
-    memcpy(&in_rvous[m],&mytris[i],sizeof(Tri));
-    i++;
-  }
-
-  // insure mytris is allocated sufficient for new tris
-  // reset nown to new value after rendezvous
-
-  if (nnew > maxown) {
-    int old = maxown;
-    maxown = nnew;
-    grow_own(old);
-  }
-  nown = nnew;
-
-  // perform rendezvous operation
-  // each proc owns subset of new surfs
-  // receives them from other procs
-
-  char *buf;
-  int nout = comm->rendezvous(1,nsend,(char *) in_rvous,sizeof(Tri),
-			      0,proclist,rendezvous_tris,
-			      0,buf,0,(void *) this);
-
-  memory->destroy(proclist);
-  memory->sfree(in_rvous);
-}
-
-/* ----------------------------------------------------------------------
-   redistribute newly created distributed tris to owing procs
-   nnew = nown value after new surfs from all procs are assigned to me
-   called by ReadSurf:read_multiple()
-   only called for distributed surfs
-------------------------------------------------------------------------- */
-
-void Surf::redistribute_tris_temporary(int nnew)
-{
-  // allocate memory for rvous input
-
-  int nsend = ntmp;
-
-  int *proclist;
-  memory->create(proclist,nsend,"surf:proclist");
-  Tri *in_rvous = (Tri *) memory->smalloc(nsend*sizeof(Tri),"surf:in_rvous");
-
-  // create rvous inputs
-  // proclist = owner of each surf = (id-1) % nprocs
-
-  surfint id;
-  
-  for (int i = 0; i < nsend; i++) {
-    id = tmptris[i].id;
-    proclist[i] = (id-1) % nprocs;
-    memcpy(&in_rvous[i],&tmptris[i],sizeof(Tri));
-  }
-
-  // insure mytris is allocated sufficient for new tris
-  // reset nown to new value after rendezvous
-
-  if (nnew > maxown) {
-    int old = maxown;
-    maxown = nnew;
-    grow_own(old);
-  }
-  nown = nnew;
-
-  // perform rendezvous operation
-  // each proc owns subset of new surfs
-  // receives them from other procs
-
-  char *buf;
-  int nout = comm->rendezvous(1,nsend,(char *) in_rvous,sizeof(Tri),
-			      0,proclist,rendezvous_tris,
-			      0,buf,0,(void *) this);
-
-  memory->destroy(proclist);
-  memory->sfree(in_rvous);
->>>>>>> eef1dcc6
-}
-
-/* ----------------------------------------------------------------------
-   callback from rendezvous operation
-<<<<<<< HEAD
    create summed tallies for each grid cell assigned to me
    inbuf = list of N input datums
    send cellID + Ncol values back to owning proc of each grid cell
@@ -3454,7 +3189,258 @@
   flag = 2;
   outbuf = (char *) out;
   return nout;
-=======
+}
+
+/* ----------------------------------------------------------------------
+   redistribute newly created distributed lines to owing procs
+   nold = original nown value before new surfs were read in
+   nown = current nown value that includes my new surfs to redistribute
+   nnew = nown value after new surfs from all procs are assigned to me
+   called by ReadSurf:clip() after proc creates new surfs via clipping
+   only called for distributed surfs
+------------------------------------------------------------------------- */
+
+void Surf::redistribute_lines_clip(int nold, int nnew)
+{
+  // allocate memory for rvous input
+
+  int nsend = nown - nold;
+
+  int *proclist;
+  memory->create(proclist,nsend,"surf:proclist");
+  Line *in_rvous = (Line *) memory->smalloc(nsend*sizeof(Line),"surf:in_rvous");
+
+  // create rvous inputs
+  // proclist = owner of each surf = (id-1) % nprocs
+
+  surfint id;
+  
+  int i = nold;
+  for (int m = 0; m < nsend; m++) {
+    id = mylines[i].id;
+    proclist[m] = (id-1) % nprocs;
+    memcpy(&in_rvous[m],&mylines[i],sizeof(Line));
+    i++;
+  }
+
+  // insure mylines is allocated sufficient for new lines
+  // reset nown to new value after rendezvous
+
+  if (nnew > maxown) {
+    int old = maxown;
+    maxown = nnew;
+    grow_own(old);
+  }
+  nown = nnew;
+
+  // perform rendezvous operation
+  // each proc owns subset of new surfs
+  // receives them from other procs
+
+  char *buf;
+  int nout = comm->rendezvous(1,nsend,(char *) in_rvous,sizeof(Line),
+			      0,proclist,rendezvous_lines,
+			      0,buf,0,(void *) this);
+
+  memory->destroy(proclist);
+  memory->sfree(in_rvous);
+}
+
+/* ----------------------------------------------------------------------
+   redistribute newly created distributed lines to owing procs
+   nnew = nown value after new surfs from all procs are assigned to me
+   called by ReadSurf:read_multiple()
+   only called for distributed surfs
+------------------------------------------------------------------------- */
+
+void Surf::redistribute_lines_temporary(int nnew)
+{
+  // allocate memory for rvous input
+
+  int nsend = ntmp;
+
+  int *proclist;
+  memory->create(proclist,nsend,"surf:proclist");
+  Line *in_rvous = (Line *) memory->smalloc(nsend*sizeof(Line),"surf:in_rvous");
+
+  // create rvous inputs
+  // proclist = owner of each surf = (id-1) % nprocs
+
+  surfint id;
+  
+  for (int i = 0; i < nsend; i++) {
+    id = tmplines[i].id;
+    proclist[i] = (id-1) % nprocs;
+    memcpy(&in_rvous[i],&tmplines[i],sizeof(Line));
+  }
+
+  // insure mylines is allocated sufficient for new lines
+  // reset nown to new value after rendezvous
+  
+  if (nnew > maxown) {
+    int old = maxown;
+    maxown = nnew;
+    grow_own(old);
+  }
+  nown = nnew;
+
+  // perform rendezvous operation
+  // each proc owns subset of new surfs
+  // receives them from other procs
+
+  char *buf;
+  int nout = comm->rendezvous(1,nsend,(char *) in_rvous,sizeof(Line),
+			      0,proclist,rendezvous_lines,
+			      0,buf,0,(void *) this);
+
+  memory->destroy(proclist);
+  memory->sfree(in_rvous);
+}
+
+/* ----------------------------------------------------------------------
+   callback from rendezvous operation
+   store received surfs assigned to me in correct location in mylines
+   inbuf = list of N Inbuf datums
+   no outbuf
+------------------------------------------------------------------------- */
+
+int Surf::rendezvous_lines(int n, char *inbuf,
+                           int &flag, int *&proclist, char *&outbuf,
+                           void *ptr)
+{
+  int i,j,k,m;
+
+  Surf *sptr = (Surf *) ptr;
+  Line *lines = sptr->mylines;
+  int nprocs = sptr->comm->nprocs;
+  int me = sptr->comm->me;
+
+  // zero my owned surf values
+
+  Line *in_rvous = (Line *) inbuf;
+  surfint id;
+
+  for (int i = 0; i < n; i++) {
+    id = in_rvous[i].id;
+    m = (id-1-me) / nprocs;
+    memcpy(&lines[m],&in_rvous[i],sizeof(Line));
+  }
+
+  // flag = 0: no second comm needed in rendezvous
+
+  flag = 0;
+  return 0;
+}
+
+/* ----------------------------------------------------------------------
+   redistribute newly created distributed tris to owing procs
+   nold = original nown value before new surfs were read in
+   nown = current nown value that includes my new surfs to redistribute
+   nnew = nown value after new surfs from all procs are assigned to me
+   old = starting index that skips previously distributed surfs
+   called by ReadSurf:clip() after proc create new surfs via clipping
+   only called for distributed surfs
+------------------------------------------------------------------------- */
+
+void Surf::redistribute_tris_clip(int nold, int nnew)
+{
+  // allocate memory for rvous input
+
+  int nsend = nown - nold;
+
+  int *proclist;
+  memory->create(proclist,nsend,"surf:proclist");
+  Tri *in_rvous = (Tri *) memory->smalloc(nsend*sizeof(Tri),"surf:in_rvous");
+
+  // create rvous inputs
+  // proclist = owner of each surf = (id-1) % nprocs
+
+  surfint id;
+  
+  int i = nold;
+  for (int m = 0; m < nsend; m++) {
+    id = mytris[i].id;
+    proclist[m] = (id-1) % nprocs;
+    memcpy(&in_rvous[m],&mytris[i],sizeof(Tri));
+    i++;
+  }
+
+  // insure mytris is allocated sufficient for new tris
+  // reset nown to new value after rendezvous
+
+  if (nnew > maxown) {
+    int old = maxown;
+    maxown = nnew;
+    grow_own(old);
+  }
+  nown = nnew;
+
+  // perform rendezvous operation
+  // each proc owns subset of new surfs
+  // receives them from other procs
+
+  char *buf;
+  int nout = comm->rendezvous(1,nsend,(char *) in_rvous,sizeof(Tri),
+			      0,proclist,rendezvous_tris,
+			      0,buf,0,(void *) this);
+
+  memory->destroy(proclist);
+  memory->sfree(in_rvous);
+}
+
+/* ----------------------------------------------------------------------
+   redistribute newly created distributed tris to owing procs
+   nnew = nown value after new surfs from all procs are assigned to me
+   called by ReadSurf:read_multiple()
+   only called for distributed surfs
+------------------------------------------------------------------------- */
+
+void Surf::redistribute_tris_temporary(int nnew)
+{
+  // allocate memory for rvous input
+
+  int nsend = ntmp;
+
+  int *proclist;
+  memory->create(proclist,nsend,"surf:proclist");
+  Tri *in_rvous = (Tri *) memory->smalloc(nsend*sizeof(Tri),"surf:in_rvous");
+
+  // create rvous inputs
+  // proclist = owner of each surf = (id-1) % nprocs
+
+  surfint id;
+  
+  for (int i = 0; i < nsend; i++) {
+    id = tmptris[i].id;
+    proclist[i] = (id-1) % nprocs;
+    memcpy(&in_rvous[i],&tmptris[i],sizeof(Tri));
+  }
+
+  // insure mytris is allocated sufficient for new tris
+  // reset nown to new value after rendezvous
+
+  if (nnew > maxown) {
+    int old = maxown;
+    maxown = nnew;
+    grow_own(old);
+  }
+  nown = nnew;
+
+  // perform rendezvous operation
+  // each proc owns subset of new surfs
+  // receives them from other procs
+
+  char *buf;
+  int nout = comm->rendezvous(1,nsend,(char *) in_rvous,sizeof(Tri),
+			      0,proclist,rendezvous_tris,
+			      0,buf,0,(void *) this);
+
+  memory->destroy(proclist);
+  memory->sfree(in_rvous);
+}
+
+/* ----------------------------------------------------------------------
+   callback from rendezvous operation
    store received surfs assigned to me in correct location in mytris
    inbuf = list of N Inbuf datums
    no outbuf
@@ -3486,7 +3472,6 @@
 
   flag = 0;
   return 0;
->>>>>>> eef1dcc6
 }
 
 /* ----------------------------------------------------------------------
