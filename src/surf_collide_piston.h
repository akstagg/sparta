/* ----------------------------------------------------------------------
   SPARTA - Stochastic PArallel Rarefied-gas Time-accurate Analyzer
   http://sparta.sandia.gov
   Steve Plimpton, sjplimp@sandia.gov, Michael Gallis, magalli@sandia.gov
   Sandia National Laboratories

   Copyright (2014) Sandia Corporation.  Under the terms of Contract
   DE-AC04-94AL85000 with Sandia Corporation, the U.S. Government retains
   certain rights in this software.  This software is distributed under
   the GNU General Public License.

   See the README file in the top-level SPARTA directory.
------------------------------------------------------------------------- */

#ifdef SURF_COLLIDE_CLASS

SurfCollideStyle(piston,SurfCollidePiston)

#else

#ifndef SPARTA_SURF_COLLIDE_PISTON_H
#define SPARTA_SURF_COLLIDE_PISTON_H

#include "surf_collide.h"
#include "particle.h"

namespace SPARTA_NS {

class SurfCollidePiston : public SurfCollide {
 public:
  SurfCollidePiston(class SPARTA *, int, char **);
  SurfCollidePiston(class SPARTA *sparta) : SurfCollide(sparta) {}
  ~SurfCollidePiston() {}
  void init();
<<<<<<< HEAD
  Particle::OnePart *collide(Particle::OnePart *&, double &,
                             int, double *, int, int &);
=======
  Particle::OnePart *collide(Particle::OnePart *&, double *, double &,
                             int, int &);
>>>>>>> dd764422

 protected:
  double vwall;
  double dt;
};

}

#endif
#endif

/* ERROR/WARNING messages:

E: Illegal ... command

Self-explanatory.  Check the input script syntax and compare to the
documentation for the command.  You can use -echo screen as a
command-line option when running SPARTA to see the offending line.

*/<|MERGE_RESOLUTION|>--- conflicted
+++ resolved
@@ -32,13 +32,8 @@
   SurfCollidePiston(class SPARTA *sparta) : SurfCollide(sparta) {}
   ~SurfCollidePiston() {}
   void init();
-<<<<<<< HEAD
   Particle::OnePart *collide(Particle::OnePart *&, double &,
                              int, double *, int, int &);
-=======
-  Particle::OnePart *collide(Particle::OnePart *&, double *, double &,
-                             int, int &);
->>>>>>> dd764422
 
  protected:
   double vwall;
