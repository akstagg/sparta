/* ----------------------------------------------------------------------
   SPARTA - Stochastic PArallel Rarefied-gas Time-accurate Analyzer
   http://sparta.sandia.gov
   Steve Plimpton, sjplimp@sandia.gov, Michael Gallis, magalli@sandia.gov
   Sandia National Laboratories

   Copyright (2014) Sandia Corporation.  Under the terms of Contract
   DE-AC04-94AL85000 with Sandia Corporation, the U.S. Government retains
   certain rights in this software.  This software is distributed under 
   the GNU General Public License.

   See the README file in the top-level SPARTA directory.
------------------------------------------------------------------------- */

#ifdef FIX_CLASS

FixStyle(grid/check,FixGridCheck)

#else

#ifndef SPARTA_FIX_GRID_CHECK_H
#define SPARTA_FIX_GRID_CHECK_H

#include "fix.h"

namespace SPARTA_NS {

class FixGridCheck : public Fix {
 public:
  FixGridCheck(class SPARTA *, int, char **);
  virtual ~FixGridCheck();
  int setmask();
  void init();
  void setup();
<<<<<<< HEAD
  void end_of_step();
=======
  virtual void end_of_step();
>>>>>>> f8d3cdea
  double compute_scalar();

 protected:
  int ntotal,outflag;
  int outside_check;
  int dim;

  class Cut2d *cut2d;
  class Cut3d *cut3d;
};

}

#endif
#endif

/* ERROR/WARNING messages:

E: Illegal ... command

Self-explanatory.  Check the input script syntax and compare to the
documentation for the command.  You can use -echo screen as a
command-line option when running SPARTA to see the offending line.

E: Particle %d,%d on proc %d is in invalid cell  on timestep %ld

The particle is in a cell indexed by a value that is out-of-bounds for
the cells owned by this processor.

E: Particle %d,%d on proc %d is in split cell  on timestep %ld

This should not happend.  The particle should be in one
of the sub-cells of the split cell.

E: Particle %d,%d on proc %d is outside cell  on timestep %ld

The particle's coordinates are not within the grid cell
it is supposed to be in.

W: %d particles were in wrong cells on timestep %ld

This is the total number of particles that are incorrectly
matched to their grid cell.

*/<|MERGE_RESOLUTION|>--- conflicted
+++ resolved
@@ -32,11 +32,7 @@
   int setmask();
   void init();
   void setup();
-<<<<<<< HEAD
-  void end_of_step();
-=======
   virtual void end_of_step();
->>>>>>> f8d3cdea
   double compute_scalar();
 
  protected:
