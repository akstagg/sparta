/* ----------------------------------------------------------------------
   SPARTA - Stochastic PArallel Rarefied-gas Time-accurate Analyzer
   http://sparta.sandia.gov
   Steve Plimpton, sjplimp@gmail.com, Michael Gallis, magalli@sandia.gov
   Sandia National Laboratories

   Copyright (2014) Sandia Corporation.  Under the terms of Contract
   DE-AC04-94AL85000 with Sandia Corporation, the U.S. Government retains
   certain rights in this software.  This software is distributed under
   the GNU General Public License.

   See the README file in the top-level SPARTA directory.
------------------------------------------------------------------------- */

#include "math.h"
#include "string.h"
#include "marching_cubes.h"
#include "grid.h"
#include "surf.h"
#include "irregular.h"
#include "lookup_table.h"
#include "geometry.h"
#include "my_page.h"
#include "memory.h"
#include "error.h"

// DEBUG
#include "update.h"

using namespace SPARTA_NS;

// prototype for non-class function

int compare_indices(const void *, const void *);

enum{UNKNOWN,OUTSIDE,INSIDE,OVERLAP};           // several files
enum{NCHILD,NPARENT,NUNKNOWN,NPBCHILD,NPBPARENT,NPBUNKNOWN,NBOUND};  // Grid

#define DELTA 128
#define BIG 1.0e20
#define EPSILON 1.0e-16

/* ---------------------------------------------------------------------- */

MarchingCubes::MarchingCubes(SPARTA *sparta, int ggroup_caller,
                             double thresh_caller) :
  Pointers(sparta)
{
  MPI_Comm_rank(world,&me);

  ggroup = ggroup_caller;
  thresh = thresh_caller;
}

/* ----------------------------------------------------------------------
   create 2d implicit surfs from grid point values
   follows https://en.wikipedia.org/wiki/Marching_squares
   see 2 sections: Basic algorithm and Disambiguation of saddle points
     treating open circles as flow volume, solid circles as material
     NOTE: Wiki page numbers points counter-clockwise
           SPARTA numbers them in x, then in y
           so bit2 and bit3 are swapped below
           this gives case #s here consistent with Wiki page
   process each grid cell independently
   4 corner points open/solid -> 2^4 = 16 cases
   cases infer 0,1,2 line segments in each grid cell
   order 2 points in each line segment to give normal into flow volume
   treat two saddle point cases (my 9,6) (Wiki 5,10)
     based on ave value at cell center
------------------------------------------------------------------------- */

void MarchingCubes::invoke(double **cvalues, int *svalues, int **mcflags)
{
<<<<<<< HEAD
  int i,j,ipt,isurf,nsurf,icase,which;
  surfint surfID;
=======
  int i,ipt,isurf,nsurf,icase,which;
>>>>>>> 0723ba8e
  surfint *ptr;

  Grid::ChildCell *cells = grid->cells;
  Grid::ChildInfo *cinfo = grid->cinfo;
  MyPage<surfint> *csurfs = grid->csurfs;
  int nglocal = grid->nlocal;
  int groupbit = grid->bitmask[ggroup];

  bigint maxsurfID = 0;
  if (sizeof(surfint) == 4) maxsurfID = MAXSMALLINT;
  if (sizeof(surfint) == 8) maxsurfID = MAXBIGINT;

  for (int icell = 0; icell < nglocal; icell++) {
    if (!(cinfo[icell].mask & groupbit)) continue;
    if (cells[icell].nsplit <= 0) continue;
    lo = cells[icell].lo;
    hi = cells[icell].hi;

    // nsurf = # of tris in cell
    // cvalues[8] = 8 corner point values, each is 0 to 255 inclusive
    // thresh = value between 0 and 255 to threshhold on
    // lo[3] = lower left corner pt of grid cell
    // hi[3] = upper right corner pt of grid cell
    // pt = list of 3*nsurf points that are the corner pts of each tri

    // cvalues are ordered
    // bottom-lower-left, bottom-lower-right,
    // bottom-upper-left, bottom-upper-right
    // top-lower-left, top-lower-right, top-upper-left, top-upper-right
    // Vzyx encodes this as 0/1 in each dim

    v000 = cvalues[icell][0];
    v001 = cvalues[icell][1];
    v010 = cvalues[icell][2];
    v011 = cvalues[icell][3];
    v100 = cvalues[icell][4];
    v101 = cvalues[icell][5];
    v110 = cvalues[icell][6];
    v111 = cvalues[icell][7];

    v000iso = v000 - thresh;
    v001iso = v001 - thresh;
    v010iso = v010 - thresh;
    v011iso = v011 - thresh;
    v100iso = v100 - thresh;
    v101iso = v101 - thresh;
    v110iso = v110 - thresh;
    v111iso = v111 - thresh;

    // make bits 2, 3, 6 and 7 consistent with Lewiner paper (see NOTE above)

    bit0 = v000 <= thresh ? 0 : 1;
    bit1 = v001 <= thresh ? 0 : 1;
    bit2 = v011 <= thresh ? 0 : 1;
    bit3 = v010 <= thresh ? 0 : 1;
    bit4 = v100 <= thresh ? 0 : 1;
    bit5 = v101 <= thresh ? 0 : 1;
    bit6 = v111 <= thresh ? 0 : 1;
    bit7 = v110 <= thresh ? 0 : 1;

    which = (bit7 << 7) + (bit6 << 6) + (bit5 << 5) + (bit4 << 4) +
      (bit3 << 3) + (bit2 << 2) + (bit1 << 1) + bit0;

    // icase = case of the active cube in [0..15]

    icase = cases[which][0];
    config = cases[which][1];
    subconfig = 0;

    switch (icase) {
    case  0:
      nsurf = 0;
      break;

    case  1:
      nsurf = add_triangle(tiling1[config], 1);
      break;

    case  2:
      nsurf = add_triangle(tiling2[config], 2);
      break;

    case  3:
      if (test_face(test3[config]))
        nsurf = add_triangle(tiling3_2[config], 4); // 3.2
      else
        nsurf = add_triangle(tiling3_1[config], 2); // 3.1
      break;

    case  4:
      if (modified_test_interior(test4[config],icase))
        nsurf = add_triangle(tiling4_1[config], 2); // 4.1.1
      else
        nsurf = add_triangle(tiling4_2[config], 6); // 4.1.2
      break;

    case  5:
      nsurf = add_triangle(tiling5[config], 3);
      break;

    case  6:
      if (test_face(test6[config][0]))
        nsurf = add_triangle(tiling6_2[config], 5); // 6.2
      else {
        if (modified_test_interior(test6[config][1],icase))
          nsurf = add_triangle(tiling6_1_1[config], 3); // 6.1.1
        else {
          nsurf = add_triangle(tiling6_1_2[config], 9); // 6.1.2
        }
      }
      break;

    case  7:
      if (test_face(test7[config][0])) subconfig +=  1;
      if (test_face(test7[config][1])) subconfig +=  2;
      if (test_face(test7[config][2])) subconfig +=  4;
      switch (subconfig) {
      case 0:
        nsurf = add_triangle(tiling7_1[config], 3); break;
      case 1:
        nsurf = add_triangle(tiling7_2[config][0], 5); break;
      case 2:
        nsurf = add_triangle(tiling7_2[config][1], 5); break;
      case 3:
        nsurf = add_triangle(tiling7_3[config][0], 9); break;
      case 4:
        nsurf = add_triangle(tiling7_2[config][2], 5); break;
      case 5:
        nsurf = add_triangle(tiling7_3[config][1], 9); break;
      case 6:
        nsurf = add_triangle(tiling7_3[config][2], 9); break;
      case 7:
        if (test_interior(test7[config][3],icase))
          nsurf = add_triangle(tiling7_4_2[config], 9);
        else
          nsurf = add_triangle(tiling7_4_1[config], 5);
        break;
      };
      break;

    case  8:
      nsurf = add_triangle(tiling8[config], 2);
      break;

    case  9:
      nsurf = add_triangle(tiling9[config], 4);
      break;

    case 10:
      if (test_face(test10[config][0])) {
        if (test_face(test10[config][1]))
          nsurf = add_triangle(tiling10_1_1_[config], 4); // 10.1.1
        else {
          nsurf = add_triangle(tiling10_2[config], 8); // 10.2
        }
      } else {
        if (test_face(test10[config][1])) {
          nsurf = add_triangle(tiling10_2_[config], 8); // 10.2
        } else {
          if (test_interior(test10[config][2],icase))
            nsurf = add_triangle(tiling10_1_1[config], 4); // 10.1.1
          else
            nsurf = add_triangle(tiling10_1_2[config], 8); // 10.1.2
        }
      }
      break;

    case 11:
      nsurf = add_triangle(tiling11[config], 4);
      break;

    case 12:
      if (test_face(test12[config][0])) {
        if (test_face(test12[config][1]))
          nsurf = add_triangle(tiling12_1_1_[config], 4); // 12.1.1
        else {
          nsurf = add_triangle(tiling12_2[config], 8); // 12.2
        }
      } else {
        if (test_face(test12[config][1])) {
          nsurf = add_triangle(tiling12_2_[config], 8); // 12.2
        } else {
          if (test_interior(test12[config][2],icase))
            nsurf = add_triangle(tiling12_1_1[config], 4); // 12.1.1
          else
            nsurf = add_triangle(tiling12_1_2[config], 8); // 12.1.2
        }
      }
      break;

    case 13:
      if (test_face(test13[config][0])) subconfig +=  1;
      if (test_face(test13[config][1])) subconfig +=  2;
      if (test_face(test13[config][2])) subconfig +=  4;
      if (test_face(test13[config][3])) subconfig +=  8;
      if (test_face(test13[config][4])) subconfig += 16;
      if (test_face(test13[config][5])) subconfig += 32;

      switch (subconfig13[subconfig]) {
      case 0:/* 13.1 */
        nsurf = add_triangle(tiling13_1[config], 4); break;

      case 1:/* 13.2 */
        nsurf = add_triangle(tiling13_2[config][0], 6); break;
      case 2:/* 13.2 */
        nsurf = add_triangle(tiling13_2[config][1], 6); break;
      case 3:/* 13.2 */
        nsurf = add_triangle(tiling13_2[config][2], 6); break;
      case 4:/* 13.2 */
        nsurf = add_triangle(tiling13_2[config][3], 6); break;
      case 5:/* 13.2 */
        nsurf = add_triangle(tiling13_2[config][4], 6); break;
      case 6:/* 13.2 */
        nsurf = add_triangle(tiling13_2[config][5], 6); break;

      case 7:/* 13.3 */
        nsurf = add_triangle(tiling13_3[config][0], 10); break;
      case 8:/* 13.3 */
        nsurf = add_triangle(tiling13_3[config][1], 10); break;
      case 9:/* 13.3 */
        nsurf = add_triangle(tiling13_3[config][2], 10); break;
      case 10:/* 13.3 */
        nsurf = add_triangle(tiling13_3[config][3], 10); break;
      case 11:/* 13.3 */
        nsurf = add_triangle(tiling13_3[config][4], 10); break;
      case 12:/* 13.3 */
        nsurf = add_triangle(tiling13_3[config][5], 10); break;
      case 13:/* 13.3 */
        nsurf = add_triangle(tiling13_3[config][6], 10); break;
      case 14:/* 13.3 */
        nsurf = add_triangle(tiling13_3[config][7], 10); break;
      case 15:/* 13.3 */
        nsurf = add_triangle(tiling13_3[config][8], 10); break;
      case 16:/* 13.3 */
        nsurf = add_triangle(tiling13_3[config][9], 10); break;
      case 17:/* 13.3 */
        nsurf = add_triangle(tiling13_3[config][10], 10); break;
      case 18:/* 13.3 */
        nsurf = add_triangle(tiling13_3[config][11], 10); break;

      case 19:/* 13.4 */
        nsurf = add_triangle(tiling13_4[config][0], 12); break;
      case 20:/* 13.4 */
        nsurf = add_triangle(tiling13_4[config][1], 12); break;
      case 21:/* 13.4 */
        nsurf = add_triangle(tiling13_4[config][2], 12); break;
      case 22:/* 13.4 */
        nsurf = add_triangle(tiling13_4[config][3], 12); break;

      case 23:/* 13.5 */
        subconfig = 0;
        if (interior_test_case13())
          nsurf = add_triangle(tiling13_5_1[config][0], 6);
        else
          nsurf = add_triangle(tiling13_5_2[config][0], 10);
        break;

      case 24:/* 13.5 */
        subconfig = 1;
        if (interior_test_case13())
          nsurf = add_triangle(tiling13_5_1[config][1], 6);
        else
          nsurf = add_triangle(tiling13_5_2[config][1], 10);
        break;

      case 25:/* 13.5 */
        subconfig = 2;
        if (interior_test_case13())
          nsurf = add_triangle(tiling13_5_1[config][2], 6);
        else
          nsurf = add_triangle(tiling13_5_2[config][2], 10);
        break;

      case 26:/* 13.5 */
        subconfig = 3;
        if (interior_test_case13())
          nsurf = add_triangle(tiling13_5_1[config][3], 6);
        else
          nsurf = add_triangle(tiling13_5_2[config][3], 10);
        break;

      case 27:/* 13.3 */
        nsurf = add_triangle(tiling13_3_[config][0], 10); break;
      case 28:/* 13.3 */
        nsurf = add_triangle(tiling13_3_[config][1], 10); break;
      case 29:/* 13.3 */
        nsurf = add_triangle(tiling13_3_[config][2], 10); break;
      case 30:/* 13.3 */
        nsurf = add_triangle(tiling13_3_[config][3], 10); break;
      case 31:/* 13.3 */
        nsurf = add_triangle(tiling13_3_[config][4], 10); break;
      case 32:/* 13.3 */
        nsurf = add_triangle(tiling13_3_[config][5], 10); break;
      case 33:/* 13.3 */
        nsurf = add_triangle(tiling13_3_[config][6], 10); break;
      case 34:/* 13.3 */
        nsurf = add_triangle(tiling13_3_[config][7], 10); break;
      case 35:/* 13.3 */
        nsurf = add_triangle(tiling13_3_[config][8], 10); break;
      case 36:/* 13.3 */
        nsurf = add_triangle(tiling13_3_[config][9], 10); break;
      case 37:/* 13.3 */
        nsurf = add_triangle(tiling13_3_[config][10], 10); break;
      case 38:/* 13.3 */
        nsurf = add_triangle(tiling13_3_[config][11], 10); break;

      case 39:/* 13.2 */
        nsurf = add_triangle(tiling13_2_[config][0], 6); break;
      case 40:/* 13.2 */
        nsurf = add_triangle(tiling13_2_[config][1], 6); break;
      case 41:/* 13.2 */
        nsurf = add_triangle(tiling13_2_[config][2], 6); break;
      case 42:/* 13.2 */
        nsurf = add_triangle(tiling13_2_[config][3], 6); break;
      case 43:/* 13.2 */
        nsurf = add_triangle(tiling13_2_[config][4], 6); break;
      case 44:/* 13.2 */
        nsurf = add_triangle(tiling13_2_[config][5], 6); break;

      case 45:/* 13.1 */
        nsurf = add_triangle(tiling13_1_[config], 4); break;

      default:
        print_cube();
        error->one(FLERR,"Marching cubes - impossible case 13");
      }
      break;

    case 14:
      nsurf = add_triangle(tiling14[config], 4);
      break;
    };

    // store 4 MC labels for FixAblate caller

    mcflags[icell][0] = icase;
    mcflags[icell][1] = config;
    mcflags[icell][2] = subconfig;
    mcflags[icell][3] = nsurf;

    // populate Grid and Surf data structs
    // points will be duplicated, not unique
    // surf ID = cell ID for all surfs in cell
    // check if uint cell ID overflows int surf ID

    if (nsurf) {
      if (cells[icell].id > maxsurfID)
        error->one(FLERR,"Grid cell ID overflows implicit surf ID");
      surfID = cells[icell].id;
    }

    ptr = csurfs->get(nsurf);

    ipt = 0;
    for (i = 0; i < nsurf; i++) {
      if (svalues) surf->add_tri(surfID,svalues[icell],
                                 pt[ipt+2],pt[ipt+1],pt[ipt]);
      else surf->add_tri(surfID,1,pt[ipt+2],pt[ipt+1],pt[ipt]);
      ipt += 3;
      isurf = surf->nlocal - 1;
      ptr[i] = isurf;
    }

    cells[icell].nsurf = nsurf;
    if (nsurf) {
      cells[icell].csurfs = ptr;
      cinfo[icell].type = OVERLAP;
    }
  }
}

/* ----------------------------------------------------------------------
   interpolate function used by both marching squares and cubes
   lo/hi = coordinates of end points of edge of square
   v0/v1 = values at lo/hi end points
   value = interpolated coordinate for thresh value
------------------------------------------------------------------------- */

double MarchingCubes::interpolate(double v0, double v1, double lo, double hi)
{
  double value = lo + (hi-lo)*(thresh-v0)/(v1-v0);
  value = MAX(value,lo);
  value = MIN(value,hi);
  return value;
}

/* ----------------------------------------------------------------------
   clean up issues that marching cubes occasionally generates
     that cause problems for SPARTA
   what MC does:
     may generate 0 or 2 triangles on the face of a cell
     the cell sharing the face may also generate 0 or 2 triangles
     the normals for the 2 triangles may be into or out of the owning cell
   what SPARTA needs:
     let cell1 and cell2 be two cells that share a face
     if cell1 has 2 tris on face and cell2 has none:
       if norm is into cell1: keep them in cell1
       if norm is into cell2: assign both tris to cell2
     if both cell1 and cell2 have 2 tris on face: delete all 4 tris
   algorithm to do this:
     loop over all my cells with implicit tris:
       count how many surfs on each face
     loop over all my cells with implicit tris:
       loop over faces with 2 tris:
         if I own adjoining cell:
           check its tally on shared face
           reassign and/or delete triangles as necessary
         if I do not own adjoining cell:
           add 2 tris to send list for this proc
     irregular comm of send list to nearby procs (share faces of my cells)
     each proc loops over its recv list:
       if my cell face has 2 tris: delete them
       if my cell face has 0 tris: skip or add 2 tris depending on norm
 ------------------------------------------------------------------------- */

void MarchingCubes::cleanup()
{
  int i,j,k,m,icell,iface,nsurf,idim,nflag,inwardnorm;
  int ntri_other,othercell,otherface,otherproc,otherlocal,othernsurf;
  surfint *oldcsurfs;
  surfint *ptr;
  double *lo,*hi;
  double *norm;

  Surf::Tri *tris = surf->tris;
  Grid::ChildCell *cells = grid->cells;
  MyPage<surfint> *csurfs = grid->csurfs;
  int nglocal = grid->nlocal;

  // DEBUG

  //int nstotal;
  //MPI_Allreduce(&surf->nlocal,&nstotal,1,MPI_INT,MPI_SUM,world);
  //if (me == 0) printf("TOTAL TRI before count: %d\n",nstotal);

  // END of DEBUG

  // count # of tris on each face of every cell I own

  int **nfacetri;
  int ***facetris;
  memory->create(nfacetri,nglocal,6,"readisurf:nfacetri");
  memory->create(facetris,nglocal,6,2,"readisurf:facetris");

  for (icell = 0; icell < nglocal; icell++) {
    nfacetri[icell][0] = nfacetri[icell][1] = nfacetri[icell][2] =
      nfacetri[icell][3] = nfacetri[icell][4] = nfacetri[icell][5] = 0;

    if (cells[icell].nsplit <= 0) continue;
    nsurf = cells[icell].nsurf;
    if (nsurf == 0) continue;

    lo = cells[icell].lo;
    hi = cells[icell].hi;

    for (j = 0; j < nsurf; j++) {
      m = cells[icell].csurfs[j];
      iface = Geometry::tri_on_hex_face(tris[m].p1,tris[m].p2,tris[m].p3,lo,hi);
      if (iface < 0) continue;
      if (nfacetri[icell][iface] < 2)
        facetris[icell][iface][nfacetri[icell][iface]] = m;
      nfacetri[icell][iface]++;
    }
  }

  // check that every face has 0 or 2 tris

  int flag = 0;
  for (icell = 0; icell < nglocal; icell++)
    for (iface = 0; iface < 6; iface++)
      if (nfacetri[icell][iface] != 0 && nfacetri[icell][iface] != 2)
        flag++;

  int flagall;
  MPI_Allreduce(&flag,&flagall,1,MPI_INT,MPI_SUM,world);
  if (flagall)
    error->all(FLERR,"Some cell faces do not have zero or 2 triangles");

  // loop over all cell faces
  // check tri count for that face for both adjoining cells

  int *proclist = NULL;
  SendDatum *bufsend = NULL;
  int nsend = 0;
  int maxsend = 0;

  int *dellist = NULL;
  int ndelete = 0;
  int maxdelete = 0;

  // DEBUG
  //int ntotal = 0;
  //int nadd = 0;
  //int ndel = 0;

  for (icell = 0; icell < nglocal; icell++) {
    if (cells[icell].nsplit <= 0) continue;
    nsurf = cells[icell].nsurf;
    if (nsurf == 0) continue;

    for (iface = 0; iface < 6; iface++) {
      if (nfacetri[icell][iface] != 2) continue;
      //ntotal += 2;

      // other cell/face/proc = info for matching face in adjacent cell

      nflag = grid->neigh_decode(cells[icell].nmask,iface);
      if (nflag != NCHILD && nflag != NPBCHILD)
        error->one(FLERR,"Invalid neighbor cell in cleanup_MC()");

      norm = tris[facetris[icell][iface][0]].norm;
      idim = iface/2;
      if (iface % 2 && norm[idim] < 0.0) inwardnorm = 1;
      else if (iface % 2 == 0 && norm[idim] > 0.0) inwardnorm = 1;
      else inwardnorm = 0;
      if (iface % 2) otherface = iface-1;
      else otherface = iface+1;
      othercell = (int) cells[icell].neigh[iface];
      otherproc = cells[othercell].proc;
      otherlocal = cells[othercell].ilocal;

      // if I own the adjacent cell, make decision about shared tris
      // if both cells have 2 tris on face, delete all of them
      // otherwise cell that matches inward normal is assigned the 2 tris

      if (otherproc == me) {
        ntri_other = nfacetri[othercell][otherface];

        // icell keeps the 2 tris

        if (ntri_other == 0 && inwardnorm) continue;

        // add 2 tris to othercell
        // reset tri IDs to new owning cell

        if (ntri_other == 0) {
          othernsurf = cells[othercell].nsurf;
          oldcsurfs = cells[othercell].csurfs;
          ptr = csurfs->get(othernsurf+2);
          for (k = 0; k < othernsurf; k++)
            ptr[k] = oldcsurfs[k];
          ptr[othernsurf] = facetris[icell][iface][0];
          ptr[othernsurf+1] = facetris[icell][iface][1];
          cells[othercell].nsurf += 2;
          cells[othercell].csurfs = ptr;
          tris[facetris[icell][iface][0]].id = cells[othercell].id;
          tris[facetris[icell][iface][1]].id = cells[othercell].id;
          //printf("MC add1 %d %d\n",cells[icell].id,cells[othercell].id);
          //nadd += 2;
        }

        // delete 2 tris from othercell
        // set nfacetri[othercell] = 0, so won't delete again when it is icell

        if (ntri_other == 2) {
          nfacetri[othercell][otherface] = 0;
          othernsurf = cells[othercell].nsurf;
          ptr = cells[othercell].csurfs;
          m = facetris[othercell][otherface][0];
          for (k = 0; k < othernsurf; k++)
            if (ptr[k] == m) break;
          if (k == othernsurf)
            error->one(FLERR,"Could not find surf in cleanup_MC");
          cells[othercell].csurfs[k] = cells[othercell].csurfs[othernsurf-1];
          othernsurf--;
          m = facetris[othercell][otherface][1];
          for (k = 0; k < othernsurf; k++)
            if (ptr[k] == m) break;
          if (k == othernsurf)
            error->one(FLERR,"Could not find surf in cleanup_MC");
          cells[othercell].csurfs[k] = cells[othercell].csurfs[othernsurf-1];
          othernsurf--;
          cells[othercell].nsurf -= 2;
          //printf("MC del1 %d %d\n",cells[icell].id,cells[othercell].id);
          //ndel += 2;
        }

        // delete 2 tris from icell

        ptr = cells[icell].csurfs;
        m = facetris[icell][iface][0];
        for (k = 0; k < nsurf; k++)
          if (ptr[k] == m) break;
        if (k == nsurf) error->one(FLERR,"Could not find surf in cleanup_MC");
        cells[icell].csurfs[k] = cells[icell].csurfs[nsurf-1];
        nsurf--;
        m = facetris[icell][iface][1];
        for (k = 0; k < nsurf; k++)
          if (ptr[k] == m) break;
        if (k == nsurf) error->one(FLERR,"Could not find surf in cleanup_MC");
        cells[icell].csurfs[k] = cells[icell].csurfs[nsurf-1];
        nsurf--;
        cells[icell].nsurf -= 2;
        //printf("MC dele %d %d\n",cells[icell].id,cells[othercell].id);
        //ndel += 2;

        // add 4 tris to delete list if both cells deleted them

        if (ntri_other == 2) {
          if (ndelete+4 > maxdelete) {
            maxdelete += DELTA;
            memory->grow(dellist,maxdelete,"readisurf:dellist");
          }
          dellist[ndelete++] = facetris[icell][iface][0];
          dellist[ndelete++] = facetris[icell][iface][1];
          dellist[ndelete++] = facetris[othercell][otherface][0];
          dellist[ndelete++] = facetris[othercell][otherface][1];
        }

      // cell face is shared with another proc
      // send it the cell/face indices and the 2 tris,
      //   in case they need to be assigned to the other cell based on norm

      } else {
        if (nsend == maxsend) {
          maxsend += DELTA;
          proclist = (int *)
            memory->srealloc(proclist,maxsend*sizeof(int),
                             "readisurf:proclist");
          bufsend = (SendDatum *)
            memory->srealloc(bufsend,maxsend*sizeof(SendDatum),
                             "readisurf:bufsend");
        }
        proclist[nsend] = otherproc;
        bufsend[nsend].sendcell = icell;
        bufsend[nsend].sendface = iface;
        bufsend[nsend].othercell = otherlocal;
        bufsend[nsend].otherface = otherface;
        bufsend[nsend].inwardnorm = inwardnorm;
        memcpy(&bufsend[nsend].tri1,&tris[facetris[icell][iface][0]],
               sizeof(Surf::Tri));
        memcpy(&bufsend[nsend].tri2,&tris[facetris[icell][iface][1]],
               sizeof(Surf::Tri));
        nsend++;

        // if not inwardnorm, delete 2 tris from this cell
        // also add them to delete list

        if (!inwardnorm) {
          ptr = cells[icell].csurfs;
          m = facetris[icell][iface][0];
          for (k = 0; k < nsurf; k++)
            if (ptr[k] == m) break;
          if (k == nsurf) error->one(FLERR,"Could not find surf in cleanup_MC");
          cells[icell].csurfs[k] = cells[icell].csurfs[nsurf-1];
          nsurf--;
          m = facetris[icell][iface][1];
          for (k = 0; k < nsurf; k++)
            if (ptr[k] == m) break;
          if (k == nsurf) error->one(FLERR,"Could not find surf in cleanup_MC");
          cells[icell].csurfs[k] = cells[icell].csurfs[nsurf-1];
          nsurf--;
          cells[icell].nsurf -= 2;
          //ndel += 2;

          if (ndelete+2 > maxdelete) {
            maxdelete += DELTA;
            memory->grow(dellist,maxdelete,"readisurf:dellist");
          }
          dellist[ndelete++] = facetris[icell][iface][0];
          dellist[ndelete++] = facetris[icell][iface][1];
        }
      }
    }
  }

  // perform irregular communication of list of cell faces and tri pairs

  Irregular *irregular = new Irregular(sparta);
  int nrecv = irregular->create_data_uniform(nsend,proclist,1);

  SendDatum *bufrecv = (SendDatum *)
    memory->smalloc(nrecv*sizeof(SendDatum),"readisurf:bufrecv");

  irregular->exchange_uniform((char *) bufsend,sizeof(SendDatum),
                              (char *) bufrecv);
  delete irregular;
  memory->sfree(proclist);
  memory->sfree(bufsend);

  // loop over list of received face/tri info
  // if my matching face has 2 tris, delete them
  // if my matching face has 0 tris, skip or add 2 tris depending on norm

  for (i = 0; i < nrecv; i++) {
    icell = bufrecv[i].othercell;
    iface = bufrecv[i].otherface;

    // my icell is not affected, sender cell keeps its 2 tris

    if (nfacetri[icell][iface] == 0 && bufrecv[i].inwardnorm) continue;

    // add 2 tris to icell and this processor's Surf::tris list
    // set tri IDs to new owning cell, must be done after memcpy()
    // NOTE: what about tri types?

    if (nfacetri[icell][iface] == 0) {
      int nslocal = surf->nlocal;
      surf->add_tri(cells[icell].id,1,
                    bufrecv[i].tri1.p1,bufrecv[i].tri1.p2,bufrecv[i].tri1.p3);
      memcpy(&surf->tris[nslocal],&bufrecv[i].tri1,sizeof(Surf::Tri));
      surf->tris[nslocal].id = cells[icell].id;
      surf->add_tri(cells[icell].id,1,
                    bufrecv[i].tri2.p1,bufrecv[i].tri2.p2,bufrecv[i].tri2.p3);
      memcpy(&surf->tris[nslocal+1],&bufrecv[i].tri2,sizeof(Surf::Tri));
      surf->tris[nslocal+1].id = cells[icell].id;

      nsurf = cells[icell].nsurf;
      oldcsurfs = cells[icell].csurfs;
      ptr = csurfs->get(nsurf+2);
      for (k = 0; k < nsurf; k++)
        ptr[k] = oldcsurfs[k];
      ptr[nsurf] = nslocal;
      ptr[nsurf+1] = nslocal+1;
      cells[icell].nsurf += 2;
      cells[icell].csurfs = ptr;
      //nadd += 2;
    }

    // both cells have 2 tris on common face
    // need to delete my 2 tris from icell
    // sender will get similar message from me and delete
    // inwardnorm check to see if I already deleted when sent a message,
    // else delete now and add 2 tris to delete list

    if (nfacetri[icell][iface] == 2) {
      norm = tris[facetris[icell][iface][0]].norm;
      idim = iface/2;
      if (iface % 2 && norm[idim] < 0.0) inwardnorm = 1;
      else if (iface % 2 == 0 && norm[idim] > 0.0) inwardnorm = 1;
      else inwardnorm = 0;
      if (!inwardnorm) continue;

      nsurf = cells[icell].nsurf;
      ptr = cells[icell].csurfs;
      m = facetris[icell][iface][0];
      for (k = 0; k < nsurf; k++)
        if (ptr[k] == m) break;
      if (k == nsurf) error->one(FLERR,"Could not find surf in cleanup_MC");
      cells[icell].csurfs[k] = cells[icell].csurfs[nsurf-1];
      nsurf--;
      m = facetris[icell][iface][1];
      for (k = 0; k < nsurf; k++)
        if (ptr[k] == m) break;
      if (k == nsurf) error->one(FLERR,"Could not find surf in cleanup_MC");
      cells[icell].csurfs[k] = cells[icell].csurfs[nsurf-1];
      nsurf--;
      cells[icell].nsurf -= 2;
      //ndel += 2;

      if (ndelete+2 > maxdelete) {
        maxdelete += DELTA;
        memory->grow(dellist,maxdelete,"readisurf:dellist");
      }
      dellist[ndelete++] = facetris[icell][iface][0];
      dellist[ndelete++] = facetris[icell][iface][1];
    }
  }

  memory->sfree(bufrecv);
  memory->destroy(nfacetri);
  memory->destroy(facetris);

  // compress Surf::tris list to remove deleted tris
  // must sort dellist, so as to compress tris in DESCENDING index order
  // descending, not ascending, so that a surf is not moved from end-of-list
  //   that is flagged for later deletion
  // must repoint one location in cells->csurfs to moved surf
  //   requires grid hash to find owning cell of moved surf
  // note that ghost surfs exist at this point, but caller will clear them

  if (!grid->hashfilled) grid->rehash();

  qsort(dellist,ndelete,sizeof(int),compare_indices);

  tris = surf->tris;
  int nslocal = surf->nlocal;
  for (i = 0; i < ndelete; i++) {
    m = dellist[i];
    if (m != nslocal-1) memcpy(&tris[m],&tris[nslocal-1],sizeof(Surf::Tri));
    nslocal--;

    icell = (*grid->hash)[tris[m].id];
    nsurf = cells[icell].nsurf;
    ptr = cells[icell].csurfs;
    for (k = 0; k < nsurf; k++)
      if (ptr[k] == nslocal) {
        ptr[k] = m;
        break;
      }
    if (k == nsurf) error->one(FLERR,"Did not find moved tri in cleanup_MC()");
  }

  surf->nlocal = nslocal;
  memory->destroy(dellist);

  // DEBUG

  /*
  MPI_Allreduce(&surf->nlocal,&nstotal,1,MPI_INT,MPI_SUM,world);
  if (me == 0) printf("TOTAL TRI after count: %d\n",nstotal);

  int alltotal,alladd,alldel,allsend,allrecv;
  MPI_Allreduce(&ntotal,&alltotal,1,MPI_INT,MPI_SUM,world);
  MPI_Allreduce(&nadd,&alladd,1,MPI_INT,MPI_SUM,world);
  MPI_Allreduce(&ndel,&alldel,1,MPI_INT,MPI_SUM,world);
  MPI_Allreduce(&nsend,&allsend,1,MPI_INT,MPI_SUM,world);
  MPI_Allreduce(&nrecv,&allrecv,1,MPI_INT,MPI_SUM,world);
  if (me == 0)
    printf("CLEANUP counts: total %d add %d del %d send %d recv %d\n",
           alltotal,alladd,alldel,allsend,allrecv);

  ntotal = 0;
  int nbad = 0;
  int nonface = 0;

  for (icell = 0; icell < nglocal; icell++) {
    if (cells[icell].nsplit <= 0) continue;
    nsurf = cells[icell].nsurf;
    if (nsurf == 0) continue;
    ntotal += nsurf;

    lo = cells[icell].lo;
    hi = cells[icell].hi;

    for (j = 0; j < nsurf; j++) {
      m = cells[icell].csurfs[j];
      iface = Geometry::tri_on_hex_face(tris[m].p1,tris[m].p2,tris[m].p3,lo,hi);
      if (iface < 0) continue;

      norm = tris[m].norm;
      idim = iface/2;
      if (iface % 2 && norm[idim] < 0.0) inwardnorm = 1;
      else if (iface % 2 == 0 && norm[idim] > 0.0) inwardnorm = 1;
      else inwardnorm = 0;

      nonface++;
      if (!inwardnorm) nbad++;
    }
  }

  int nbadall;
  MPI_Allreduce(&nbad,&nbadall,1,MPI_INT,MPI_SUM,world);
  if (me == 0) printf("BAD NORM %d\n",nbadall);

  int nonfaceall;
  MPI_Allreduce(&nonface,&nonfaceall,1,MPI_INT,MPI_SUM,world);
  if (me == 0) printf("Total onface %d\n",nonfaceall);

  if (ntotal != surf->nlocal) error->one(FLERR,"Bad surf total");
  */

  // END of DEBUG
}

/* ----------------------------------------------------------------------
   adding triangles
------------------------------------------------------------------------- */

int MarchingCubes::add_triangle(int *trig, int n)
{
  for(int t = 0; t < 3*n; t++) {
    switch (trig[t]) {
    case 0:
      pt[t][0] = interpolate(v000,v001,lo[0],hi[0]);
      pt[t][1] = lo[1];
      pt[t][2] = lo[2];
      break;
    case 1:
      pt[t][0] = hi[0];
      pt[t][1] = interpolate(v001,v011,lo[1],hi[1]);
      pt[t][2] = lo[2];
      break;
    case 2:
      pt[t][0] = interpolate(v010,v011,lo[0],hi[0]);
      pt[t][1] = hi[1];
      pt[t][2] = lo[2];
      break;
    case 3:
      pt[t][0] = lo[0];
      pt[t][1] = interpolate(v000,v010,lo[1],hi[1]);
      pt[t][2] = lo[2];
      break;
    case 4:
      pt[t][0] = interpolate(v100,v101,lo[0],hi[0]);
      pt[t][1] = lo[1];
      pt[t][2] = hi[2];
      break;
    case 5:
      pt[t][0] = hi[0];
      pt[t][1] = interpolate(v101,v111,lo[1],hi[1]);
      pt[t][2] = hi[2];
      break;
    case 6:
      pt[t][0] = interpolate(v110,v111,lo[0],hi[0]);
      pt[t][1] = hi[1];
      pt[t][2] = hi[2];
      break;
    case 7:
      pt[t][0] = lo[0];
      pt[t][1] = interpolate(v100,v110,lo[1],hi[1]);
      pt[t][2] = hi[2];
      break;
    case 8:
      pt[t][0] = lo[0];
      pt[t][1] = lo[1];
      pt[t][2] = interpolate(v000,v100,lo[2],hi[2]);
      break;
    case 9:
      pt[t][0] = hi[0];
      pt[t][1] = lo[1];
      pt[t][2] = interpolate(v001,v101,lo[2],hi[2]);
      break;
    case 10:
      pt[t][0] = hi[0];
      pt[t][1] = hi[1];
      pt[t][2] = interpolate(v011,v111,lo[2],hi[2]);
      break;
    case 11:
      pt[t][0] = lo[0];
      pt[t][1] = hi[1];
      pt[t][2] = interpolate(v010,v110,lo[2],hi[2]);
      break;
    case 12: {
      int u = 0;
      pt[t][0] = pt[t][1] = pt[t][2] = 0.0;
      if (bit0 ^ bit1) {
        ++u;
        pt[t][0] += interpolate(v000,v001,lo[0],hi[0]);
        pt[t][1] += lo[1];
        pt[t][2] += lo[2];
      }
      if (bit1 ^ bit2) {
        ++u;
        pt[t][0] += hi[0];
        pt[t][1] += interpolate(v001,v011,lo[1],hi[1]);
        pt[t][2] += lo[2];
      }
      if (bit2 ^ bit3) {
        ++u;
        pt[t][0] += interpolate(v010,v011,lo[0],hi[0]);
        pt[t][1] += hi[1];
        pt[t][2] += lo[2];
      }
      if (bit3 ^ bit0) {
        ++u;
        pt[t][0] += lo[0];
        pt[t][1] += interpolate(v000,v010,lo[1],hi[1]);
        pt[t][2] += lo[2];
      }
      if (bit4 ^ bit5) {
        ++u;
        pt[t][0] += interpolate(v100,v101,lo[0],hi[0]);
        pt[t][1] += lo[1];
        pt[t][2] += hi[2];
      }
      if (bit5 ^ bit6) {
        ++u;
        pt[t][0] += hi[0];
        pt[t][1] += interpolate(v101,v111,lo[1],hi[1]);
        pt[t][2] += hi[2];
      }
      if (bit6 ^ bit7) {
        ++u;
        pt[t][0] += interpolate(v110,v111,lo[0],hi[0]);
        pt[t][1] += hi[1];
        pt[t][2] += hi[2];
      }
      if (bit7 ^ bit4) {
        ++u;
        pt[t][0] += lo[0];
        pt[t][1] += interpolate(v100,v110,lo[1],hi[1]);
        pt[t][2] += hi[2];
      }
      if (bit0 ^ bit4) {
        ++u;
        pt[t][0] += lo[0];
        pt[t][1] += lo[1];
        pt[t][2] += interpolate(v000,v100,lo[2],hi[2]);
      }
      if (bit1 ^ bit5) {
        ++u;
        pt[t][0] += hi[0];
        pt[t][1] += lo[1];
        pt[t][2] += interpolate(v001,v101,lo[2],hi[2]);
      }
      if (bit2 ^ bit6) {
        ++u;
        pt[t][0] += hi[0];
        pt[t][1] += hi[1];
        pt[t][2] += interpolate(v011,v111,lo[2],hi[2]);
      }
      if (bit3 ^ bit7) {
        ++u;
        pt[t][0] += lo[0];
        pt[t][1] += hi[1];
        pt[t][2] += interpolate(v010,v110,lo[2],hi[2]);
      }

      pt[t][0] /= static_cast<double> (u);
      pt[t][1] /= static_cast<double> (u);
      pt[t][2] /= static_cast<double> (u);
      break;
    }

    default:
      break;
    }
  }

  return n;
}

/* ----------------------------------------------------------------------
   test a face
   if face > 0 return true if the face contains a part of the surface
------------------------------------------------------------------------- */

bool MarchingCubes::test_face(int face)
{
  double A,B,C,D;

  switch (face) {
  case -1:
  case 1:
    A = v000iso;
    B = v100iso;
    C = v101iso;
    D = v001iso;
    break;
  case -2:
  case 2:
    A = v001iso;
    B = v101iso;
    C = v111iso;
    D = v011iso;
    break;
  case -3:
  case 3:
    A = v011iso;
    B = v111iso;
    C = v110iso;
    D = v010iso;
    break;
  case -4:
  case 4:
    A = v010iso;
    B = v110iso;
    C = v100iso;
    D = v000iso;
    break;
  case -5:
  case 5:
    A = v000iso;
    B = v010iso;
    C = v011iso;
    D = v001iso;
    break;
  case -6:
  case 6:
    A = v100iso;
    B = v110iso;
    C = v111iso;
    D = v101iso;
    break;

  default:
    A = B = C = D = 0.0;
    print_cube();
    error->one(FLERR,"Invalid face code");
  };

  if (fabs(A*C - B*D) < EPSILON) return face >= 0;
  return face * A * (A*C - B*D) >= 0 ;  // face and A invert signs
}

/* ----------------------------------------------------------------------
   test the interior of a cube
   icase = case of the active cube in [0..15]
   if s ==  7, return true if the interior is empty
   if s == -7, return false if the interior is empty
------------------------------------------------------------------------- */

bool MarchingCubes::test_interior(int s, int icase)
{
  double t,a,b,At=0.0,Bt=0.0,Ct=0.0,Dt=0.0;
  int test = 0;
  int edge = -1;   // reference edge of the triangulation

  switch (icase) {
  case  4 :
  case 10 :
    a = ( v100iso - v000iso ) * ( v111iso - v011iso ) -
      ( v110iso - v010iso ) * ( v101iso - v001iso ) ;
    b =  v011iso * ( v100iso - v000iso ) + v000iso * ( v111iso - v011iso ) -
      v001iso * ( v110iso - v010iso ) - v010iso * ( v101iso - v001iso ) ;
    t = - b / (2*a) ;
    if (t < 0 || t > 1) return s>0 ;

    At = v000iso + ( v100iso - v000iso ) * t ;
    Bt = v010iso + ( v110iso - v010iso ) * t ;
    Ct = v011iso + ( v111iso - v011iso ) * t ;
    Dt = v001iso + ( v101iso - v001iso ) * t ;
    break ;

  case  6 :
  case  7 :
  case 12 :
  case 13 :
    switch( icase ) {
    case  6 : edge = test6 [config][2] ; break ;
    case  7 : edge = test7 [config][4] ; break ;
    case 12 : edge = test12[config][3] ; break ;
    case 13 : edge = tiling13_5_1[config][subconfig][0] ; break ;
    }
    switch( edge ) {
    case  0 :
      t  = v000iso / ( v000iso - v001iso ) ;
      At = 0.0 ;
      Bt = v010iso + ( v011iso - v010iso ) * t ;
      Ct = v110iso + ( v111iso - v110iso ) * t ;
      Dt = v100iso + ( v101iso - v100iso ) * t ;
      break ;
    case  1 :
      t  = v001iso / ( v001iso - v011iso ) ;
      At = 0.0 ;
      Bt = v000iso + ( v010iso - v000iso ) * t ;
      Ct = v100iso + ( v110iso - v100iso ) * t ;
      Dt = v101iso + ( v111iso - v101iso ) * t ;
      break ;
    case  2 :
      t  = v011iso / ( v011iso - v010iso ) ;
      At = 0.0 ;
      Bt = v001iso + ( v000iso - v001iso ) * t ;
      Ct = v101iso + ( v100iso - v101iso ) * t ;
      Dt = v111iso + ( v110iso - v111iso ) * t ;
      break ;
    case  3 :
      t  = v010iso / ( v010iso - v000iso ) ;
      At = 0.0 ;
      Bt = v011iso + ( v001iso - v011iso ) * t ;
      Ct = v111iso + ( v101iso - v111iso ) * t ;
      Dt = v110iso + ( v100iso - v110iso ) * t ;
      break ;
    case  4 :
      t  = v100iso / ( v100iso - v101iso ) ;
      At = 0.0 ;
      Bt = v110iso + ( v111iso - v110iso ) * t ;
      Ct = v010iso + ( v011iso - v010iso ) * t ;
      Dt = v000iso + ( v001iso - v000iso ) * t ;
      break ;
    case  5 :
      t  = v101iso / ( v101iso - v111iso ) ;
      At = 0.0 ;
      Bt = v100iso + ( v110iso - v100iso ) * t ;
      Ct = v000iso + ( v010iso - v000iso ) * t ;
      Dt = v001iso + ( v011iso - v001iso ) * t ;
      break ;
    case  6 :
      t  = v111iso / ( v111iso - v110iso ) ;
      At = 0.0 ;
      Bt = v101iso + ( v100iso - v101iso ) * t ;
      Ct = v001iso + ( v000iso - v001iso ) * t ;
      Dt = v011iso + ( v010iso - v011iso ) * t ;
      break ;
    case  7 :
      t  = v110iso / ( v110iso - v100iso ) ;
      At = 0.0 ;
      Bt = v111iso + ( v101iso - v111iso ) * t ;
      Ct = v011iso + ( v001iso - v011iso ) * t ;
      Dt = v010iso + ( v000iso - v010iso ) * t ;
      break ;
    case  8 :
      t  = v000iso / ( v000iso - v100iso ) ;
      At = 0.0 ;
      Bt = v010iso + ( v110iso - v010iso ) * t ;
      Ct = v011iso + ( v111iso - v011iso ) * t ;
      Dt = v001iso + ( v101iso - v001iso ) * t ;
      break ;
    case  9 :
      t  = v001iso / ( v001iso - v101iso ) ;
      At = 0.0 ;
      Bt = v000iso + ( v100iso - v000iso ) * t ;
      Ct = v010iso + ( v110iso - v010iso ) * t ;
      Dt = v011iso + ( v111iso - v011iso ) * t ;
      break ;
    case 10 :
      t  = v011iso / ( v011iso - v111iso ) ;
      At = 0.0 ;
      Bt = v001iso + ( v101iso - v001iso ) * t ;
      Ct = v000iso + ( v100iso - v000iso ) * t ;
      Dt = v010iso + ( v110iso - v010iso ) * t ;
      break ;
    case 11 :
      t  = v010iso / ( v010iso - v110iso ) ;
      At = 0.0 ;
      Bt = v011iso + ( v111iso - v011iso ) * t ;
      Ct = v001iso + ( v101iso - v001iso ) * t ;
      Dt = v000iso + ( v100iso - v000iso ) * t ;
      break ;

    default:
      print_cube();
      error->one(FLERR,"Marching cubes - invalid edge");
    }
    break;

  default:
    print_cube();
    error->one(FLERR,"Marching cubes - invalid ambiguous case");
  }

  if (At >= 0.0) test ++;
  if (Bt >= 0.0) test += 2;
  if (Ct >= 0.0) test += 4;
  if (Dt >= 0.0) test += 8;
  switch (test) {
  case  0: return s>0;
  case  1: return s>0;
  case  2: return s>0;
  case  3: return s>0;
  case  4: return s>0;
  case  5:
    if (At * Ct - Bt * Dt <  EPSILON) return s>0;
    break;
  case  6: return s>0;
  case  7: return s<0;
  case  8: return s>0;
  case  9: return s>0;
  case 10:
    if (At * Ct - Bt * Dt >= EPSILON) return s>0;
    break;
  case 11: return s<0;
  case 12: return s>0;
  case 13: return s<0;
  case 14: return s<0;
  case 15: return s<0;
  }

  return s<0;
}

/* ---------------------------------------------------------------------- */

bool MarchingCubes::modified_test_interior(int s, int icase)
{
  int edge = -1;
  int amb_face;

  int inter_amb = 0;

  switch (icase) {
  case 4:
    amb_face = 1;
    edge = interior_ambiguity(amb_face, s);
    inter_amb += interior_ambiguity_verification(edge);

    amb_face = 2;
    edge = interior_ambiguity(amb_face, s);
    inter_amb += interior_ambiguity_verification(edge);

    amb_face = 5;
    edge = interior_ambiguity(amb_face, s);
    inter_amb += interior_ambiguity_verification(edge);

    if (inter_amb == 0) return false;
    else                return true;
    break;

  case 6:
    amb_face = abs(test6[config][0]);

    edge = interior_ambiguity(amb_face, s);
    inter_amb = interior_ambiguity_verification(edge);

    if (inter_amb == 0) return false;
    else                return true;

    break;

  case 7:
    s = s * -1;

    amb_face = 1;
    edge = interior_ambiguity(amb_face, s);
    inter_amb += interior_ambiguity_verification(edge);

    amb_face = 2;
    edge = interior_ambiguity(amb_face, s);
    inter_amb += interior_ambiguity_verification(edge);

    amb_face = 5;
    edge = interior_ambiguity(amb_face, s);
    inter_amb += interior_ambiguity_verification(edge);

    if (inter_amb == 0) return false;
    else                return true;
    break;

  case 10:
    amb_face = abs(test10[config][0]);

    edge = interior_ambiguity(amb_face, s);
    inter_amb = interior_ambiguity_verification(edge);

    if (inter_amb == 0) return false;
    else                return true;
    break;

  case 12:
    amb_face = abs(test12[config][0]);
    edge = interior_ambiguity(amb_face, s);
    inter_amb += interior_ambiguity_verification(edge);


    amb_face = abs(test12[config][1]);
    edge = interior_ambiguity(amb_face, s);
    inter_amb += interior_ambiguity_verification(edge);

    if (inter_amb == 0) return false;
    else                return true;
    break;
  }

  // should never reach here

  return true;
}

/* ---------------------------------------------------------------------- */

int MarchingCubes::interior_ambiguity(int amb_face, int s)
{
  int edge;

  switch (amb_face) {
  case 1:
  case 3:
    if (((v001iso * s) > 0) && ((v110iso * s) > 0)) edge = 4;
    if (((v000iso * s) > 0) && ((v111iso * s) > 0)) edge = 5;
    if (((v010iso * s) > 0) && ((v101iso * s) > 0)) edge = 6;
    if (((v011iso * s) > 0) && ((v100iso * s) > 0)) edge = 7;
    break;

  case 2:
  case 4:
    if (((v001iso * s) > 0) && ((v110iso * s) > 0)) edge = 0;
    if (((v011iso * s) > 0) && ((v100iso * s) > 0)) edge = 1;
    if (((v010iso * s) > 0) && ((v101iso * s) > 0)) edge = 2;
    if (((v000iso * s) > 0) && ((v111iso * s) > 0)) edge = 3;
    break;

  case 5:
  case 6:
  case 0:
    if (((v000iso * s) > 0) && ((v111iso * s) > 0)) edge = 8;
    if (((v001iso * s) > 0) && ((v110iso * s) > 0)) edge = 9;
    if (((v011iso * s) > 0) && ((v100iso * s) > 0)) edge = 10;
    if (((v010iso * s) > 0) && ((v101iso * s) > 0)) edge = 11;
    break;
  }

  return edge;
}

/* ---------------------------------------------------------------------- */

int MarchingCubes::interior_ambiguity_verification(int edge)
{
  double t, At = 0.0, Bt = 0.0, Ct = 0.0, Dt = 0.0, a = 0.0, b = 0.0;
  double verify;

  switch (edge) {

  case 0:
    a = (v000iso - v001iso) * (v110iso - v111iso)
      - (v100iso - v101iso) * (v010iso - v011iso);
    b = v111iso * (v000iso - v001iso) + v001iso * (v110iso - v111iso)
      - v011iso * (v100iso - v101iso)
      - v101iso * (v010iso - v011iso);

    if (a > 0)
      return 1;

    t = -b / (2 * a);
    if (t < 0 || t > 1)
      return 1;

    At = v001iso + (v000iso - v001iso) * t;
    Bt = v101iso + (v100iso - v101iso) * t;
    Ct = v111iso + (v110iso - v111iso) * t;
    Dt = v011iso + (v010iso - v011iso) * t;

    verify = At * Ct - Bt * Dt;

    if (verify > 0)
      return 0;
    if (verify < 0)
      return 1;

    break;

  case 1:
    a = (v010iso - v011iso) * (v100iso - v101iso)
      - (v000iso - v001iso) * (v110iso - v111iso);
    b = v101iso * (v010iso - v011iso) + v011iso * (v100iso - v101iso)
      - v111iso * (v000iso - v001iso)
      - v001iso * (v110iso - v111iso);

    if (a > 0)
      return 1;

    t = -b / (2 * a);
    if (t < 0 || t > 1)
      return 1;

    At = v011iso + (v010iso - v011iso) * t;
    Bt = v001iso + (v000iso - v001iso) * t;
    Ct = v101iso + (v100iso - v101iso) * t;
    Dt = v111iso + (v110iso - v111iso) * t;

    verify = At * Ct - Bt * Dt;

    if (verify > 0)
      return 0;
    if (verify < 0)
      return 1;
    break;

  case 2:
    a = (v011iso - v010iso) * (v101iso - v100iso)
      - (v111iso - v110iso) * (v001iso - v000iso);
    b = v100iso * (v011iso - v010iso) + v010iso * (v101iso - v100iso)
      - v000iso * (v111iso - v110iso)
      - v110iso * (v001iso - v000iso);
    if (a > 0)
      return 1;

    t = -b / (2 * a);
    if (t < 0 || t > 1)
      return 1;

    At = v010iso + (v011iso - v010iso) * t;
    Bt = v110iso + (v111iso - v110iso) * t;
    Ct = v100iso + (v101iso - v100iso) * t;
    Dt = v000iso + (v001iso - v000iso) * t;

    verify = At * Ct - Bt * Dt;

    if (verify > 0)
      return 0;
    if (verify < 0)
      return 1;
    break;

  case 3:
    a = (v001iso - v000iso) * (v111iso - v110iso)
      - (v011iso - v010iso) * (v101iso - v100iso);
    b = v110iso * (v001iso - v000iso) + v000iso * (v111iso - v110iso)
      - v100iso * (v011iso - v010iso)
      - v010iso * (v101iso - v100iso);
    if (a > 0)
      return 1;

    t = -b / (2 * a);
    if (t < 0 || t > 1)
      return 1;

    At = v000iso + (v001iso - v000iso) * t;
    Bt = v010iso + (v011iso - v010iso) * t;
    Ct = v110iso + (v111iso - v110iso) * t;
    Dt = v100iso + (v101iso - v100iso) * t;

    verify = At * Ct - Bt * Dt;

    if (verify > 0)
      return 0;
    if (verify < 0)
      return 1;
    break;

  case 4:

    a = (v011iso - v001iso) * (v110iso - v100iso)
      - (v010iso - v000iso) * (v111iso - v101iso);
    b = v100iso * (v011iso - v001iso) + v001iso * (v110iso - v100iso)
      - v101iso * (v010iso - v000iso)
      - v000iso * (v111iso - v101iso);

    if (a > 0)
      return 1;

    t = -b / (2 * a);
    if (t < 0 || t > 1)
      return 1;

    At = v001iso + (v011iso - v001iso) * t;
    Bt = v000iso + (v010iso - v000iso) * t;
    Ct = v100iso + (v110iso - v100iso) * t;
    Dt = v101iso + (v111iso - v101iso) * t;

    verify = At * Ct - Bt * Dt;

    if (verify > 0)
      return 0;
    if (verify < 0)
      return 1;
    break;

  case 5:

    a = (v010iso - v000iso) * (v111iso - v101iso)
      - (v011iso - v001iso) * (v110iso - v100iso);
    b = v101iso * (v010iso - v000iso) + v000iso * (v111iso - v101iso)
      - v100iso * (v011iso - v001iso)
      - v001iso * (v110iso - v100iso);
    if (a > 0)
      return 1;

    t = -b / (2 * a);
    if (t < 0 || t > 1)
      return 1;

    At = v000iso + (v010iso - v000iso) * t;
    Bt = v001iso + (v011iso - v001iso) * t;
    Ct = v101iso + (v111iso - v101iso) * t;
    Dt = v100iso + (v110iso - v100iso) * t;

    verify = At * Ct - Bt * Dt;

    if (verify > 0)
      return 0;
    if (verify < 0)
      return 1;
    break;

  case 6:
    a = (v000iso - v010iso) * (v101iso - v111iso)
      - (v100iso - v110iso) * (v001iso - v011iso);
    b = v111iso * (v000iso - v010iso) + v010iso * (v101iso - v111iso)
      - v011iso * (v100iso - v110iso)
      - v110iso * (v001iso - v011iso);
    if (a > 0)
      return 1;

    t = -b / (2 * a);
    if (t < 0 || t > 1)
      return 1;

    At = v010iso + (v000iso - v010iso) * t;
    Bt = v110iso + (v100iso - v110iso) * t;
    Ct = v111iso + (v101iso - v111iso) * t;
    Dt = v011iso + (v001iso - v011iso) * t;

    verify = At * Ct - Bt * Dt;

    if (verify > 0)
      return 0;
    if (verify < 0)
      return 1;
    break;

  case 7:
    a = (v001iso - v011iso) * (v100iso - v110iso)
      - (v000iso - v010iso) * (v101iso - v111iso);
    b = v110iso * (v001iso - v011iso) + v011iso * (v100iso - v110iso)
      - v111iso * (v000iso - v010iso)
      - v010iso * (v101iso - v111iso);
    if (a > 0)
      return 1;

    t = -b / (2 * a);
    if (t < 0 || t > 1)
      return 1;

    At = v011iso + (v001iso - v011iso) * t;
    Bt = v010iso + (v000iso - v010iso) * t;
    Ct = v110iso + (v100iso - v110iso) * t;
    Dt = v111iso + (v101iso - v111iso) * t;

    verify = At * Ct - Bt * Dt;

    if (verify > 0)
      return 0;
    if (verify < 0)
      return 1;
    break;

  case 8:
    a = (v100iso - v000iso) * (v111iso - v011iso)
      - (v110iso - v010iso) * (v101iso - v001iso);
    b = v011iso * (v100iso - v000iso) + v000iso * (v111iso - v011iso)
      - v001iso * (v110iso - v010iso)
      - v010iso * (v101iso - v001iso);
    if (a > 0)
      return 1;

    t = -b / (2 * a);
    if (t < 0 || t > 1)
      return 1;

    At = v000iso + (v100iso - v000iso) * t;
    Bt = v010iso + (v110iso - v010iso) * t;
    Ct = v011iso + (v111iso - v011iso) * t;
    Dt = v001iso + (v101iso - v001iso) * t;

    verify = At * Ct - Bt * Dt;

    if (verify > 0)
      return 0;
    if (verify < 0)
      return 1;
    break;

  case 9:
    a = (v101iso - v001iso) * (v110iso - v010iso)
      - (v100iso - v000iso) * (v111iso - v011iso);
    b = v010iso * (v101iso - v001iso) + v001iso * (v110iso - v010iso)
      - v011iso * (v100iso - v000iso)
      - v000iso * (v111iso - v011iso);
    if (a > 0)
      return 1;

    t = -b / (2 * a);
    if (t < 0 || t > 1)
      return 1;

    At = v001iso + (v101iso - v001iso) * t;
    Bt = v000iso + (v100iso - v000iso) * t;
    Ct = v010iso + (v110iso - v010iso) * t;
    Dt = v011iso + (v111iso - v011iso) * t;

    verify = At * Ct - Bt * Dt;

    if (verify > 0)
      return 0;
    if (verify < 0)
      return 1;
    break;

  case 10:
    a = (v111iso - v011iso) * (v100iso - v000iso)
      - (v101iso - v001iso) * (v110iso - v010iso);
    b = v000iso * (v111iso - v011iso) + v011iso * (v100iso - v000iso)
      - v010iso * (v101iso - v001iso)
      - v001iso * (v110iso - v010iso);
    if (a > 0)
      return 1;

    t = -b / (2 * a);
    if (t < 0 || t > 1)
      return 1;

    At = v011iso + (v111iso - v011iso) * t;
    Bt = v001iso + (v101iso - v001iso) * t;
    Ct = v000iso + (v100iso - v000iso) * t;
    Dt = v010iso + (v110iso - v010iso) * t;

    verify = At * Ct - Bt * Dt;

    if (verify > 0)
      return 0;
    if (verify < 0)
      return 1;
    break;

  case 11:
    a = (v110iso - v010iso) * (v101iso - v001iso)
      - (v111iso - v011iso) * (v100iso - v000iso);
    b = v001iso * (v110iso - v010iso) + v010iso * (v101iso - v001iso)
      - v000iso * (v111iso - v011iso)
      - v011iso * (v100iso - v000iso);
    if (a > 0)
      return 1;

    t = -b / (2 * a);
    if (t < 0 || t > 1)
      return 1;

    At = v010iso + (v110iso - v010iso) * t;
    Bt = v011iso + (v111iso - v011iso) * t;
    Ct = v001iso + (v101iso - v001iso) * t;
    Dt = v000iso + (v100iso - v000iso) * t;

    verify = At * Ct - Bt * Dt;

    if (verify > 0)
      return 0;
    if (verify < 0)
      return 1;
    break;
  }

  // should never reach here

  return 1;
}

/* ----------------------------------------------------------------------
   return true if the interior is empty (two faces)
------------------------------------------------------------------------- */

bool MarchingCubes::interior_test_case13()
{
  double t1, t2, At1 = 0.0, Bt1 = 0.0, Ct1 = 0.0, Dt1 = 0.0;
  double At2 = 0.0, Bt2 = 0.0, Ct2 = 0.0, Dt2 = 0.0, a = 0.0, b = 0.0, c = 0.0;

  a = (v000iso - v001iso) * (v110iso - v111iso)
    - (v100iso - v101iso) * (v010iso - v011iso);
  b = v111iso * (v000iso - v001iso) + v001iso * (v110iso - v111iso)
    - v011iso * (v100iso - v101iso)
    - v101iso * (v010iso - v011iso);
  c = v001iso*v111iso - v101iso*v011iso;

  double delta = b*b - 4*a*c;

  t1 = (-b + sqrt(delta))/(2*a);
  t2 = (-b - sqrt(delta))/(2*a);

  // DEBUG
  // printf("delta = %f, t1 = %f, t2 = %f\n", delta, t1, t2);

  if ((t1 < 1)&&(t1>0) &&(t2 < 1)&&(t2 > 0)) {
    At1 = v001iso + (v000iso - v001iso) * t1;
    Bt1 = v101iso + (v100iso - v101iso) * t1;
    Ct1 = v111iso + (v110iso - v111iso) * t1;
    Dt1 = v011iso + (v010iso - v011iso) * t1;

    double x1 = (At1 - Dt1)/(At1 + Ct1 - Bt1 - Dt1);
    double y1 = (At1 - Bt1)/(At1 + Ct1 - Bt1 - Dt1);

    At2 = v001iso + (v000iso - v001iso) * t2;
    Bt2 = v101iso + (v100iso - v101iso) * t2;
    Ct2 = v111iso + (v110iso - v111iso) * t2;
    Dt2 = v011iso + (v010iso - v011iso) * t2;

    double x2 = (At2 - Dt2)/(At2 + Ct2 - Bt2 - Dt2);
    double y2 = (At2 - Bt2)/(At2 + Ct2 - Bt2 - Dt2);

    if ((x1 < 1)&&(x1>0) &&(x2 < 1)&&(x2 > 0) &&
        (y1 < 1)&&(y1>0) &&(y2 < 1)&&(y2 > 0)) return false;
  }

  return true;
}

/* ----------------------------------------------------------------------
   comparison function invoked by qsort() called by cleanup()
   used to sort the dellist of removed tris into DESCENDING order
   this is not a class method
------------------------------------------------------------------------- */

int compare_indices(const void *iptr, const void *jptr)
{
  int i = *((int *) iptr);
  int j = *((int *) jptr);
  if (i < j) return 1;
  if (i > j) return -1;
  return 0;
}

/* ----------------------------------------------------------------------
   print cube for debugging
------------------------------------------------------------------------- */

void MarchingCubes::print_cube()
{
  fprintf(screen,"\t %d %d %d %d %d %d %d %d\n",
         v000,v001,v011,v010,v100,v101,v111,v110);
}<|MERGE_RESOLUTION|>--- conflicted
+++ resolved
@@ -71,12 +71,8 @@
 
 void MarchingCubes::invoke(double **cvalues, int *svalues, int **mcflags)
 {
-<<<<<<< HEAD
-  int i,j,ipt,isurf,nsurf,icase,which;
+  int i,ipt,isurf,nsurf,icase,which;
   surfint surfID;
-=======
-  int i,ipt,isurf,nsurf,icase,which;
->>>>>>> 0723ba8e
   surfint *ptr;
 
   Grid::ChildCell *cells = grid->cells;
