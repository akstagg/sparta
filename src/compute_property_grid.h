/* ----------------------------------------------------------------------
   SPARTA - Stochastic PArallel Rarefied-gas Time-accurate Analyzer
   http://sparta.sandia.gov
   Steve Plimpton, sjplimp@gmail.com, Michael Gallis, magalli@sandia.gov
   Sandia National Laboratories

   Copyright (2014) Sandia Corporation.  Under the terms of Contract
   DE-AC04-94AL85000 with Sandia Corporation, the U.S. Government retains
   certain rights in this software.  This software is distributed under
   the GNU General Public License.

   See the README file in the top-level SPARTA directory.
------------------------------------------------------------------------- */

#ifdef COMPUTE_CLASS

ComputeStyle(property/grid,ComputePropertyGrid)

#else

#ifndef SPARTA_COMPUTE_PROPERTY_GRID_H
#define SPARTA_COMPUTE_PROPERTY_GRID_H

#include "compute.h"

namespace SPARTA_NS {

class ComputePropertyGrid : public Compute {
 public:
  ComputePropertyGrid(class SPARTA *, int, char **);
  ~ComputePropertyGrid();
  void init();
  void compute_per_grid();
  void reallocate();
  bigint memory_usage();

 protected:
  int groupbit,nvalues;
  int dimension,nglocal;
  double *buf;

  typedef void (ComputePropertyGrid::*FnPtrPack)(int);
  FnPtrPack *pack_choice;              // ptrs to pack functions

  void pack_id(int);
  void pack_proc(int);
<<<<<<< HEAD
  
=======

>>>>>>> f44a1461
  void pack_xlo(int);
  void pack_ylo(int);
  void pack_zlo(int);
  void pack_xhi(int);
  void pack_yhi(int);
  void pack_zhi(int);
  void pack_xc(int);
  void pack_yc(int);
  void pack_zc(int);

  void pack_vol(int);
};

}

#endif
#endif

/* ERROR/WARNING messages:

E: Illegal ... command

Self-explanatory.  Check the input script syntax and compare to the
documentation for the command.  You can use -echo screen as a
command-line option when running SPARTA to see the offending line.

E: Invalid compute property/grid field for 2d simulation

Fields that reference z-dimension properties cannot be used
in a 2d simulation.

E: Invalid keyword in compute property/grid command

Self-explanatory.

*/<|MERGE_RESOLUTION|>--- conflicted
+++ resolved
@@ -44,11 +44,7 @@
 
   void pack_id(int);
   void pack_proc(int);
-<<<<<<< HEAD
-  
-=======
 
->>>>>>> f44a1461
   void pack_xlo(int);
   void pack_ylo(int);
   void pack_zlo(int);
