--- conflicted
+++ resolved
@@ -45,13 +45,9 @@
   virtual double attempt_collision(int, int, double) = 0;
   virtual double attempt_collision(int, int, int, double) = 0;
   virtual int test_collision(int, int, int,
-<<<<<<< HEAD
-			     Particle::OnePart *, Particle::OnePart *) = 0;
+                             Particle::OnePart *, Particle::OnePart *) = 0;
   virtual int test_collision_mcf(int, int, double, int, int,
-			     Particle::OnePart *, Particle::OnePart *) = 0;
-=======
                              Particle::OnePart *, Particle::OnePart *) = 0;
->>>>>>> 19722930
   virtual void setup_collision(Particle::OnePart *, Particle::OnePart *) = 0;
   virtual int perform_collision(Particle::OnePart *&, Particle::OnePart *&,
                                 Particle::OnePart *&) = 0;
