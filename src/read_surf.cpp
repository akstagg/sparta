/* ----------------------------------------------------------------------
   SPARTA - Stochastic PArallel Rarefied-gas Time-accurate Analyzer
   http://sparta.sandia.gov
   Steve Plimpton, sjplimp@gmail.com, Michael Gallis, magalli@sandia.gov
   Sandia National Laboratories

   Copyright (2014) Sandia Corporation.  Under the terms of Contract
   DE-AC04-94AL85000 with Sandia Corporation, the U.S. Government retains
   certain rights in this software.  This software is distributed under
   the GNU General Public License.

   See the README file in the top-level SPARTA directory.
------------------------------------------------------------------------- */

#include "mpi.h"
#include "string.h"
#include "stdlib.h"
#include "ctype.h"
#include "dirent.h"
#include "read_surf.h"
#include "math_extra.h"
#include "surf.h"
#include "domain.h"
#include "grid.h"
#include "comm.h"
#include "geometry.h"
#include "input.h"
#include "write_surf.h"
#include "math_const.h"
#include "memory.h"
#include "error.h"

using namespace SPARTA_NS;
using namespace MathConst;

enum{NEITHER,BAD,GOOD};
enum{NONE,CHECK,KEEP};
enum{UNKNOWN,OUTSIDE,INSIDE,OVERLAP};           // several files

#define MAXLINE 256
#define CHUNK 16384
#define EPSILON_NORM 1.0e-12
#define BIG 1.0e20
#define DELTA 1024
#define DELTA_DISCARD 128

/* ---------------------------------------------------------------------- */

ReadSurf::ReadSurf(SPARTA *sparta) : Pointers(sparta)
{
  MPI_Comm_rank(world,&me);
  MPI_Comm_size(world,&nprocs);

  line = new char[MAXLINE];
  keyword = new char[MAXLINE];
  buffer = new char[CHUNK*MAXLINE];
}

/* ---------------------------------------------------------------------- */

ReadSurf::~ReadSurf()
{
  delete [] line;
  delete [] keyword;
  delete [] buffer;
}

/* ---------------------------------------------------------------------- */

void ReadSurf::command(int narg, char **arg)
{
  if (!grid->exist)
    error->all(FLERR,"Cannot read_surf before grid is defined");
  if (surf->implicit)
    error->all(FLERR,"Cannot use read_surf when global surfs implicit is set");

  surf->exist = 1;
  dim = domain->dimension;
  distributed = surf->distributed;

  if (narg < 1) error->all(FLERR,"Illegal read_surf command");

  // if filename contains "*", search dir for latest surface file

  char *file = new char[strlen(arg[0]) + 16];
  if (strchr(arg[0],'*')) {
    int n;
    if (me == 0) {
      file_search(arg[0],file);
      n = strlen(file) + 1;
    }
    MPI_Bcast(&n,1,MPI_INT,0,world);
    MPI_Bcast(file,n,MPI_CHAR,0,world);
  } else strcpy(file,arg[0]);

  // check for multiproc files

  if (strchr(arg[0],'%')) multiproc = 1;
  else multiproc = 0;

  // check for initial "type" and "custom" keywords
  // they affect file format

  int iarg = 1;

  typeflag = 0;
  ncustom = 0;
  name_custom = NULL;
  type_custom = NULL;
  size_custom = NULL;
  index_custom = NULL;
<<<<<<< HEAD
  
=======

>>>>>>> f44a1461
  while (iarg < narg) {
    if (strcmp(arg[iarg],"type") == 0) {
      typeflag = 1;
      iarg++;
    } else if (strcmp(arg[iarg],"custom") == 0) {
      if (iarg+4 > narg) error->all(FLERR,"Invalid read_surf command");
<<<<<<< HEAD
=======

      name_custom = (char **)
	memory->srealloc(name_custom,(ncustom+1)*sizeof(char *),
			 "readsurf:name_custom");
      memory->grow(type_custom,ncustom+1,"readsurf:type_custom");
      memory->grow(size_custom,ncustom+1,"readsurf:size_custom");
      memory->grow(index_custom,ncustom+1,"readsurf:index_custom");

      int n = strlen(arg[iarg+1]) + 1;
      name_custom[ncustom] = new char[n];
      strcpy(name_custom[ncustom],arg[iarg+1]);
      if (strcmp(arg[iarg+2],"int") == 0) type_custom[ncustom] = 0;
      else if (strcmp(arg[iarg+2],"float") == 0) type_custom[ncustom] = 1;
      else error->all(FLERR,"Invalid read_surf command");
      size_custom[ncustom] = input->inumeric(FLERR,arg[iarg+3]);
      if (size_custom[ncustom] < 0)
	error->all(FLERR,"Invalid read_surf command");
      ncustom++;

      iarg += 4;
    } else break;
  }

  // setup for temporary storage of per-surf custom values in file
  // nvalues_custom = # of custom values per surf
  // cvalues = growable array with ID + custom values for each surf
  // if custom name already exists, check compatibility of type/size args

  nvalues_custom = 0;
  cvalues = NULL;

  if (ncustom) {
    for (int ic = 0; ic < ncustom; ic++) {
      int index = surf->find_custom(name_custom[ic]);
      if (index >= 0) {
	int flag = 0;
	if (type_custom[ic] != surf->etype[index]) flag = 1;
	if (size_custom[ic] != surf->esize[index]) flag = 1;
	if (flag) error->all(FLERR,"Read_surf custom attributes do not match "
	 		     "already existing custom data");
	index_custom[ic] = index;
      } else {
	index_custom[ic] =
	  surf->add_custom(name_custom[ic],type_custom[ic],size_custom[ic]);
      }

      if (size_custom[ic] == 0) nvalues_custom++;
      else nvalues_custom += size_custom[ic];
    }
  }
>>>>>>> f44a1461

      name_custom = (char **)
	memory->srealloc(name_custom,(ncustom+1)*sizeof(char *),
			 "readsurf:name_custom");
      memory->grow(type_custom,ncustom+1,"readsurf:type_custom");
      memory->grow(size_custom,ncustom+1,"readsurf:size_custom");
      memory->grow(index_custom,ncustom+1,"readsurf:index_custom");

      int n = strlen(arg[iarg+1]) + 1;
      name_custom[ncustom] = new char[n];
      strcpy(name_custom[ncustom],arg[iarg+1]);
      if (strcmp(arg[iarg+2],"int") == 0) type_custom[ncustom] = 0;
      else if (strcmp(arg[iarg+2],"float") == 0) type_custom[ncustom] = 1;
      else error->all(FLERR,"Invalid read_surf command");
      size_custom[ncustom] = input->inumeric(FLERR,arg[iarg+3]);
      if (size_custom[ncustom] < 0)
	error->all(FLERR,"Invalid read_surf command");
      ncustom++;
      
      iarg += 4;
    } else break;
  }

  // setup for temporary storage of per-surf custom values in file
  // nvalues_custom = # of custom values per surf
  // cvalues = growable array with ID + custom values for each surf
  // if custom name already exists, check compatibility of type/size args
  
  nvalues_custom = 0;
  cvalues = NULL;

  if (ncustom) {
    for (int ic = 0; ic < ncustom; ic++) {
      int index = surf->find_custom(name_custom[ic]);
      if (index >= 0) {
	int flag = 0;
	if (type_custom[ic] != surf->etype[index]) flag = 1;
	if (size_custom[ic] != surf->esize[index]) flag = 1;
	if (flag) error->all(FLERR,"Read_surf custom attributes do not match "
	 		     "already existing custom data");
	index_custom[ic] = index;
      } else {
	index_custom[ic] =
	  surf->add_custom(name_custom[ic],type_custom[ic],size_custom[ic]);
      }
      
      if (size_custom[ic] == 0) nvalues_custom++;
      else nvalues_custom += size_custom[ic];
    }
  }
  
  // -----------------------
  // read surface data from file(s)
  // -----------------------

  if (me == 0)
    if (screen) fprintf(screen,"Reading surface file ...\n");

  MPI_Barrier(world);
  double time1 = MPI_Wtime();

  // multiproc = 0/1 = single or multiple files
  // each file may list Points or not
  // store surfs in distributed fashion in local lines/tris for now
<<<<<<< HEAD
=======

  nsurf = maxsurf = 0;
  lines = NULL;
  tris = NULL;
>>>>>>> f44a1461

  nsurf = maxsurf = 0;
  lines = NULL;
  tris = NULL;
  
  if (!multiproc) read_single(file);
  else read_multiple(file);

  delete [] file;

  // print stats

  if (me == 0) {
    if (dim == 2) {
      if (screen) fprintf(screen,"  " BIGINT_FORMAT " lines\n",nsurf_all);
      if (logfile) fprintf(logfile,"  " BIGINT_FORMAT " lines\n",nsurf_all);
    }
    if (dim == 3) {
      if (screen) fprintf(screen,"  " BIGINT_FORMAT " triangles\n",nsurf_all);
      if (logfile) fprintf(logfile,"  " BIGINT_FORMAT " triangles\n",nsurf_all);
    }
  }

  // check for surf IDs within bounds

  check_bounds();

  MPI_Barrier(world);
  double time2 = MPI_Wtime();

  // -----------------------
  // transform and check surface elements
  // -----------------------

  // parse command-line args after type/custom
  // apply geometric transformations when parsed
  // apply keywords group,typeadd,transparent,particle,file below
<<<<<<< HEAD
  
  process_args(iarg,narg,arg);

  // add surface elements to specified group

  if (grouparg) {
    int igroup = surf->find_group(arg[grouparg]);
    if (igroup < 0) igroup = surf->add_group(arg[grouparg]);
    int groupbit = surf->bitmask[igroup];
    if (dim == 2)
      for (int i = 0; i < nsurf; i++) lines[i].mask |= groupbit;
    else
      for (int i = 0; i < nsurf; i++) tris[i].mask |= groupbit;
  }

  // offset surface types
  
  if (typeadd) {
    if (dim == 2)
      for (int i = 0; i < nsurf; i++) lines[i].type += typeadd;
    else
      for (int i = 0; i < nsurf; i++) tris[i].type += typeadd;
=======

  process_args(iarg,narg,arg);

  // add surface elements to specified group

  if (grouparg) {
    int igroup = surf->find_group(arg[grouparg]);
    if (igroup < 0) igroup = surf->add_group(arg[grouparg]);
    int groupbit = surf->bitmask[igroup];
    if (dim == 2)
      for (int i = 0; i < nsurf; i++) lines[i].mask |= groupbit;
    else
      for (int i = 0; i < nsurf; i++) tris[i].mask |= groupbit;
  }

  // offset surface types

  if (typeadd) {
    if (dim == 2)
      for (int i = 0; i < nsurf; i++) lines[i].type += typeadd;
    else
      for (int i = 0; i < nsurf; i++) tris[i].type += typeadd;
  }

  // flag surfs as transparent

  if (transparent_flag) {
    if (dim == 2)
      for (int i = 0; i < nsurf; i++) lines[i].transparent = 1;
    else
      for (int i = 0; i < nsurf; i++) tris[i].transparent = 1;
  }

  // list of read-in surfs in lines/tris/cvalues is now final (post-clip)
  // add all read-in data to Surf data structs via add_surfs()
  // can then deallocate all local data

  bigint nsurf_old = surf->nsurf;
  int nsurf_old_mine;
  if (!distributed) nsurf_old_mine = surf->nlocal;
  else nsurf_old_mine = surf->nown;

  surf->add_surfs(0,nsurf,lines,tris,ncustom,index_custom,cvalues);

  memory->sfree(lines);
  memory->sfree(tris);

  if (ncustom) {
    for (int ic = 0; ic < ncustom; ic++) delete [] name_custom[ic];
    memory->sfree(name_custom);
    memory->destroy(type_custom);
    memory->destroy(size_custom);
    memory->destroy(index_custom);
    memory->destroy(cvalues);
>>>>>>> f44a1461
  }

  // flag surfs as transparent
  
  if (transparent_flag) {
    if (dim == 2)
      for (int i = 0; i < nsurf; i++) lines[i].transparent = 1;
    else
      for (int i = 0; i < nsurf; i++) tris[i].transparent = 1;
  }
  
  // list of read-in surfs in lines/tris/cvalues is now final (post-clip)
  // add all read-in data to Surf data structs via add_surfs()
  // can then deallocate all local data

  bigint nsurf_old = surf->nsurf;
  int nsurf_old_mine;
  if (!distributed) nsurf_old_mine = surf->nlocal;
  else nsurf_old_mine = surf->nown;

  surf->add_surfs(0,nsurf,lines,tris,ncustom,index_custom,cvalues);

  memory->sfree(lines);
  memory->sfree(tris);

  if (ncustom) {
    for (int ic = 0; ic < ncustom; ic++) delete [] name_custom[ic];
    memory->sfree(name_custom);
    memory->destroy(type_custom);
    memory->destroy(size_custom);
    memory->destroy(index_custom);
    memory->destroy(cvalues);
  }
  
  // write out new surf file if requested
  // do this before grid cell assignment or checks, in case error occurs

  if (filearg) {
    WriteSurf *wf = new WriteSurf(sparta);
    wf->statflag = 0;
    wf->command(narg-filearg,&arg[filearg]);
    delete wf;
  }

  // output extent of new surfs, tiny ones may have been created by clip

  if (dim == 2) surf->output_extent(nsurf_old_mine);
  else surf->output_extent(nsurf_old_mine);

  // compute normals of new surfs

  if (dim == 2) surf->compute_line_normal(nsurf_old_mine);
  else surf->compute_tri_normal(nsurf_old_mine);

  // error check on new surfs
  // all points must be inside or on surface of simulation box

  if (dim == 2) surf->check_point_inside(nsurf_old_mine);
  else surf->check_point_inside(nsurf_old_mine);

  // error checks that can be done before surfs are mapped to grid cells
  // need to do watertight test on old + new surfs
  // could do neighbor norm test only on new surfs (currently a no-op)
<<<<<<< HEAD
  
=======

>>>>>>> f44a1461
  if (dim == 2) {
    surf->check_watertight_2d();
    check_neighbor_norm_2d();
  } else {
    surf->check_watertight_3d();
    check_neighbor_norm_3d();
  }

  MPI_Barrier(world);
  double time3 = MPI_Wtime();

  // -----------------------
  // map surfs to grid cells
  // -----------------------

  // sort particles

  if (particle->exist) particle->sort();

  // make list of surf elements I own
  // clear grid of surf info including split cells

  surf->setup_owned();
  grid->unset_neighbors();
  grid->remove_ghosts();

  if (particle->exist && grid->nsplitlocal) {
    Grid::ChildCell *cells = grid->cells;
    int nglocal = grid->nlocal;
    for (int icell = 0; icell < nglocal; icell++)
      if (cells[icell].nsplit > 1)
        grid->combine_split_cell_particles(icell,1);
  }

  grid->clear_surf();

  MPI_Barrier(world);
  double time4 = MPI_Wtime();

  // assign surfs to grid cells

  grid->surf2grid(1);

  MPI_Barrier(world);
  double time5 = MPI_Wtime();

  // error check on any points too near other surfs
  // done on per-grid-cell basis, expensive to do globally

  if (dim == 2) surf->check_point_near_surf_2d();
  else surf->check_point_near_surf_3d();

  // re-setup grid ghosts and neighbors

  grid->setup_owned();
  grid->acquire_ghosts();
  grid->reset_neighbors();
  comm->reset_neighbors();

  MPI_Barrier(world);
  double time6 = MPI_Wtime();

  // flag cells and corners as OUTSIDE or INSIDE

  grid->set_inout();
  grid->type_check();

  MPI_Barrier(world);
  double time7 = MPI_Wtime();

  // remove particles in any cell that is now INSIDE or has new surfs
  // reassign particles in split cells to sub cell owner
  // compress particles if any flagged for deletion

  bigint ndeleted;
  if (particle->exist) {
    Grid::ChildCell *cells = grid->cells;
    Grid::ChildInfo *cinfo = grid->cinfo;
    int nglocal = grid->nlocal;
    int delflag = 0;

    for (int icell = 0; icell < nglocal; icell++) {
      if (cinfo[icell].type == INSIDE) {
        if (partflag == KEEP)
          error->one(FLERR,"Particles are inside new surfaces");
        if (cinfo[icell].count) delflag = 1;
        particle->remove_all_from_cell(cinfo[icell].first);
        cinfo[icell].count = 0;
        cinfo[icell].first = -1;
        continue;
      }
      if (cells[icell].nsurf && cells[icell].nsplit >= 1) {
        int nsurf = cells[icell].nsurf;
        surfint *csurfs = cells[icell].csurfs;
        int m;
        if (dim == 2) {
          Surf::Line *lines = surf->lines;
          for (m = 0; m < nsurf; m++) {
            if (lines[csurfs[m]].id > nsurf_old) break;
          }
        } else {
          Surf::Tri *tris = surf->tris;
          for (m = 0; m < nsurf; m++) {
            if (tris[csurfs[m]].id >= nsurf_old) break;
          }
        }
        if (m < nsurf && partflag == CHECK) {
          if (cinfo[icell].count) delflag = 1;
          particle->remove_all_from_cell(cinfo[icell].first);
          cinfo[icell].count = 0;
          cinfo[icell].first = -1;
        }
      }
      if (cells[icell].nsplit > 1)
        grid->assign_split_cell_particles(icell);
    }
    int nlocal_old = particle->nlocal;
    if (delflag) particle->compress_rebalance();
    bigint delta = nlocal_old - particle->nlocal;
    MPI_Allreduce(&delta,&ndeleted,1,MPI_SPARTA_BIGINT,MPI_SUM,world);
  }

  MPI_Barrier(world);
  double time8 = MPI_Wtime();

  // stats

  double time_total = time6-time1;
  double time_s2g = time5-time4;

  if (comm->me == 0) {
    if (screen) {
      if (particle->exist)
        fprintf(screen,"  " BIGINT_FORMAT " deleted particles\n",ndeleted);
      fprintf(screen,"  CPU time = %g secs\n",time_total);
      fprintf(screen,"  read/check/sort/surf2grid/ghost/"
              "inout/particle percent = "
              "%g %g %g %g %g %g %g\n",
              100.0*(time2-time1)/time_total,100.0*(time3-time2)/time_total,
              100.0*(time4-time3)/time_total,100.0*(time5-time4)/time_total,
              100.0*(time6-time5)/time_total,100.0*(time7-time6)/time_total,
              100.0*(time8-time7)/time_total);
      fprintf(screen,"  surf2grid time = %g secs\n",time_s2g);
      fprintf(screen,"  map/comm1/comm2/comm3/comm4/split percent = "
              "%g %g %g %g %g %g\n",
              100.0*grid->tmap/time_s2g,100.0*grid->tcomm1/time_s2g,
              100.0*grid->tcomm2/time_s2g,100.0*grid->tcomm3/time_s2g,
              100.0*grid->tcomm4/time_s2g,100.0*grid->tsplit/time_s2g);
    }

    if (logfile) {
      if (particle->exist)
        fprintf(logfile,"  " BIGINT_FORMAT " deleted particles\n",ndeleted);
      fprintf(logfile,"  CPU time = %g secs\n",time_total);
      fprintf(logfile,"  read/check/sort/surf2grid/ghost/"
              "inout/particle percent = "
              "%g %g %g %g %g %g %g\n",
              100.0*(time2-time1)/time_total,100.0*(time3-time2)/time_total,
              100.0*(time4-time3)/time_total,100.0*(time5-time4)/time_total,
              100.0*(time6-time5)/time_total,100.0*(time7-time6)/time_total,
              100.0*(time8-time7)/time_total);
      fprintf(logfile,"  surf2grid time = %g secs\n",time_s2g);
      fprintf(logfile,"  map/comm1/comm2/comm3/comm4/split percent = "
              "%g %g %g %g %g %g\n",
              100.0*grid->tmap/time_s2g,100.0*grid->tcomm1/time_s2g,
              100.0*grid->tcomm2/time_s2g,100.0*grid->tcomm3/time_s2g,
              100.0*grid->tcomm4/time_s2g,100.0*grid->tsplit/time_s2g);
    }
  }
}

// ----------------------------------------------------------------------
// methods to read surface files
// ----------------------------------------------------------------------

/* ----------------------------------------------------------------------
   read a single input file
   store surfs directly in lines/tris (all) or mylines/mytris (distributed)
------------------------------------------------------------------------- */

void ReadSurf::read_single(char *file)
{
  // read file

  if (me == 0) filereader = 1;
  else filereader = 0;
  filecomm = world;
  me_file = me;
  nprocs_file = nprocs;

  read_file(file);

  nsurf_all = nsurf_file;
}

/* ----------------------------------------------------------------------
   read multiple files, cluster of procs for each file
   store surfs initially in distributed tmplines/tmptris
   communicate to populate lines/tris (all) or mylines/mytris (distributed)
------------------------------------------------------------------------- */

void ReadSurf::read_multiple(char *file)
{
  // read base file, sets nsurf_all
<<<<<<< HEAD
  
  base(file);

  // make procfile copy so can substitute for "%"
  
=======

  base(file);

  // make procfile copy so can substitute for "%"

>>>>>>> f44a1461
  char *procfile = new char[strlen(file) + 16];
  char *ptr = strchr(file,'%');

  // if nprocs > files, break procs into clusters, each cluster reads one file

  bigint nsurf_allfiles;

  if (nprocs > nfiles) {

    // icluster = which cluster of procs this proc is in
    // fileproc = ID of proc in my cluster who reads from file
    // filereader = 1 if this proc reads file, else 0

    int icluster = static_cast<int> ((bigint) me * nfiles/nprocs);
    int fileproc = static_cast<int> ((bigint) icluster * nprocs/nfiles);
    int fcluster = static_cast<int> ((bigint) fileproc * nfiles/nprocs);
    if (fcluster < icluster) fileproc++;
    if (me == fileproc) filereader = 1;
    else filereader = 0;
    MPI_Comm_split(world,icluster,0,&filecomm);
    MPI_Comm_rank(filecomm,&me_file);
    MPI_Comm_size(filecomm,&nprocs_file);

    // each cluster reads a file, stores surfs in tmplines/tmptris

    *ptr = '\0';
    sprintf(procfile,"%s%d%s",file,icluster,ptr+1);
    *ptr = '%';

    read_file(procfile);
<<<<<<< HEAD
=======

    bigint nsurf_onefile = 0;
    if (filereader) nsurf_onefile = nsurf_file;
    MPI_Allreduce(&nsurf_onefile,&nsurf_allfiles,1,MPI_SPARTA_BIGINT,
		  MPI_SUM,world);
>>>>>>> f44a1461

    bigint nsurf_onefile = 0;
    if (filereader) nsurf_onefile = nsurf_file;
    MPI_Allreduce(&nsurf_onefile,&nsurf_allfiles,1,MPI_SPARTA_BIGINT,
		  MPI_SUM,world);
    
  // if nprocs <= files, each proc reads one or more files

  } else {

    filereader = 1;
    MPI_Comm_split(world,me,0,&filecomm);
    me_file = 0;
    nprocs_file = 1;

    // each proc reads every Pth file, stores surfs in tmplines/tmptris

    bigint nsurf_oneproc = 0;

    for (int iproc = me; iproc < nfiles; iproc += nprocs) {
      *ptr = '\0';
      sprintf(procfile,"%s%d%s",file,iproc,ptr+1);
      *ptr = '%';

      read_file(procfile);
      nsurf_oneproc += nsurf_file;
    }

    MPI_Allreduce(&nsurf_oneproc,&nsurf_allfiles,1,MPI_SPARTA_BIGINT,
		  MPI_SUM,world);
  }

  delete [] procfile;

  // check that read-in surf count matches base file

  if (nsurf_allfiles != nsurf_all) {
    char str[128];
    fprintf(screen,"Read surf mismatch in surf count across mutiple files: base "
	    BIGINT_FORMAT ", actual " BIGINT_FORMAT "\n",nsurf_all,nsurf_allfiles);
    error->all(FLERR,str);
  }
      
  // clean-up

  MPI_Comm_free(&filecomm);
}

/* ----------------------------------------------------------------------
   read a single input file, header and post-header sections
   proc with filereader = 1 reads the file
   filecomm = MPI communicator for all procs who share this file
   store surfs in lines/tris
------------------------------------------------------------------------- */

void ReadSurf::read_file(char *file)
{
  // open file
<<<<<<< HEAD

  if (filereader) open(file);

  // read header

  pts = NULL;
  header();
  
=======

  if (filereader) open(file);

  // read header

  pts = NULL;
  header();

>>>>>>> f44a1461
  // read and store data from Points section

  parse_keyword(1);

  if (strcmp(keyword,"Points") == 0) {
    if (npoint_file == 0)
      error->all(FLERR,"Read_surf file has no points keyword");
    read_points();
    parse_keyword(0);
  } else if (npoint_file)
    error->all(FLERR,"Read_surf file has no Points section");

  // read and store data from Lines or Triangles section

  if (dim == 2) {
    if (strcmp(keyword,"Lines") != 0)
      error->all(FLERR,"Read_surf did not find Lines section of surf file");
    read_lines();
  } else {
    if (strcmp(keyword,"Triangles") != 0)
      error->all(FLERR,"Read_surf did not find Triangles section of surf file");
    read_tris();
  }

  // can now free Points

  if (npoint_file) memory->sfree(pts);

  // close file

  if (filereader) {
    if (compressed) pclose(fp);
    else fclose(fp);
  }
}

/* ----------------------------------------------------------------------
   read free-format base file for multiproc files
   1st line and blank lines are skipped
   non-blank lines are checked for header keywords and leading value is read
------------------------------------------------------------------------- */

void ReadSurf::base(char *file)
{
  int n;
  char *ptr;

  // open base file

  if (me == 0) {
    char *hfile;
    hfile = new char[strlen(file) + 16];
    char *ptr = strchr(file,'%');
    *ptr = '\0';
    sprintf(hfile,"%s%s%s",file,"base",ptr+1);
    *ptr = '%';
    fp = fopen(hfile,"r");
    if (fp == NULL) {
      char str[128];
      sprintf(str,"Cannot open surface base file %s",hfile);
      error->one(FLERR,str);
    }
    delete [] hfile;
  }

  // skip 1st line of file

  if (me == 0) {
    char *eof = fgets(line,MAXLINE,fp);
    if (eof == NULL) error->one(FLERR,"Unexpected end of surf base file");
  }

  // read keywords from file

  nfiles = 0;
  bigint nline_basefile = 0;
  bigint ntri_basefile = 0;

  while (1) {

    // read a line and bcast length

    if (me == 0) {
      if (fgets(line,MAXLINE,fp) == NULL) n = 0;
      else n = strlen(line) + 1;
    }
    MPI_Bcast(&n,1,MPI_INT,0,world);

    // if n = 0 then end-of-file so break

    if (n == 0) break;

    // bcast line

    MPI_Bcast(line,n,MPI_CHAR,0,world);

    // trim anything from '#' onward
    // if line is blank, continue

    if ((ptr = strchr(line,'#'))) *ptr = '\0';
    if (strspn(line," \t\n\r") == strlen(line)) continue;

    // search line for header keyword and set corresponding variable

    if (strstr(line,"files")) {
      sscanf(line,"%d",&nfiles);
    } else if (strstr(line,"lines")) {
      if (dim == 3)
        error->all(FLERR,"Surf file cannot contain lines for 3d simulation");
      sscanf(line,BIGINT_FORMAT,&nline_basefile);
      nsurf_all = nline_basefile;
    } else if (strstr(line,"triangles")) {
      if (dim == 2)
        error->all(FLERR,
                   "Surf file cannot contain triangles for 2d simulation");
      sscanf(line,BIGINT_FORMAT,&ntri_basefile);
      nsurf_all = ntri_basefile;

    } else error->all(FLERR,"Invalid keyword in surf base file");
  }

  if (nfiles == 0)
    error->all(FLERR,"Surf base file does not contain files");
  if (dim == 2 && nline_basefile == 0)
    error->all(FLERR,"Surf base file does not contain lines");
  if (dim == 3 && ntri_basefile == 0)
    error->all(FLERR,"Surf base file does not contain triangles");

  if (me == 0) fclose(fp);
}

/* ----------------------------------------------------------------------
   read free-format header of data file
   1st line and blank lines are skipped
   non-blank lines are checked for header keywords and leading value is read
   header ends with non-blank line containing no header keyword (or EOF)
   return line with non-blank line (or empty line if EOF)
   file does not have to contain points keyword
------------------------------------------------------------------------- */

void ReadSurf::header()
{
  int n;
  char *ptr;

  // skip 1st line of file

  if (filereader) {
    char *eof = fgets(line,MAXLINE,fp);
    if (eof == NULL) error->one(FLERR,"Unexpected end of surf file");
  }

  npoint_file = 0;
  int nline_file = 0;
  int ntri_file = 0;

  while (1) {

    // read a line and bcast length

    if (filereader) {
      if (fgets(line,MAXLINE,fp) == NULL) n = 0;
      else n = strlen(line) + 1;
    }
    MPI_Bcast(&n,1,MPI_INT,0,filecomm);

    // if n = 0 then end-of-file so return with blank line

    if (n == 0) {
      line[0] = '\0';
      return;
    }

    // bcast line

    MPI_Bcast(line,n,MPI_CHAR,0,filecomm);

    // trim anything from '#' onward
    // if line is blank, continue

    if ((ptr = strchr(line,'#'))) *ptr = '\0';
    if (strspn(line," \t\n\r") == strlen(line)) continue;

    // search line for header keyword and set corresponding variable
    // else exit and line will store Section keyword

    if (strstr(line,"points")) {
      bigint bnpoint;
      sscanf(line,BIGINT_FORMAT,&bnpoint);
      if (bnpoint > MAXSMALLINT)
        error->one(FLERR,"Read surf npoint is too large");
      npoint_file = bnpoint;
    } else if (strstr(line,"lines")) {
      if (dim == 3)
        error->one(FLERR,"Surf file cannot contain lines for 3d simulation");
      bigint bnline;
      sscanf(line,BIGINT_FORMAT,&bnline);
      if (bnline > MAXSMALLINT) error->all(FLERR,"Read surf nline is too large");
      nsurf_file = nline_file = bnline;
    } else if (strstr(line,"triangles")) {
      if (dim == 2)
        error->one(FLERR,
                   "Surf file cannot contain triangles for 2d simulation");
      bigint bntri;
      sscanf(line,BIGINT_FORMAT,&bntri);
      if (bntri > MAXSMALLINT) error->one(FLERR,"Read surf ntri is too large");
      nsurf_file = ntri_file = bntri;

    } else break;
  }

  if (dim == 2 && nline_file == 0)
    error->one(FLERR,"Surf file does not contain lines");
  if (dim == 3 && ntri_file == 0)
    error->one(FLERR,"Surf file does not contain triangles");
}

/* ----------------------------------------------------------------------
   read all points from a single file
   store in local pts data struct until rest of file is read
------------------------------------------------------------------------- */

void ReadSurf::read_points()
{
  int i,m,n,nchunk;
  char *next,*buf;

  bigint nbytes = (bigint) npoint_file * sizeof(Point);
  pts = (Point *) memory->smalloc(nbytes,"readsurf:pts");

  // read and broadcast one CHUNK of points at a time

  int nread = 0;

  while (nread < npoint_file) {
    if (npoint_file-nread > CHUNK) nchunk = CHUNK;
    else nchunk = npoint_file - nread;
    if (filereader) {
      char *eof;
      m = 0;
      for (i = 0; i < nchunk; i++) {
        eof = fgets(&buffer[m],MAXLINE,fp);
        if (eof == NULL) error->one(FLERR,"Unexpected end of surf file");
        m += strlen(&buffer[m]);
      }
      m++;
    }
    MPI_Bcast(&m,1,MPI_INT,0,filecomm);
    MPI_Bcast(buffer,m,MPI_CHAR,0,filecomm);

    buf = buffer;
    next = strchr(buf,'\n');
    *next = '\0';
    int nwords = input->count_words(buf);
    *next = '\n';

    if (dim == 2 && nwords != 3)
      error->one(FLERR,"Incorrect point format in surf file");
    if (dim == 3 && nwords != 4)
      error->one(FLERR,"Incorrect point format in surf file");

    n = nread;

    for (int i = 0; i < nchunk; i++) {
      next = strchr(buf,'\n');
      strtok(buf," \t\n\r\f");
      pts[n].x[0] = input->numeric(FLERR,strtok(NULL," \t\n\r\f"));
      pts[n].x[1] = input->numeric(FLERR,strtok(NULL," \t\n\r\f"));
      if (dim == 3)
        pts[n].x[2] = input->numeric(FLERR,strtok(NULL," \t\n\r\f"));
      else pts[n].x[2] = 0.0;
      n++;
      buf = next + 1;
    }

    nread += nchunk;
  }
}

/* ----------------------------------------------------------------------
   read Lines section of file
------------------------------------------------------------------------- */

void ReadSurf::read_lines()
{
  int i,m,nchunk,type,p1,p2;
  surfint id;
  double x1[2],x2[2];
  char *next,*buf;

  // nwords_required = # of words per line

  int nwords_required;
  if (npoint_file) nwords_required = 3;
  else nwords_required = 5;
  if (typeflag) nwords_required++;
  nwords_required += nvalues_custom;
  double *custom = new double[nvalues_custom];

  // read and broadcast one CHUNK of lines at a time

  int nread = 0;
  
  while (nread < nsurf_file) {
    if (nsurf_file - nread > CHUNK) nchunk = CHUNK;
    else nchunk = nsurf_file - nread;
    if (filereader) {
      char *eof;
      m = 0;
      for (i = 0; i < nchunk; i++) {
        eof = fgets(&buffer[m],MAXLINE,fp);
        if (eof == NULL) error->one(FLERR,"Unexpected end of surf file");
        m += strlen(&buffer[m]);
      }
      m++;
    }
    MPI_Bcast(&m,1,MPI_INT,0,filecomm);
    MPI_Bcast(buffer,m,MPI_CHAR,0,filecomm);

    buf = buffer;
    next = strchr(buf,'\n');
    *next = '\0';
    int nwords = input->count_words(buf);
    *next = '\n';

    if (nwords != nwords_required)
      error->all(FLERR,"Incorrect line format in surf file");

    // if Points section in file, each read line has indices into it
    // augment line IDs by previously read surfaces
<<<<<<< HEAD
=======

    int i,ic,iv,icvalue;
>>>>>>> f44a1461

    int i,ic,iv,icvalue;
    
    if (npoint_file) {
      for (i = 0; i < nchunk; i++) {
        next = strchr(buf,'\n');
        id = ATOSURFINT(strtok(buf," \t\n\r\f"));
        if (typeflag) type = input->inumeric(FLERR,strtok(NULL," \t\n\r\f"));
        else type = 1;

        p1 = input->inumeric(FLERR,strtok(NULL," \t\n\r\f"));
        p2 = input->inumeric(FLERR,strtok(NULL," \t\n\r\f"));
        if (p1 < 1 || p1 > npoint_file || p2 < 1 || p2 > npoint_file || p1 == p2)
          error->all(FLERR,"Invalid point index in Lines section");

	if (ncustom) {
	  icvalue = 0;
	  for (ic = 0; ic < ncustom; ic++) {
	    if (type_custom[ic] == 0) {
	      if (size_custom[ic] == 0) {
                custom[icvalue++] =
                  input->inumeric(FLERR,strtok(NULL," \t\n\r\f"));
	      } else
		for (iv = 0; iv < size_custom[ic]; iv++)
		  custom[icvalue++] =
                    input->inumeric(FLERR,strtok(NULL," \t\n\r\f"));
	    } else {
              if (size_custom[ic] == 0)
		custom[icvalue++] =
                  input->numeric(FLERR,strtok(NULL," \t\n\r\f"));
              else
		for (iv = 0; iv < size_custom[ic]; iv++)
		  custom[icvalue++] =
                    input->numeric(FLERR,strtok(NULL," \t\n\r\f"));
            }
          }
	}

	if (nread+i % nprocs_file == me_file) {
	  add_line(id,type,pts[p1-1].x,pts[p2-1].x);
	  if (ncustom) add_custom(id,custom);
	  nsurf++;
	}

        buf = next + 1;
      }

    // if no Points section, each read line has point coords
    // augment line IDs by previously read surfaces

    } else {
      for (int i = 0; i < nchunk; i++) {
        next = strchr(buf,'\n');
        id = ATOSURFINT(strtok(buf," \t\n\r\f"));
        if (typeflag) type = input->inumeric(FLERR,strtok(NULL," \t\n\r\f"));
        else type = 1;

        x1[0] = input->numeric(FLERR,strtok(NULL," \t\n\r\f"));
        x1[1] = input->numeric(FLERR,strtok(NULL," \t\n\r\f"));
        x2[0] = input->numeric(FLERR,strtok(NULL," \t\n\r\f"));
        x2[1] = input->numeric(FLERR,strtok(NULL," \t\n\r\f"));
	
	if (ncustom) {
	  icvalue = 0;
	  for (ic = 0; ic < ncustom; ic++) {
	    if (type_custom[ic] == 0) {
	      if (size_custom[ic] == 0)
		custom[icvalue++] =
                  input->inumeric(FLERR,strtok(NULL," \t\n\r\f"));
	      else
		for (iv = 0; iv < size_custom[ic]; iv++)
		  custom[icvalue++] =
                    input->inumeric(FLERR,strtok(NULL," \t\n\r\f"));
	    } else {
	      if (size_custom[ic] == 0)
		custom[icvalue++] =
                  input->numeric(FLERR,strtok(NULL," \t\n\r\f"));
	      else
		for (iv = 0; iv < size_custom[ic]; iv++)
		  custom[icvalue++] =
                    input->numeric(FLERR,strtok(NULL," \t\n\r\f"));
            }
          }
	}

	if ((nread+i) % nprocs_file == me_file) {
	  add_line(id,type,x1,x2);
	  if (ncustom) add_custom(id,custom);
	  nsurf++;
	}

        buf = next + 1;
      }
    }

    nread += nchunk;
  }

  // clean up custom value storage
<<<<<<< HEAD
  
=======

>>>>>>> f44a1461
  delete [] custom;
}

/* ----------------------------------------------------------------------
   read Triangles section of file
------------------------------------------------------------------------- */

void ReadSurf::read_tris()
{
  int i,m,nchunk,type,p1,p2,p3,ipt;
  surfint id;
  double x1[3],x2[3],x3[3];
  char *next,*buf;

  // nwords_required = # of words per line

  int nwords_required;
  if (npoint_file) nwords_required = 4;
  else nwords_required = 10;
  if (typeflag) nwords_required++;
  nwords_required += nvalues_custom;
  double *custom = new double[nvalues_custom];

  // read and broadcast one CHUNK of triangles at a time

  int nread = 0;

  while (nread < nsurf_file) {
    if (nsurf_file - nread > CHUNK) nchunk = CHUNK;
    else nchunk = nsurf_file - nread;
    if (filereader) {
      char *eof;
      m = 0;
      for (i = 0; i < nchunk; i++) {
        eof = fgets(&buffer[m],MAXLINE,fp);
        if (eof == NULL) error->one(FLERR,"Unexpected end of surf file");
        m += strlen(&buffer[m]);
      }
      m++;
    }
    MPI_Bcast(&m,1,MPI_INT,0,filecomm);
    MPI_Bcast(buffer,m,MPI_CHAR,0,filecomm);

    buf = buffer;
    next = strchr(buf,'\n');
    *next = '\0';
    int nwords = input->count_words(buf);
    *next = '\n';

    if (nwords != nwords_required)
      error->all(FLERR,"Incorrect line format in surf file");

    // if Points section in file, each read line has indices into it
    // augment tri IDs by previously read surfaces

    int i,ic,iv,icvalue;

    if (npoint_file) {
      for (int i = 0; i < nchunk; i++) {
        next = strchr(buf,'\n');
        id = ATOSURFINT(strtok(buf," \t\n\r\f"));
        if (typeflag) type = input->inumeric(FLERR,strtok(NULL," \t\n\r\f"));
        else type = 1;

        p1 = input->inumeric(FLERR,strtok(NULL," \t\n\r\f"));
        p2 = input->inumeric(FLERR,strtok(NULL," \t\n\r\f"));
        p3 = input->inumeric(FLERR,strtok(NULL," \t\n\r\f"));
        if (p1 < 1 || p1 > npoint_file || p2 < 1 || p2 > npoint_file ||
            p3 < 1 || p3 > npoint_file || p1 == p2 || p2 == p3)
          error->all(FLERR,"Invalid point index in Triangles section");

	if (ncustom) {
	  icvalue = 0;
	  for (ic = 0; ic < ncustom; ic++) {
	    if (type_custom[ic] == 0) {
	      if (size_custom[ic] == 0)
		custom[icvalue++] =
                  input->inumeric(FLERR,strtok(NULL," \t\n\r\f"));
	      else
		for (iv = 0; iv < size_custom[ic]; iv++)
                  custom[icvalue++] =
                    input->inumeric(FLERR,strtok(NULL," \t\n\r\f"));
	    } else {
              if (size_custom[ic] == 0)
		custom[icvalue++] =
                  input->numeric(FLERR,strtok(NULL," \t\n\r\f"));
	      else
		for (iv = 0; iv < size_custom[ic]; iv++)
		  custom[icvalue++] =
                    input->numeric(FLERR,strtok(NULL," \t\n\r\f"));
            }
	  }
	}
<<<<<<< HEAD
        
=======

>>>>>>> f44a1461
	if (nread+i % nprocs_file == me_file) {
	  add_tri(id,type,pts[p1-1].x,pts[p2-1].x,pts[p3-1].x);
	  if (ncustom) add_custom(id,custom);
	  nsurf++;
	}
	
        buf = next + 1;
      }

    // if no Points section, each read line has point coords
    // augment tri IDs by previously read surfaces

    } else {
      for (int i = 0; i < nchunk; i++) {
        next = strchr(buf,'\n');
        id = ATOSURFINT(strtok(buf," \t\n\r\f"));
        if (typeflag) type = input->inumeric(FLERR,strtok(NULL," \t\n\r\f"));
        else type = 1;

        x1[0] = input->numeric(FLERR,strtok(NULL," \t\n\r\f"));
        x1[1] = input->numeric(FLERR,strtok(NULL," \t\n\r\f"));
        x1[2] = input->numeric(FLERR,strtok(NULL," \t\n\r\f"));
        x2[0] = input->numeric(FLERR,strtok(NULL," \t\n\r\f"));
        x2[1] = input->numeric(FLERR,strtok(NULL," \t\n\r\f"));
        x2[2] = input->numeric(FLERR,strtok(NULL," \t\n\r\f"));
        x3[0] = input->numeric(FLERR,strtok(NULL," \t\n\r\f"));
        x3[1] = input->numeric(FLERR,strtok(NULL," \t\n\r\f"));
        x3[2] = input->numeric(FLERR,strtok(NULL," \t\n\r\f"));

	if (ncustom) {
	  icvalue = 0;
	  for (ic = 0; ic < ncustom; ic++) {
	    if (type_custom[ic] == 0) {
	      if (size_custom[ic] == 0)
		custom[icvalue++] = input->inumeric(FLERR,strtok(NULL," \t\n\r\f"));
	      else
		for (iv = 0; iv < size_custom[ic]; iv++)
		  custom[icvalue++] = input->inumeric(FLERR,strtok(NULL," \t\n\r\f"));
	    } else {
	      if (size_custom[ic] == 0)
		custom[icvalue++] = input->numeric(FLERR,strtok(NULL," \t\n\r\f"));
	      else
		for (iv = 0; iv < size_custom[ic]; iv++)
		  custom[icvalue++] = input->numeric(FLERR,strtok(NULL," \t\n\r\f"));
            }
          }
	}

	if ((nread+i) % nprocs_file == me_file) {
	  add_tri(id,type,x1,x2,x3);
	  if (ncustom) add_custom(id,custom);
	  nsurf++;
	}
	
        buf = next + 1;
      }
    }

    nread += nchunk;
  }

  // clean up custom value storage
<<<<<<< HEAD
  
=======

>>>>>>> f44a1461
  delete [] custom;
}

/* ----------------------------------------------------------------------
   add a line to read-in lines stored by this proc
------------------------------------------------------------------------- */

void ReadSurf::add_line(surfint id, int itype, double *p1, double *p2)
{
  if (nsurf == maxsurf) {
    if ((bigint) maxsurf + DELTA > MAXSMALLINT)
      error->one(FLERR,"Read_surf add_line overflowed");
    maxsurf += DELTA;
    lines = (Surf::Line *)
      memory->srealloc(lines,maxsurf*sizeof(Surf::Line),"readsurf:lines");
    if (ncustom)
      memory->grow(cvalues,maxsurf,1+nvalues_custom,"readsurf:cvalues");
  }

  lines[nsurf].id = id;
  lines[nsurf].type = itype;
  lines[nsurf].mask = 1;
  lines[nsurf].isc = lines[nsurf].isr = -1;
  lines[nsurf].p1[0] = p1[0];
  lines[nsurf].p1[1] = p1[1];
  lines[nsurf].p1[2] = 0.0;
  lines[nsurf].p2[0] = p2[0];
  lines[nsurf].p2[1] = p2[1];
  lines[nsurf].p2[2] = 0.0;
  lines[nsurf].norm[0] = lines[nsurf].norm[1] = lines[nsurf].norm[2] = 0.0;
  lines[nsurf].transparent = 0;
<<<<<<< HEAD
}

/* ----------------------------------------------------------------------
   add a triangle to read-in triangles stored by this proc
------------------------------------------------------------------------- */

void ReadSurf::add_tri(surfint id, int itype, double *p1, double *p2, double *p3)
{
  if (nsurf == maxsurf) {
    if ((bigint) maxsurf + DELTA > MAXSMALLINT)
      error->one(FLERR,"Read_surf add_tri overflowed");
    maxsurf += DELTA;
    tris = (Surf::Tri *)
      memory->srealloc(tris,maxsurf*sizeof(Surf::Tri),"readsurf:tris");
    if (ncustom)
      memory->grow(cvalues,maxsurf,1+nvalues_custom,"readsurf:cvalues");
  }

  tris[nsurf].id = id;
  tris[nsurf].type = itype;
  tris[nsurf].mask = 1;
  tris[nsurf].isc = tris[nsurf].isr = -1;
  tris[nsurf].p1[0] = p1[0];
  tris[nsurf].p1[1] = p1[1];
  tris[nsurf].p1[2] = p1[2];
  tris[nsurf].p2[0] = p2[0];
  tris[nsurf].p2[1] = p2[1];
  tris[nsurf].p2[2] = p2[2];
  tris[nsurf].p3[0] = p3[0];
  tris[nsurf].p3[1] = p3[1];
  tris[nsurf].p3[2] = p3[2];
  tris[nsurf].norm[0] = tris[nsurf].norm[1] = tris[nsurf].norm[2] = 0.0;
  tris[nsurf].transparent = 0;
}

/* ----------------------------------------------------------------------
   add custom values for one line or one triangle to cvalues array
------------------------------------------------------------------------- */

void ReadSurf::add_custom(surfint id, double *custom)
{
  cvalues[nsurf][0] = ubuf(id).d;
  for (int ivalue = 0; ivalue < nvalues_custom; ivalue++)
    cvalues[nsurf][ivalue+1] = custom[ivalue];
}

// ---------------------------------------------------------------------
// methods to transform surface elements
// ---------------------------------------------------------------------

/* ----------------------------------------------------------------------
=======
}

/* ----------------------------------------------------------------------
   add a triangle to read-in triangles stored by this proc
------------------------------------------------------------------------- */

void ReadSurf::add_tri(surfint id, int itype, double *p1, double *p2, double *p3)
{
  if (nsurf == maxsurf) {
    if ((bigint) maxsurf + DELTA > MAXSMALLINT)
      error->one(FLERR,"Read_surf add_tri overflowed");
    maxsurf += DELTA;
    tris = (Surf::Tri *)
      memory->srealloc(tris,maxsurf*sizeof(Surf::Tri),"readsurf:tris");
    if (ncustom)
      memory->grow(cvalues,maxsurf,1+nvalues_custom,"readsurf:cvalues");
  }

  tris[nsurf].id = id;
  tris[nsurf].type = itype;
  tris[nsurf].mask = 1;
  tris[nsurf].isc = tris[nsurf].isr = -1;
  tris[nsurf].p1[0] = p1[0];
  tris[nsurf].p1[1] = p1[1];
  tris[nsurf].p1[2] = p1[2];
  tris[nsurf].p2[0] = p2[0];
  tris[nsurf].p2[1] = p2[1];
  tris[nsurf].p2[2] = p2[2];
  tris[nsurf].p3[0] = p3[0];
  tris[nsurf].p3[1] = p3[1];
  tris[nsurf].p3[2] = p3[2];
  tris[nsurf].norm[0] = tris[nsurf].norm[1] = tris[nsurf].norm[2] = 0.0;
  tris[nsurf].transparent = 0;
}

/* ----------------------------------------------------------------------
   add custom values for one line or one triangle to cvalues array
------------------------------------------------------------------------- */

void ReadSurf::add_custom(surfint id, double *custom)
{
  cvalues[nsurf][0] = ubuf(id).d;
  for (int ivalue = 0; ivalue < nvalues_custom; ivalue++)
    cvalues[nsurf][ivalue+1] = custom[ivalue];
}

// ---------------------------------------------------------------------
// methods to transform surface elements
// ---------------------------------------------------------------------

/* ----------------------------------------------------------------------
>>>>>>> f44a1461
   parse additional keywords from start onward
   apply geometric transformation keywords immediately
   store keyword settngs for group/typeflag/transparent/partflag/file
     these are processed in constructor
------------------------------------------------------------------------- */

void ReadSurf::process_args(int start, int narg, char **arg)
{
  origin[0] = origin[1] = origin[2] = 0.0;
  grouparg = 0;
  typeadd = 0;
  partflag = NONE;
  transparent_flag = 0;
  filearg = 0;

  int iarg = start;
  while (iarg < narg) {
    if (strcmp(arg[iarg],"origin") == 0) {
      if (iarg+4 > narg) error->all(FLERR,"Invalid read_surf command");
      double ox = atof(arg[iarg+1]);
      double oy = atof(arg[iarg+2]);
      double oz = atof(arg[iarg+3]);
      if (dim == 2 && oz != 0.0)
        error->all(FLERR,"Invalid read_surf geometry transformation "
                   "for 2d simulation");
      origin[0] = ox;
      origin[1] = oy;
      origin[2] = oz;
      iarg += 4;
    } else if (strcmp(arg[iarg],"trans") == 0) {
      if (iarg+4 > narg) error->all(FLERR,"Invalid read_surf command");
      double dx = input->numeric(FLERR,arg[iarg+1]);
      double dy = input->numeric(FLERR,arg[iarg+2]);
      double dz = input->numeric(FLERR,arg[iarg+3]);
      if (dim == 2 && dz != 0.0)
        error->all(FLERR,"Invalid read_surf geometry transformation "
                   "for 2d simulation");
      origin[0] += dx;
      origin[1] += dy;
      origin[2] += dz;
      translate(dx,dy,dz);
      iarg += 4;
    } else if (strcmp(arg[iarg],"atrans") == 0) {
      if (iarg+4 > narg) error->all(FLERR,"Invalid read_surf command");
      double ax = input->numeric(FLERR,arg[iarg+1]);
      double ay = input->numeric(FLERR,arg[iarg+2]);
      double az = input->numeric(FLERR,arg[iarg+3]);
      if (dim == 2 && az != 0.0)
        error->all(FLERR,"Invalid read_surf geometry transformation "
                   "for 2d simulation");
      double dx = ax - origin[0];
      double dy = ay - origin[1];
      double dz = az - origin[2];
      origin[0] = ax;
      origin[1] = ay;
      origin[2] = az;
      translate(dx,dy,dz);
      iarg += 4;
    } else if (strcmp(arg[iarg],"ftrans") == 0) {
      if (iarg+4 > narg) error->all(FLERR,"Invalid read_surf command");
      double fx = input->numeric(FLERR,arg[iarg+1]);
      double fy = input->numeric(FLERR,arg[iarg+2]);
      double fz = input->numeric(FLERR,arg[iarg+3]);
      if (dim == 2 && fz != 0.5)
        error->all(FLERR,"Invalid read_surf geometry transformation "
                   "for 2d simulation");
      double ax = domain->boxlo[0] + fx*domain->xprd;
      double ay = domain->boxlo[1] + fy*domain->yprd;
      double az;
      if (dim == 3) az = domain->boxlo[2] + fz*domain->zprd;
      else az = 0.0;
      double dx = ax - origin[0];
      double dy = ay - origin[1];
      double dz = az - origin[2];
      origin[0] = ax;
      origin[1] = ay;
      origin[2] = az;
      translate(dx,dy,dz);
      iarg += 4;
    } else if (strcmp(arg[iarg],"scale") == 0) {
      if (iarg+4 > narg) error->all(FLERR,"Invalid read_surf command");
      double sx = input->numeric(FLERR,arg[iarg+1]);
      double sy = input->numeric(FLERR,arg[iarg+2]);
      double sz = input->numeric(FLERR,arg[iarg+3]);
      if (dim == 2 && sz != 1.0)
        error->all(FLERR,"Invalid read_surf geometry transformation "
                   "for 2d simulation");
      scale(sx,sy,sz);
      iarg += 4;
    } else if (strcmp(arg[iarg],"rotate") == 0) {
      if (iarg+5 > narg) error->all(FLERR,"Invalid read_surf command");
      double theta = input->numeric(FLERR,arg[iarg+1]);
      double rx = input->numeric(FLERR,arg[iarg+2]);
      double ry = input->numeric(FLERR,arg[iarg+3]);
      double rz = input->numeric(FLERR,arg[iarg+4]);
      if (dim == 2 && (rx != 0.0 || ry != 0.0 || rz != 1.0))
        error->all(FLERR,"Invalid read_surf geometry transformation "
                   "for 2d simulation");
      if (rx == 0.0 && ry == 0.0 && rz == 0.0)
        error->all(FLERR,"Invalid read_surf geometry transformation "
                   "for 2d simulation");
      rotate(theta,rx,ry,rz);
      iarg += 5;
    } else if (strcmp(arg[iarg],"invert") == 0) {
      invert();
      iarg += 1;
    } else if (strcmp(arg[iarg],"clip") == 0) {
      double frac = 0.0;
      if (iarg+1 < narg) {
        char c = arg[iarg+1][0];
        if (isdigit(c) || c == '-' || c == '+' || c == '.') {
          frac = input->numeric(FLERR,arg[iarg+1]);
          if (frac < 0.0 || frac >= 0.5)
            error->all(FLERR,"Invalid read_surf command");
          iarg++;
        }
      }
      if (frac > 0.0) push_points_to_boundary(frac);
      if (dim == 2) clip2d();
      else clip3d();
      iarg++;

   // store these settings for later

    } else if (strcmp(arg[iarg],"group") == 0) {
      if (iarg+2 > narg) error->all(FLERR,"Invalid read_surf command");
      grouparg = iarg+1;
      iarg += 2;

    } else if (strcmp(arg[iarg],"typeadd") == 0) {
      if (iarg+2 > narg) error->all(FLERR,"Invalid read_surf command");
      typeadd = input->inumeric(FLERR,arg[iarg+1]);
      if (typeadd < 0) error->all(FLERR,"Invalid read_surf command");
      iarg += 2;

    } else if (strcmp(arg[iarg],"transparent") == 0) {
      transparent_flag = 1;
      iarg++;

    } else if (strcmp(arg[iarg],"particle") == 0) {
      if (iarg+2 > narg) error->all(FLERR,"Invalid read_surf command");
      if (strcmp(arg[iarg+1],"none") == 0) partflag = NONE;
      else if (strcmp(arg[iarg+1],"check") == 0) partflag = CHECK;
      else if (strcmp(arg[iarg+1],"keep") == 0) partflag = KEEP;
      else error->all(FLERR,"Invalid read_surf command");
      iarg += 2;

    // file must be last keyword, else WriteSurf will flag error

    } else if (strcmp(arg[iarg],"file") == 0) {
      if (iarg+2 > narg) error->all(FLERR,"Invalid read_surf command");
      filearg = iarg+1;
      iarg = narg;

    } else error->all(FLERR,"Invalid read_surf command");
  }

  // error test on particles

  if (particle->exist && partflag == NONE)
    error->all(FLERR,"Using read_surf particle none when particles exist");
}

/* ----------------------------------------------------------------------
   translate vertices by (dx,dy,dz)
   for 2d, dz will be 0.0
------------------------------------------------------------------------- */

void ReadSurf::translate(double dx, double dy, double dz)
{
  if (dim == 2) {
    for (int i = 0; i < nsurf; i++) {
      lines[i].p1[0] += dx;
      lines[i].p1[1] += dy;
      lines[i].p1[2] += dz;
      lines[i].p2[0] += dx;
      lines[i].p2[1] += dy;
      lines[i].p2[2] += dz;
    }

  } else if (dim == 3) {
    for (int i = 0; i < nsurf; i++) {
      tris[i].p1[0] += dx;
      tris[i].p1[1] += dy;
      tris[i].p1[2] += dz;
      tris[i].p2[0] += dx;
      tris[i].p2[1] += dy;
      tris[i].p2[2] += dz;
      tris[i].p3[0] += dx;
      tris[i].p3[1] += dy;
      tris[i].p3[2] += dz;
    }
  }
}

/* ----------------------------------------------------------------------
   scale vertices by (sx,sy,sz) around origin
   for 2d, do not reset x[2] to avoid epsilon change
------------------------------------------------------------------------- */

void ReadSurf::scale(double sx, double sy, double sz)
{
  if (dim == 2) {
    for (int i = 0; i < nsurf; i++) {
      lines[i].p1[0] = sx*(lines[i].p1[0]-origin[0]) + origin[0];
      lines[i].p1[1] = sy*(lines[i].p1[1]-origin[1]) + origin[1];
      lines[i].p2[0] = sx*(lines[i].p2[0]-origin[0]) + origin[0];
      lines[i].p2[1] = sy*(lines[i].p2[1]-origin[1]) + origin[1];
    }

  } else if (dim == 3) {
    for (int i = 0; i < nsurf; i++) {
      tris[i].p1[0] = sx*(tris[i].p1[0]-origin[0]) + origin[0];
      tris[i].p1[1] = sy*(tris[i].p1[1]-origin[1]) + origin[1];
      tris[i].p1[2] = sz*(tris[i].p1[2]-origin[2]) + origin[2];
      tris[i].p2[0] = sx*(tris[i].p2[0]-origin[0]) + origin[0];
      tris[i].p2[1] = sy*(tris[i].p2[1]-origin[1]) + origin[1];
      tris[i].p2[2] = sz*(tris[i].p2[2]-origin[2]) + origin[2];
      tris[i].p3[0] = sx*(tris[i].p3[0]-origin[0]) + origin[0];
      tris[i].p3[1] = sy*(tris[i].p3[1]-origin[1]) + origin[1];
      tris[i].p3[2] = sz*(tris[i].p3[2]-origin[2]) + origin[2];
    }
  }
}

/* ----------------------------------------------------------------------
   rotate vertices around origin
   for 2d, do not reset x[2] to avoid epsilon change
------------------------------------------------------------------------- */

void ReadSurf::rotate(double theta, double rx, double ry, double rz)
{
  double r[3],q[4],d[3],dnew[3];
  double rotmat[3][3];

  theta *= MY_PI/180.0;

  r[0] = rx; r[1] = ry; r[2] = rz;
  MathExtra::norm3(r);
  MathExtra::axisangle_to_quat(r,theta,q);
  MathExtra::quat_to_mat(q,rotmat);

  if (dim == 2) {
    for (int i = 0; i < nsurf; i++) {
      d[0] = lines[i].p1[0] - origin[0];
      d[1] = lines[i].p1[1] - origin[1];
      d[2] = lines[i].p1[2] - origin[2];
      MathExtra::matvec(rotmat,d,dnew);
      lines[i].p1[0] = dnew[0] + origin[0];
      lines[i].p1[1] = dnew[1] + origin[1];

      d[0] = lines[i].p2[0] - origin[0];
      d[1] = lines[i].p2[1] - origin[1];
      d[2] = lines[i].p2[2] - origin[2];
      MathExtra::matvec(rotmat,d,dnew);
      lines[i].p2[0] = dnew[0] + origin[0];
      lines[i].p2[1] = dnew[1] + origin[1];
    }
  } else if (dim == 3) {
    for (int i = 0; i < nsurf; i++) {
      d[0] = tris[i].p1[0] - origin[0];
      d[1] = tris[i].p1[1] - origin[1];
      d[2] = tris[i].p1[2] - origin[2];
      MathExtra::matvec(rotmat,d,dnew);
      tris[i].p1[0] = dnew[0] + origin[0];
      tris[i].p1[1] = dnew[1] + origin[1];
      tris[i].p1[2] = dnew[2] + origin[2];

      d[0] = tris[i].p2[0] - origin[0];
      d[1] = tris[i].p2[1] - origin[1];
      d[2] = tris[i].p2[2] - origin[2];
      MathExtra::matvec(rotmat,d,dnew);
      tris[i].p2[0] = dnew[0] + origin[0];
      tris[i].p2[1] = dnew[1] + origin[1];
      tris[i].p2[2] = dnew[2] + origin[2];

      d[0] = tris[i].p3[0] - origin[0];
      d[1] = tris[i].p3[1] - origin[1];
      d[2] = tris[i].p3[2] - origin[2];
      MathExtra::matvec(rotmat,d,dnew);
      tris[i].p3[0] = dnew[0] + origin[0];
      tris[i].p3[1] = dnew[1] + origin[1];
      tris[i].p3[2] = dnew[2] + origin[2];
    }
  }
}

/* ----------------------------------------------------------------------
   invert vertex ordering within each line or tri
   this flips direction of surface normal
------------------------------------------------------------------------- */

void ReadSurf::invert()
{
  int tmp;
  double x[3];

  if (dim == 2) {
    for (int i = 0; i < nsurf; i++) {
      memcpy(x,lines[i].p1,3*sizeof(double));
      memcpy(lines[i].p1,lines[i].p2,3*sizeof(double));
      memcpy(lines[i].p2,x,3*sizeof(double));
    }

  } else if (dim == 3) {
    for (int i = 0; i < nsurf; i++) {
      memcpy(x,tris[i].p2,3*sizeof(double));
      memcpy(tris[i].p2,tris[i].p3,3*sizeof(double));
      memcpy(tris[i].p3,x,3*sizeof(double));
    }
  }
}

/* ----------------------------------------------------------------------
   clip all lines so fit inside simulation box
   may discard some lines completely
------------------------------------------------------------------------- */

void ReadSurf::clip2d()
{
  int i,dim,side,flag1,flag2;
  double value,param;
  double x[3];
  double *p1,*p2,*inpt,*outpt;

  int *discard;
  memory->create(discard,nsurf,"readsurf:discard");
  for (i = 0; i < nsurf; i++) discard[i] = 0;
  int discardflag = 0;

  double *boxlo = domain->boxlo;
  double *boxhi = domain->boxhi;

  for (int iface = 0; iface < 4; iface++) {
    dim = iface / 2;
    side = iface % 2;
    if (side == 0) value = boxlo[dim];
    else value = boxhi[dim];

    // flag each point as (1,0,-1) = outside,on,inside clipping edge
    // keep line unchanged:
    //   if both pts are inside or on clipping edge
    //   at least one pt is inside clipping edge
    // discard line:
    //   if both pts are either outside or on clipping edge
    // straddle line:
    //   one pt is inside, one pt is outside
    //   replace outside pt with pt on the clipping edge

    for (i = 0; i < nsurf; i++) {
      if (discard[i]) continue;

      p1 = lines[i].p1;
      p2 = lines[i].p2;

      if (side == 0) {
        if (p1[dim] < value) flag1 = 1;
        else if (p1[dim] > value) flag1 = -1;
        else flag1 = 0;
        if (p2[dim] < value) flag2 = 1;
        else if (p2[dim] > value) flag2 = -1;
        else flag2 = 0;
      } else {
        if (p1[dim] > value) flag1 = 1;
        else if (p1[dim] < value) flag1 = -1;
        else flag1 = 0;
        if (p2[dim] > value) flag2 = 1;
        else if (p2[dim] < value) flag2 = -1;
        else flag2 = 0;
      }

      if (flag1 < 0 && flag2 <= 0) continue;
      if (flag1 <= 0 && flag2 < 0) continue;

      if (flag1 >= 0 && flag2 >= 0) {
        discard[i] = 1;
        discardflag = 1;
        continue;
      }

      if (flag1 < 0) {
        inpt = p1;
        outpt = p2;
      } else {
        inpt = p2;
        outpt = p1;
      }

      // reset outpt to intersection of line with clipping edge
      // last line insures outpt is exactly on clipping edge

      param = (value-inpt[dim]) / (outpt[dim]-inpt[dim]);
      outpt[0] = inpt[0] + param*(outpt[0]-inpt[0]);
      outpt[1] = inpt[1] + param*(outpt[1]-inpt[1]);
      outpt[dim] = value;
    }
  }

  // remove deleted lines

  int n = 0;
  for (i = 0; i < nsurf; i++) {
    if (!discard[i]) {
      if (n != i) {
        memcpy(&lines[n],&lines[i],sizeof(Surf::Line));
        if (ncustom)
          memcpy(cvalues[n],cvalues[i],(1+nvalues_custom)*sizeof(double));
      }
      n++;
    }
  }
  nsurf = n;

  // clean up

  memory->destroy(discard);

  // if discarded any surfs, renumber surf IDs across all procs

  int discardany;
  MPI_Allreduce(&discardflag,&discardany,1,MPI_INT,MPI_MAX,world);

  if (discardany) {
    bigint bnsurf = nsurf;
    bigint offset;
    MPI_Scan(&bnsurf,&offset,1,MPI_SPARTA_BIGINT,MPI_SUM,world);
    offset -= bnsurf;

    for (i = 0; i < nsurf; i++) {
      lines[i].id = static_cast<surfint> (offset + i + 1);
      if (ncustom) cvalues[i][0] = ubuf(lines[i].id).d;
    }
<<<<<<< HEAD
    
=======

>>>>>>> f44a1461
    MPI_Allreduce(&bnsurf,&nsurf_all,1,MPI_SPARTA_BIGINT,MPI_SUM,world);
  }

  // stats

  if (me == 0) {
    if (screen) fprintf(screen,"  clipped to " BIGINT_FORMAT " lines\n",nsurf_all);
    if (logfile) fprintf(logfile,"  clipped to " BIGINT_FORMAT " lines\n",nsurf_all);
  }
}

/* ----------------------------------------------------------------------
   clip all tris so fit inside simulation box
   may discard some tris and their points completely
   new points and tris may be added which touch box surface
   condense data structures by removing deleted points & tris
------------------------------------------------------------------------- */

void ReadSurf::clip3d()
{
  int i,dim,side,flag1,flag2,flag3,nin;
  double value,param;
  double x1[3],x2[3];
  double *p1,*p2,*p3,*in1,*in2,*out1,*out2;

  // discard flag for each surf
  // will be augmented in loop if tris are added

  int *discard;
  memory->create(discard,nsurf,"readsurf:discard");
  for (i = 0; i < nsurf; i++) discard[i] = 0;
  int maxdiscard = nsurf;
  int discardflag = 0;
  int addflag = 0;

  double *boxlo = domain->boxlo;
  double *boxhi = domain->boxhi;

  for (int iface = 0; iface < 6; iface++) {
    dim = iface / 2;
    side = iface % 2;
    if (side == 0) value = boxlo[dim];
    else value = boxhi[dim];

    // flag each point as (1,0,-1) = outside,on,inside clipping edge
    // keep tri unchanged:
    //   if all pts are inside or on clipping plane
    //   at least one pt is inside clipping plane
    // discard tri:
    //   if all pts are either outside or on clipping plane
    // straddle tri:
    //   at least one pt is inside, at least one pt is outside
    //   replace outside pts with pts on the clipping plane
    //   if 1 pt is inside, triangle remains
    //   if 2 pts are inside, trapezoid remains, convert to 2 tris
    //   latter requires adding a triangle to tris list
    // use nsurf_face for loop since nsurf may be incremented by add_tri()
<<<<<<< HEAD
    
    int nsurf_face = nsurf;
    
=======

    int nsurf_face = nsurf;

>>>>>>> f44a1461
    for (i = 0; i < nsurf_face; i++) {
      if (discard[i]) continue;

      p1 = tris[i].p1;
      p2 = tris[i].p2;
      p3 = tris[i].p3;

      if (side == 0) {
        if (p1[dim] < value) flag1 = 1;
        else if (p1[dim] > value) flag1 = -1;
        else flag1 = 0;
        if (p2[dim] < value) flag2 = 1;
        else if (p2[dim] > value) flag2 = -1;
        else flag2 = 0;
        if (p3[dim] < value) flag3 = 1;
        else if (p3[dim] > value) flag3 = -1;
        else flag3 = 0;
      } else {
        if (p1[dim] > value) flag1 = 1;
        else if (p1[dim] < value) flag1 = -1;
        else flag1 = 0;
        if (p2[dim] > value) flag2 = 1;
        else if (p2[dim] < value) flag2 = -1;
        else flag2 = 0;
        if (p3[dim] > value) flag3 = 1;
        else if (p3[dim] < value) flag3 = -1;
        else flag3 = 0;
      }

      if (flag1 < 0 && flag2 <= 0 && flag3 <= 0) continue;
      if (flag1 <= 0 && flag2 < 0 && flag3 <= 0) continue;
      if (flag1 <= 0 && flag2 <= 0 && flag3 < 0) continue;

      if (flag1 >= 0 && flag2 >= 0 && flag3 >= 0) {
        discard[i] = 1;
        discardflag = 1;
        continue;
      }

      // nin = # of inside pts

      nin = 0;
      if (flag1 < 0) nin++;
      if (flag2 < 0) nin++;
      if (flag3 < 0) nin++;

      // one pt is inside
      // one or both of other 2 pts are outside
      // make a clip with each other pt that is outside
      // no new triangle is formed, existing tri is just changed

      if (nin == 1) {
        if (flag1 < 0) {
          in1 = p1;
          out1 = p2;
          out2 = p3;
        } else if (flag2 < 0) {
          in1 = p2;
          out1 = p3;
          out2 = p1;
        } else {
          in1 = p3;
          out1 = p1;
          out2 = p2;
        }
        if (out1[dim] != value) {
          param = (value-in1[dim]) / (out1[dim]-in1[dim]);
          out1[0] = in1[0] + param*(out1[0]-in1[0]);
          out1[1] = in1[1] + param*(out1[1]-in1[1]);
          out1[2] = in1[2] + param*(out1[2]-in1[2]);
          out1[dim] = value;
        }
        if (out2[dim] != value) {
          param = (value-in1[dim]) / (out2[dim]-in1[dim]);
          out2[0] = in1[0] + param*(out2[0]-in1[0]);
          out2[1] = in1[1] + param*(out2[1]-in1[1]);
          out2[2] = in1[2] + param*(out2[2]-in1[2]);
          out2[dim] = value;
        }
      }

      // two pts are inside, one pt is outside
      // set in1,in2,out1 so all 3 of these tris have same consistent normal
      // straddle tri = (in1,in2,out1)
      // modified tri = (in1,in2,x2)
      // added tri = (in1,x2,x1)
      // x1 = clip pt between in1 and out1
      // x2 = clip pt between in2 and out1
      // x1 and x2 will be computed exactly the same by a tri sharing the edge

      if (nin == 2) {
        if (flag1 > 0) {
          out1 = p1;
          in1 = p2;
          in2 = p3;
        } else if (flag2 > 0) {
          out1 = p2;
          in1 = p3;
          in2 = p1;
        } else {
          out1 = p3;
          in1 = p1;
          in2 = p2;
        }

        param = (value-in1[dim]) / (out1[dim]-in1[dim]);
        x1[0] = in1[0] + param*(out1[0]-in1[0]);
        x1[1] = in1[1] + param*(out1[1]-in1[1]);
        x1[2] = in1[2] + param*(out1[2]-in1[2]);
        x1[dim] = value;

        param = (value-in2[dim]) / (out1[dim]-in2[dim]);
        x2[0] = in2[0] + param*(out1[0]-in2[0]);
        x2[1] = in2[1] + param*(out1[1]-in2[1]);
        x2[2] = in2[2] + param*(out1[2]-in2[2]);
        x2[dim] = value;

        // reset one point in modified tri

        memcpy(out1,x2,3*sizeof(double));

        // add a new tri
        // use same ID as modified tri for now, will renumber below

        if (nsurf+1 >= maxdiscard) {
          maxdiscard += DELTA_DISCARD;
          memory->grow(discard,maxdiscard,"readsurf:discard");
        }

        // cannot use in1 in add_tri() because it points into tris,
        //   which may be realloced at start of add_tri()

        double in1_copy[3];
        in1_copy[0] = in1[0];
        in1_copy[1] = in1[1];
        in1_copy[2] = in1[2];

	add_tri(tris[i].id,tris[i].type,in1_copy,x2,x1);
	if (ncustom)
	  memcpy(cvalues[nsurf],cvalues[i],(1+nvalues_custom)*sizeof(double));
        discard[nsurf] = 0;
	nsurf++;
        addflag = 1;
      }
    }
  }

  // remove deleted tris

  int n = 0;
  for (i = 0; i < nsurf; i++) {
    if (!discard[i]) {
      if (n != i) {
        memcpy(&tris[n],&tris[i],sizeof(Surf::Tri));
        if (ncustom)
          memcpy(cvalues[n],cvalues[i],(1+nvalues_custom)*sizeof(double));
      }
      n++;
    }
  }
  nsurf = n;

  // clean up

  memory->destroy(discard);

  // if discarded or added any surfs, renumber surf IDs across all procs

  int changeflag = discardflag + addflag;
  int changeany;
  MPI_Allreduce(&changeflag,&changeany,1,MPI_INT,MPI_MAX,world);

  if (changeany) {
    bigint bnsurf = nsurf;
    bigint offset;
    MPI_Scan(&bnsurf,&offset,1,MPI_SPARTA_BIGINT,MPI_SUM,world);
    offset -= bnsurf;

    for (i = 0; i < nsurf; i++) {
      tris[i].id = static_cast<surfint> (offset + i + 1);
      if (ncustom) cvalues[i][0] = ubuf(tris[i].id).d;
    }
<<<<<<< HEAD
    
    MPI_Allreduce(&bnsurf,&nsurf_all,1,MPI_SPARTA_BIGINT,MPI_SUM,world);
  }

=======

    MPI_Allreduce(&bnsurf,&nsurf_all,1,MPI_SPARTA_BIGINT,MPI_SUM,world);
  }

>>>>>>> f44a1461
  // stats

  if (me == 0) {
    if (screen) fprintf(screen,"  clipped to " BIGINT_FORMAT " tris\n",nsurf_all);
    if (logfile) fprintf(logfile,"  clipped to " BIGINT_FORMAT " tris\n",nsurf_all);
  }
}

// ----------------------------------------------------------------------
// auxilliary methods
// ----------------------------------------------------------------------

/* ----------------------------------------------------------------------
   check that read-in surf IDs span bounds from 1 to N
   only checks if min/max surf IDs match bounds, not if truly consecutive
------------------------------------------------------------------------- */

void ReadSurf::check_bounds()
{
  int n;
  surfint id;

  bigint smin = nsurf;
  bigint smax = 0;

  if (dim == 2) {
    for (int i = 0; i < nsurf; i++) {
      id = lines[i].id;
      smin = MIN(smin,id);
      smax = MAX(smax,id);
    }
  } else {
    for (int i = 0; i < nsurf; i++) {
      id = tris[i].id;
      smin = MIN(smin,id);
      smax = MAX(smax,id);
    }
  }

  bigint sminall,smaxall;
  MPI_Allreduce(&smin,&sminall,1,MPI_SPARTA_BIGINT,MPI_MIN,world);
  MPI_Allreduce(&smax,&smaxall,1,MPI_SPARTA_BIGINT,MPI_MAX,world);

  if (sminall != 1) {
    char str[128];
    sprintf(str,"Read_surf minimum surface ID is " BIGINT_FORMAT,sminall);
    error->all(FLERR,str);
  }

  if (smaxall != nsurf_all) {
    char str[128];
    sprintf(str,"Read_surf maximum surface ID is " BIGINT_FORMAT,smaxall);
    error->all(FLERR,str);
  }
}

/* ----------------------------------------------------------------------
   push all points to box boundary that are just inside
   1Dec20 added just outside logic
   delta = user-specified frac * (hi-lo)
   this avoids tiny clipped surf elements
------------------------------------------------------------------------- */

void ReadSurf::push_points_to_boundary(double frac)
{
  int i,j;
  double *x;

  double *boxlo = domain->boxlo;
  double *boxhi = domain->boxhi;

  double xdelta = frac * (boxhi[0]-boxlo[0]);
  double ydelta = frac * (boxhi[1]-boxlo[1]);
  double zdelta = frac * (boxhi[2]-boxlo[2]);

  if (dim == 2) {
    for (i = 0; i < nsurf; i++) {
      for (j = 0; j < 2; j++) {
        if (j == 0) x = lines[i].p1;
        else x = lines[i].p2;

        if (fabs(x[0]-boxlo[0]) < xdelta) x[0] = boxlo[0];
        if (fabs(x[0]-boxhi[0]) < xdelta) x[0] = boxhi[0];

        if (fabs(x[1]-boxlo[1]) < ydelta) x[1] = boxlo[1];
        if (fabs(x[1]-boxhi[1]) < ydelta) x[1] = boxhi[1];

        /*
        if (x[0] >= boxlo[0] && x[0] <= boxhi[0]) {
          if (x[0]-boxlo[0] < xdelta) x[0] = boxlo[0];
          else if (boxhi[0]-x[0] < xdelta) x[0] = boxhi[0];
        }
        if (x[1] >= boxlo[1] && x[1] <= boxhi[1]) {
          if (x[1]-boxlo[1] < ydelta) x[1] = boxlo[1];
          else if (boxhi[1]-x[1] < ydelta) x[1] = boxhi[1];
        }
        */
      }
    }

  } else if (dim == 3) {
    for (int i = 0; i < nsurf; i++) {
      for (j = 0; j < 3; j++) {
        if (j == 0) x = tris[i].p1;
        else if (j == 1) x = tris[i].p2;
        else x = tris[i].p3;

        if (fabs(x[0]-boxlo[0]) < xdelta) x[0] = boxlo[0];
        if (fabs(x[0]-boxhi[0]) < xdelta) x[0] = boxhi[0];

        if (fabs(x[1]-boxlo[1]) < ydelta) x[1] = boxlo[1];
        if (fabs(x[1]-boxhi[1]) < ydelta) x[1] = boxhi[1];

        if (fabs(x[2]-boxlo[2]) < zdelta) x[2] = boxlo[2];
        if (fabs(x[2]-boxhi[2]) < zdelta) x[2] = boxhi[2];

        /*
        if (x[0] >= boxlo[0] && x[0] <= boxhi[0]) {
          if (x[0]-boxlo[0] < xdelta) x[0] = boxlo[0];
          else if (boxhi[0]-x[0] < xdelta) x[0] = boxhi[0];
        }
        if (x[1] >= boxlo[1] && x[1] <= boxhi[1]) {
          if (x[1]-boxlo[1] < ydelta) x[1] = boxlo[1];
          else if (boxhi[1]-x[1] < ydelta) x[1] = boxhi[1];
        }
        if (x[2] >= boxlo[2] && x[2] <= boxhi[2]) {
          if (x[2]-boxlo[2] < zdelta) x[2] = boxlo[2];
          else if (boxhi[2]-x[2] < zdelta) x[2] = boxhi[2];
        }
        */
      }
    }
  }
}

/* ----------------------------------------------------------------------
   check norms of adjacent lines
   error if dot product of 2 norms is -1 -> infinitely thin surf
   warn if closer than EPSILON_NORM to -1
------------------------------------------------------------------------- */

void ReadSurf::check_neighbor_norm_2d()
{
  // NOTE: need to enable this for distributed
  // NOTE: and for all, now that surfs are stored with point coords
  // NOTE: may need rendezvous comm to do this
  // NOTE: could do this before transferring local lines to Surf::lines
<<<<<<< HEAD
  
  if (distributed || !distributed) return;

  /* 
=======

  if (distributed || !distributed) return;

  /*
>>>>>>> f44a1461
  int p1,p2;

  // count[I] = # of lines that vertex I is part of

  int *count;
  int **p2e;
  memory->create(count,npoint_file,"readsurf:count");
  memory->create(p2e,npoint_file,2,"readsurf:count");
  for (int i = 0; i < npoint_file; i++) count[i] = 0;

  for (int i = 0; i < nsurf_file; i++) {
    //p1 = lines[i].p1;
    //p2 = lines[i].p2;
    p2e[p1][count[p1]++] = i;
    p2e[p2][count[p2]++] = i;
  }

  // check that norms of adjacent lines are not in opposite directions
  // norms are stored in Surf::lines, at end of orignal nsurf_old surfs

  Surf::Line *surflines = surf->lines;

  double dot;
  double *norm1,*norm2;

  int nerror = 0;
  int nwarn = 0;
  for (int i = 0; i < npoint_file; i++) {
    if (count[i] == 1) continue;
    norm1 = surflines[p2e[i][0] + nsurf_old].norm;
    norm2 = surflines[p2e[i][1] + nsurf_old].norm;
    dot = MathExtra::dot3(norm1,norm2);
    if (dot <= -1.0) nerror++;
    else if (dot < -1.0+EPSILON_NORM) nwarn++;
  }

  if (nerror) {
    char str[128];
    sprintf(str,"Surface check failed with %d "
            "infinitely thin line pairs",nerror);
    error->all(FLERR,str);
  }
  if (nwarn) {
    char str[128];
    sprintf(str,"Surface check found %d "
            "nearly infinitely thin line pairs",nwarn);
    if (me == 0) error->warning(FLERR,str);
  }

  // clean up

  memory->destroy(count);
  memory->destroy(p2e);
  */
}

/* ----------------------------------------------------------------------
   check norms of new adjacent triangles
   error if dot product of 2 norms is -1 -> infinitely thin surf
   warn if closer than EPSILON_NORM to -1
------------------------------------------------------------------------- */

void ReadSurf::check_neighbor_norm_3d()
{
  // NOTE: need to enable this for distributed
  // NOTE: and for all, now that surfs are stored with point coords
  // NOTE: may need rendezvous comm to do this
  // NOTE: could do this before transferring local tris to Surf::tris
<<<<<<< HEAD
  
=======

>>>>>>> f44a1461
  if (distributed || !distributed) return;

  /*
  int ntri_file;

  // hash directed edges of all triangles
  // key = directed edge, value = triangle it is part of
  // NOTE: could prealloc hash to correct size here

  MyHash hash;
  MyIterator it;

  // insert each edge into hash with triangle index as value

  bigint p1,p2,p3,key;

  for (int i = 0; i < ntri_file; i++) {
    //p1 = tris[i].p1;
    //p2 = tris[i].p2;
    //p3 = tris[i].p3;
    key = (p1 << 32) | p2;
    hash[key] = i;
    key = (p2 << 32) | p3;
    hash[key] = i;
    key = (p3 << 32) | p1;
    hash[key] = i;
  }

  // check that norms of adjacent triangles are not in opposite directions
  // norms are stored in Surf::tris, at end of orignal nsurf_old surfs

  Surf::Tri *surftris = surf->tris;

  double dot;
  double *norm1,*norm2;

  int nerror = 0;
  int nwarn = 0;
  for (it = hash.begin(); it != hash.end(); ++it) {
    p1 = it->first >> 32;
    p2 = it->first & MAXSMALLINT;
    key = (p2 << 32) | p1;
    if (hash.find(key) == hash.end()) continue;
    norm1 = surftris[it->second + nsurf_old].norm;
    norm2 = surftris[hash[key] + nsurf_old].norm;
    dot = MathExtra::dot3(norm1,norm2);
    if (dot <= -1.0) nerror++;
    else if (dot < -1.0+EPSILON_NORM) nwarn++;
  }

  if (nerror) {
    char str[128];
    sprintf(str,"Surface check failed with %d "
            "infinitely thin triangle pairs",nerror);
    error->all(FLERR,str);
  }
  if (nwarn) {
    char str[128];
    sprintf(str,"Surface check found %d "
            "nearly infinitely thin triangle pairs",nwarn);
    if (me == 0) error->warning(FLERR,str);
  }
  */
}

/* ----------------------------------------------------------------------
   reading proc opens data file
   test if gzipped
   sets fp = file pointer
------------------------------------------------------------------------- */

void ReadSurf::open(char *file)
{
  compressed = 0;
  char *suffix = file + strlen(file) - 3;
  if (suffix > file && strcmp(suffix,".gz") == 0) compressed = 1;
  if (!compressed) fp = fopen(file,"r");
  else {
#ifdef SPARTA_GZIP
    char gunzip[128];
    sprintf(gunzip,"gunzip -c %s",file);
    fp = popen(gunzip,"r");
#else
    error->one(FLERR,"Cannot open gzipped file");
#endif
  }

  if (fp == NULL) {
    char str[128];
    sprintf(str,"Cannot open file %s",file);
    error->one(FLERR,str);
  }
}

/* ----------------------------------------------------------------------
   infile contains a "*"
   search for all files which match the infile pattern
   replace "*" with latest timestep value to create outfile name
   search dir referenced by initial pathname of file
   if infile also contains "%", use "base" when searching directory
   only called by proc 0
------------------------------------------------------------------------- */

void ReadSurf::file_search(char *infile, char *outfile)
{
  char *ptr;

  // separate infile into dir + filename

  char *dirname = new char[strlen(infile) + 1];
  char *filename = new char[strlen(infile) + 1];

  if (strchr(infile,'/')) {
    ptr = strrchr(infile,'/');
    *ptr = '\0';
    strcpy(dirname,infile);
    strcpy(filename,ptr+1);
    *ptr = '/';
  } else {
    strcpy(dirname,"./");
    strcpy(filename,infile);
  }

  // if filename contains "%" replace "%" with "base"

  char *pattern = new char[strlen(filename) + 16];

  if ((ptr = strchr(filename,'%'))) {
    *ptr = '\0';
    sprintf(pattern,"%s%s%s",filename,"base",ptr+1);
    *ptr = '%';
  } else strcpy(pattern,filename);

  // scan all files in directory, searching for files that match pattern
  // maxnum = largest int that matches "*"

  size_t n = strlen(pattern) + 16;
  char *begin = new char[n];
  char *middle = new char[n];
  char *end = new char[n];

  ptr = strchr(pattern,'*');
  *ptr = '\0';
  strcpy(begin,pattern);
  strcpy(end,ptr+1);
  int nbegin = strlen(begin);
  bigint maxnum = -1;

  struct dirent *ep;
  DIR *dp = opendir(dirname);
  if (dp == NULL)
    error->one(FLERR,"Cannot open dir to search for restart file");
  while ((ep = readdir(dp))) {
    if (strstr(ep->d_name,begin) != ep->d_name) continue;
    if ((ptr = strstr(&ep->d_name[nbegin],end)) == NULL) continue;
    if (strlen(end) == 0) ptr = ep->d_name + strlen(ep->d_name);
    *ptr = '\0';
    if (strlen(&ep->d_name[nbegin]) < n) {
      strcpy(middle,&ep->d_name[nbegin]);
      if (ATOBIGINT(middle) > maxnum) maxnum = ATOBIGINT(middle);
    }
  }
  closedir(dp);
  if (maxnum < 0) error->one(FLERR,"Found no restart file matching pattern");

  // create outfile with maxint substituted for "*"
  // use original infile, not pattern, since need to retain "%" in filename

  ptr = strchr(infile,'*');
  *ptr = '\0';
  sprintf(outfile,"%s" BIGINT_FORMAT "%s",infile,maxnum,ptr+1);
  *ptr = '*';

  // clean up

  delete [] dirname;
  delete [] filename;
  delete [] pattern;
  delete [] begin;
  delete [] middle;
  delete [] end;
}

/* ----------------------------------------------------------------------
   grab next keyword
   if first = 1, line holds non-blank line that ended header
   else read lines until one is non-blank
   keyword is all text on line w/out leading & trailing white space
   read one additional line (assumed blank)
   if any read hits EOF, set keyword to empty string
------------------------------------------------------------------------- */

void ReadSurf::parse_keyword(int first)
{
  int eof = 0;

  // filereader reads upto non-blank line plus 1 following line
  // eof is set to 1 if any read hits end-of-file

  if (filereader) {
    if (!first) {
      if (fgets(line,MAXLINE,fp) == NULL) eof = 1;
    }
    while (eof == 0 && strspn(line," \t\n\r") == strlen(line)) {
      if (fgets(line,MAXLINE,fp) == NULL) eof = 1;
    }
    if (fgets(buffer,MAXLINE,fp) == NULL) eof = 1;
  }

  // if eof, set keyword empty and return

  MPI_Bcast(&eof,1,MPI_INT,0,filecomm);
  if (eof) {
    keyword[0] = '\0';
    return;
  }

  // bcast keyword line to all procs

  int n;
  if (filereader) n = strlen(line) + 1;
  MPI_Bcast(&n,1,MPI_INT,0,filecomm);
  MPI_Bcast(line,n,MPI_CHAR,0,filecomm);

  // copy non-whitespace portion of line into keyword

  int start = strspn(line," \t\n\r");
  int stop = strlen(line) - 1;
  while (line[stop] == ' ' || line[stop] == '\t'
         || line[stop] == '\n' || line[stop] == '\r') stop--;
  line[stop+1] = '\0';
  strcpy(keyword,&line[start]);
}

/* ----------------------------------------------------------------------
   unneeded code for now
------------------------------------------------------------------------- */

/* ----------------------------------------------------------------------
   check if any pair of points is closer than epsilon
   done in O(N) manner by binning twice with offset bins
  //NOTE: check if bins allow for surf points
  //NOTE: or maybe should ignore surf points in this test, since clip
  //      could put them very close together
------------------------------------------------------------------------- */

/*

void ReadSurf::check_point_pairs()
{
  int i,j,k,m,n,ix,iy,iz;
  double dx,dy,dz,rsq;
  double origin[3];

  double *boxlo = domain->boxlo;
  double *boxhi = domain->boxhi;

  // epsilon = EPSILON fraction of shortest box length
  // epssq = epsilon squared

  double epsilon = MIN(domain->xprd,domain->yprd);
  if (dim == 3) epsilon = MIN(epsilon,domain->zprd);
  epsilon *= EPSILON;
  double epssq = epsilon * epsilon;

  // goal: N roughly cubic bins where N = # of new points
  // nbinxyz = # of bins in each dim
  // xyzbin = bin size in each dim
  // for 2d, nbinz = 1
  // after setting bin size, add 1 to nbinxyz
  // this allows for 2nd binning via offset origin

  int nbinx,nbiny,nbinz;
  double xbin,ybin,zbin;
  double xbininv,ybininv,zbininv;

  if (dim == 2) {
    double vol_per_point = domain->xprd * domain->yprd / npoint_new;
    xbin = ybin = sqrt(vol_per_point);
    nbinx = static_cast<int> (domain->xprd / xbin);
    nbiny = static_cast<int> (domain->yprd / ybin);
    if (nbinx == 0) nbinx = 1;
    if (nbiny == 0) nbiny = 1;
    nbinz = 1;
  } else {
    double vol_per_point = domain->xprd * domain->yprd * domain->zprd /
      npoint_new;
    xbin = ybin = zbin = pow(vol_per_point,1.0/3.0);
    nbinx = static_cast<int> (domain->xprd / xbin);
    nbiny = static_cast<int> (domain->yprd / ybin);
    nbinz = static_cast<int> (domain->zprd / zbin);
    if (nbinx == 0) nbinx = 1;
    if (nbiny == 0) nbiny = 1;
    if (nbinz == 0) nbinz = 1;
  }

  xbin = domain->xprd / nbinx;
  ybin = domain->yprd / nbiny;
  zbin = domain->zprd / nbinz;
  xbininv = 1.0/xbin;
  ybininv = 1.0/ybin;
  zbininv = 1.0/zbin;

  if (nbinx > 1) nbinx++;
  if (nbiny > 1) nbiny++;
  if (nbinz > 1) nbinz++;

  // binhead[I][J][K] = point index of 1st point in bin IJK, -1 if none
  // bin[I] = index of next point in same bin as point I, -1 if last

  int ***binhead;
  memory->create(binhead,nbinx,nbiny,nbinz,"readsurf:binhead");
  int *bin;
  memory->create(bin,npoint_new,"readsurf:bin");

  // 1st binning = bins aligned with global box boundaries

  for (i = 0; i < nbinx; i++)
    for (j = 0; j < nbiny; j++)
      for (k = 0; k < nbinz; k++)
        binhead[i][j][k] = -1;

  origin[0] = boxlo[0];
  origin[1] = boxlo[1];
  origin[2] = boxlo[2];

  m = npoint_old;
  for (i = 0; i < npoint_new; i++) {
    ix = static_cast<int> ((pts[m].x[0] - origin[0]) * xbininv);
    iy = static_cast<int> ((pts[m].x[1] - origin[1]) * ybininv);
    iz = static_cast<int> ((pts[m].x[2] - origin[2]) * zbininv);
    bin[m] = binhead[ix][iy][iz];
    binhead[ix][iy][iz] = m;
    m++;
  }

  // check distances for all pairs of particles in same bin

  int nbad = 0;

  for (i = 0; i < nbinx; i++)
    for (j = 0; j < nbiny; j++)
      for (k = 0; k < nbinz; k++) {
        m = binhead[i][j][k];
        while (m >= 0) {
          n = bin[m];
          while (n >= 0) {
            dx = pts[m].x[0] - pts[n].x[0];
            dy = pts[m].x[1] - pts[n].x[1];
            dz = pts[m].x[2] - pts[n].x[2];
            rsq = dx*dx + dy*dy + dz*dz;
            if (rsq < epssq) nbad++;
            n = bin[n];
          }
          m = bin[m];
        }
      }

  if (nbad) {
    char str[128];
    sprintf(str,"%d read_surf point pairs are too close",nbad);
    error->all(FLERR,str);
  }

  // 2nd binning = bins offset by 1/2 binsize wrt global box boundaries
  // do not offset bin origin in a dim with only 1 bin

  for (i = 0; i < nbinx; i++)
    for (j = 0; j < nbiny; j++)
      for (k = 0; k < nbinz; k++)
        binhead[i][j][k] = -1;

  origin[0] = boxlo[0] - 0.5*xbin;
  origin[1] = boxlo[1] - 0.5*ybin;
  origin[2] = boxlo[2] - 0.5*zbin;
  if (nbinx == 1) origin[0] = boxlo[0];
  if (nbiny == 1) origin[1] = boxlo[1];
  if (nbinz == 1) origin[2] = boxlo[2];

  m = npoint_old;
  for (i = 0; i < npoint_new; i++) {
    ix = static_cast<int> ((pts[m].x[0] - origin[0]) * xbininv);
    iy = static_cast<int> ((pts[m].x[1] - origin[1]) * ybininv);
    iz = static_cast<int> ((pts[m].x[2] - origin[2]) * zbininv);
    bin[m] = binhead[ix][iy][iz];
    binhead[ix][iy][iz] = m;
    m++;
  }

  // check distances for all pairs of particles in same bin

  nbad = 0;

  for (i = 0; i < nbinx; i++)
    for (j = 0; j < nbiny; j++)
      for (k = 0; k < nbinz; k++) {
        m = binhead[i][j][k];
        while (m >= 0) {
          n = bin[m];
          while (n >= 0) {
            dx = pts[m].x[0] - pts[n].x[0];
            dy = pts[m].x[1] - pts[n].x[1];
            dz = pts[m].x[2] - pts[n].x[2];
            rsq = dx*dx + dy*dy + dz*dz;
            if (rsq < epssq) nbad++;
            n = bin[n];
          }
          m = bin[m];
        }
      }

  if (nbad) {
    char str[128];
    sprintf(str,"%d read_surf point pairs are too close",nbad);
    error->all(FLERR,str);
  }

  // clean up

  memory->destroy(binhead);
  memory->destroy(bin);
}

*/<|MERGE_RESOLUTION|>--- conflicted
+++ resolved
@@ -109,19 +109,13 @@
   type_custom = NULL;
   size_custom = NULL;
   index_custom = NULL;
-<<<<<<< HEAD
-  
-=======
-
->>>>>>> f44a1461
+
   while (iarg < narg) {
     if (strcmp(arg[iarg],"type") == 0) {
       typeflag = 1;
       iarg++;
     } else if (strcmp(arg[iarg],"custom") == 0) {
       if (iarg+4 > narg) error->all(FLERR,"Invalid read_surf command");
-<<<<<<< HEAD
-=======
 
       name_custom = (char **)
 	memory->srealloc(name_custom,(ncustom+1)*sizeof(char *),
@@ -172,58 +166,7 @@
       else nvalues_custom += size_custom[ic];
     }
   }
->>>>>>> f44a1461
-
-      name_custom = (char **)
-	memory->srealloc(name_custom,(ncustom+1)*sizeof(char *),
-			 "readsurf:name_custom");
-      memory->grow(type_custom,ncustom+1,"readsurf:type_custom");
-      memory->grow(size_custom,ncustom+1,"readsurf:size_custom");
-      memory->grow(index_custom,ncustom+1,"readsurf:index_custom");
-
-      int n = strlen(arg[iarg+1]) + 1;
-      name_custom[ncustom] = new char[n];
-      strcpy(name_custom[ncustom],arg[iarg+1]);
-      if (strcmp(arg[iarg+2],"int") == 0) type_custom[ncustom] = 0;
-      else if (strcmp(arg[iarg+2],"float") == 0) type_custom[ncustom] = 1;
-      else error->all(FLERR,"Invalid read_surf command");
-      size_custom[ncustom] = input->inumeric(FLERR,arg[iarg+3]);
-      if (size_custom[ncustom] < 0)
-	error->all(FLERR,"Invalid read_surf command");
-      ncustom++;
-      
-      iarg += 4;
-    } else break;
-  }
-
-  // setup for temporary storage of per-surf custom values in file
-  // nvalues_custom = # of custom values per surf
-  // cvalues = growable array with ID + custom values for each surf
-  // if custom name already exists, check compatibility of type/size args
-  
-  nvalues_custom = 0;
-  cvalues = NULL;
-
-  if (ncustom) {
-    for (int ic = 0; ic < ncustom; ic++) {
-      int index = surf->find_custom(name_custom[ic]);
-      if (index >= 0) {
-	int flag = 0;
-	if (type_custom[ic] != surf->etype[index]) flag = 1;
-	if (size_custom[ic] != surf->esize[index]) flag = 1;
-	if (flag) error->all(FLERR,"Read_surf custom attributes do not match "
-	 		     "already existing custom data");
-	index_custom[ic] = index;
-      } else {
-	index_custom[ic] =
-	  surf->add_custom(name_custom[ic],type_custom[ic],size_custom[ic]);
-      }
-      
-      if (size_custom[ic] == 0) nvalues_custom++;
-      else nvalues_custom += size_custom[ic];
-    }
-  }
-  
+
   // -----------------------
   // read surface data from file(s)
   // -----------------------
@@ -237,18 +180,11 @@
   // multiproc = 0/1 = single or multiple files
   // each file may list Points or not
   // store surfs in distributed fashion in local lines/tris for now
-<<<<<<< HEAD
-=======
 
   nsurf = maxsurf = 0;
   lines = NULL;
   tris = NULL;
->>>>>>> f44a1461
-
-  nsurf = maxsurf = 0;
-  lines = NULL;
-  tris = NULL;
-  
+
   if (!multiproc) read_single(file);
   else read_multiple(file);
 
@@ -281,8 +217,7 @@
   // parse command-line args after type/custom
   // apply geometric transformations when parsed
   // apply keywords group,typeadd,transparent,particle,file below
-<<<<<<< HEAD
-  
+
   process_args(iarg,narg,arg);
 
   // add surface elements to specified group
@@ -298,29 +233,6 @@
   }
 
   // offset surface types
-  
-  if (typeadd) {
-    if (dim == 2)
-      for (int i = 0; i < nsurf; i++) lines[i].type += typeadd;
-    else
-      for (int i = 0; i < nsurf; i++) tris[i].type += typeadd;
-=======
-
-  process_args(iarg,narg,arg);
-
-  // add surface elements to specified group
-
-  if (grouparg) {
-    int igroup = surf->find_group(arg[grouparg]);
-    if (igroup < 0) igroup = surf->add_group(arg[grouparg]);
-    int groupbit = surf->bitmask[igroup];
-    if (dim == 2)
-      for (int i = 0; i < nsurf; i++) lines[i].mask |= groupbit;
-    else
-      for (int i = 0; i < nsurf; i++) tris[i].mask |= groupbit;
-  }
-
-  // offset surface types
 
   if (typeadd) {
     if (dim == 2)
@@ -359,41 +271,8 @@
     memory->destroy(size_custom);
     memory->destroy(index_custom);
     memory->destroy(cvalues);
->>>>>>> f44a1461
-  }
-
-  // flag surfs as transparent
-  
-  if (transparent_flag) {
-    if (dim == 2)
-      for (int i = 0; i < nsurf; i++) lines[i].transparent = 1;
-    else
-      for (int i = 0; i < nsurf; i++) tris[i].transparent = 1;
-  }
-  
-  // list of read-in surfs in lines/tris/cvalues is now final (post-clip)
-  // add all read-in data to Surf data structs via add_surfs()
-  // can then deallocate all local data
-
-  bigint nsurf_old = surf->nsurf;
-  int nsurf_old_mine;
-  if (!distributed) nsurf_old_mine = surf->nlocal;
-  else nsurf_old_mine = surf->nown;
-
-  surf->add_surfs(0,nsurf,lines,tris,ncustom,index_custom,cvalues);
-
-  memory->sfree(lines);
-  memory->sfree(tris);
-
-  if (ncustom) {
-    for (int ic = 0; ic < ncustom; ic++) delete [] name_custom[ic];
-    memory->sfree(name_custom);
-    memory->destroy(type_custom);
-    memory->destroy(size_custom);
-    memory->destroy(index_custom);
-    memory->destroy(cvalues);
-  }
-  
+  }
+
   // write out new surf file if requested
   // do this before grid cell assignment or checks, in case error occurs
 
@@ -423,11 +302,7 @@
   // error checks that can be done before surfs are mapped to grid cells
   // need to do watertight test on old + new surfs
   // could do neighbor norm test only on new surfs (currently a no-op)
-<<<<<<< HEAD
-  
-=======
-
->>>>>>> f44a1461
+
   if (dim == 2) {
     surf->check_watertight_2d();
     check_neighbor_norm_2d();
@@ -632,19 +507,11 @@
 void ReadSurf::read_multiple(char *file)
 {
   // read base file, sets nsurf_all
-<<<<<<< HEAD
-  
+
   base(file);
 
   // make procfile copy so can substitute for "%"
-  
-=======
-
-  base(file);
-
-  // make procfile copy so can substitute for "%"
-
->>>>>>> f44a1461
+
   char *procfile = new char[strlen(file) + 16];
   char *ptr = strchr(file,'%');
 
@@ -675,20 +542,12 @@
     *ptr = '%';
 
     read_file(procfile);
-<<<<<<< HEAD
-=======
 
     bigint nsurf_onefile = 0;
     if (filereader) nsurf_onefile = nsurf_file;
     MPI_Allreduce(&nsurf_onefile,&nsurf_allfiles,1,MPI_SPARTA_BIGINT,
 		  MPI_SUM,world);
->>>>>>> f44a1461
-
-    bigint nsurf_onefile = 0;
-    if (filereader) nsurf_onefile = nsurf_file;
-    MPI_Allreduce(&nsurf_onefile,&nsurf_allfiles,1,MPI_SPARTA_BIGINT,
-		  MPI_SUM,world);
-    
+
   // if nprocs <= files, each proc reads one or more files
 
   } else {
@@ -725,7 +584,7 @@
 	    BIGINT_FORMAT ", actual " BIGINT_FORMAT "\n",nsurf_all,nsurf_allfiles);
     error->all(FLERR,str);
   }
-      
+
   // clean-up
 
   MPI_Comm_free(&filecomm);
@@ -741,7 +600,6 @@
 void ReadSurf::read_file(char *file)
 {
   // open file
-<<<<<<< HEAD
 
   if (filereader) open(file);
 
@@ -749,17 +607,7 @@
 
   pts = NULL;
   header();
-  
-=======
-
-  if (filereader) open(file);
-
-  // read header
-
-  pts = NULL;
-  header();
-
->>>>>>> f44a1461
+
   // read and store data from Points section
 
   parse_keyword(1);
@@ -1062,7 +910,7 @@
   // read and broadcast one CHUNK of lines at a time
 
   int nread = 0;
-  
+
   while (nread < nsurf_file) {
     if (nsurf_file - nread > CHUNK) nchunk = CHUNK;
     else nchunk = nsurf_file - nread;
@@ -1090,14 +938,9 @@
 
     // if Points section in file, each read line has indices into it
     // augment line IDs by previously read surfaces
-<<<<<<< HEAD
-=======
 
     int i,ic,iv,icvalue;
->>>>>>> f44a1461
-
-    int i,ic,iv,icvalue;
-    
+
     if (npoint_file) {
       for (i = 0; i < nchunk; i++) {
         next = strchr(buf,'\n');
@@ -1194,11 +1037,7 @@
   }
 
   // clean up custom value storage
-<<<<<<< HEAD
-  
-=======
-
->>>>>>> f44a1461
+
   delete [] custom;
 }
 
@@ -1292,11 +1131,7 @@
             }
 	  }
 	}
-<<<<<<< HEAD
-        
-=======
-
->>>>>>> f44a1461
+
 	if (nread+i % nprocs_file == me_file) {
 	  add_tri(id,type,pts[p1-1].x,pts[p2-1].x,pts[p3-1].x);
 	  if (ncustom) add_custom(id,custom);
@@ -1359,11 +1194,7 @@
   }
 
   // clean up custom value storage
-<<<<<<< HEAD
-  
-=======
-
->>>>>>> f44a1461
+
   delete [] custom;
 }
 
@@ -1395,7 +1226,6 @@
   lines[nsurf].p2[2] = 0.0;
   lines[nsurf].norm[0] = lines[nsurf].norm[1] = lines[nsurf].norm[2] = 0.0;
   lines[nsurf].transparent = 0;
-<<<<<<< HEAD
 }
 
 /* ----------------------------------------------------------------------
@@ -1447,59 +1277,6 @@
 // ---------------------------------------------------------------------
 
 /* ----------------------------------------------------------------------
-=======
-}
-
-/* ----------------------------------------------------------------------
-   add a triangle to read-in triangles stored by this proc
-------------------------------------------------------------------------- */
-
-void ReadSurf::add_tri(surfint id, int itype, double *p1, double *p2, double *p3)
-{
-  if (nsurf == maxsurf) {
-    if ((bigint) maxsurf + DELTA > MAXSMALLINT)
-      error->one(FLERR,"Read_surf add_tri overflowed");
-    maxsurf += DELTA;
-    tris = (Surf::Tri *)
-      memory->srealloc(tris,maxsurf*sizeof(Surf::Tri),"readsurf:tris");
-    if (ncustom)
-      memory->grow(cvalues,maxsurf,1+nvalues_custom,"readsurf:cvalues");
-  }
-
-  tris[nsurf].id = id;
-  tris[nsurf].type = itype;
-  tris[nsurf].mask = 1;
-  tris[nsurf].isc = tris[nsurf].isr = -1;
-  tris[nsurf].p1[0] = p1[0];
-  tris[nsurf].p1[1] = p1[1];
-  tris[nsurf].p1[2] = p1[2];
-  tris[nsurf].p2[0] = p2[0];
-  tris[nsurf].p2[1] = p2[1];
-  tris[nsurf].p2[2] = p2[2];
-  tris[nsurf].p3[0] = p3[0];
-  tris[nsurf].p3[1] = p3[1];
-  tris[nsurf].p3[2] = p3[2];
-  tris[nsurf].norm[0] = tris[nsurf].norm[1] = tris[nsurf].norm[2] = 0.0;
-  tris[nsurf].transparent = 0;
-}
-
-/* ----------------------------------------------------------------------
-   add custom values for one line or one triangle to cvalues array
-------------------------------------------------------------------------- */
-
-void ReadSurf::add_custom(surfint id, double *custom)
-{
-  cvalues[nsurf][0] = ubuf(id).d;
-  for (int ivalue = 0; ivalue < nvalues_custom; ivalue++)
-    cvalues[nsurf][ivalue+1] = custom[ivalue];
-}
-
-// ---------------------------------------------------------------------
-// methods to transform surface elements
-// ---------------------------------------------------------------------
-
-/* ----------------------------------------------------------------------
->>>>>>> f44a1461
    parse additional keywords from start onward
    apply geometric transformation keywords immediately
    store keyword settngs for group/typeflag/transparent/partflag/file
@@ -1932,11 +1709,7 @@
       lines[i].id = static_cast<surfint> (offset + i + 1);
       if (ncustom) cvalues[i][0] = ubuf(lines[i].id).d;
     }
-<<<<<<< HEAD
-    
-=======
-
->>>>>>> f44a1461
+
     MPI_Allreduce(&bnsurf,&nsurf_all,1,MPI_SPARTA_BIGINT,MPI_SUM,world);
   }
 
@@ -1994,15 +1767,9 @@
     //   if 2 pts are inside, trapezoid remains, convert to 2 tris
     //   latter requires adding a triangle to tris list
     // use nsurf_face for loop since nsurf may be incremented by add_tri()
-<<<<<<< HEAD
-    
+
     int nsurf_face = nsurf;
-    
-=======
-
-    int nsurf_face = nsurf;
-
->>>>>>> f44a1461
+
     for (i = 0; i < nsurf_face; i++) {
       if (discard[i]) continue;
 
@@ -2185,17 +1952,10 @@
       tris[i].id = static_cast<surfint> (offset + i + 1);
       if (ncustom) cvalues[i][0] = ubuf(tris[i].id).d;
     }
-<<<<<<< HEAD
-    
+
     MPI_Allreduce(&bnsurf,&nsurf_all,1,MPI_SPARTA_BIGINT,MPI_SUM,world);
   }
 
-=======
-
-    MPI_Allreduce(&bnsurf,&nsurf_all,1,MPI_SPARTA_BIGINT,MPI_SUM,world);
-  }
-
->>>>>>> f44a1461
   // stats
 
   if (me == 0) {
@@ -2343,17 +2103,10 @@
   // NOTE: and for all, now that surfs are stored with point coords
   // NOTE: may need rendezvous comm to do this
   // NOTE: could do this before transferring local lines to Surf::lines
-<<<<<<< HEAD
-  
+
   if (distributed || !distributed) return;
 
-  /* 
-=======
-
-  if (distributed || !distributed) return;
-
   /*
->>>>>>> f44a1461
   int p1,p2;
 
   // count[I] = # of lines that vertex I is part of
@@ -2422,11 +2175,7 @@
   // NOTE: and for all, now that surfs are stored with point coords
   // NOTE: may need rendezvous comm to do this
   // NOTE: could do this before transferring local tris to Surf::tris
-<<<<<<< HEAD
-  
-=======
-
->>>>>>> f44a1461
+
   if (distributed || !distributed) return;
 
   /*
