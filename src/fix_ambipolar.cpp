/* ----------------------------------------------------------------------
   SPARTA - Stochastic PArallel Rarefied-gas Time-accurate Analyzer
   http://sparta.sandia.gov
   Steve Plimpton, sjplimp@gmail.com, Michael Gallis, magalli@sandia.gov
   Sandia National Laboratories

   Copyright (2014) Sandia Corporation.  Under the terms of Contract
   DE-AC04-94AL85000 with Sandia Corporation, the U.S. Government retains
   certain rights in this software.  This software is distributed under
   the GNU General Public License.

   See the README file in the top-level SPARTA directory.
------------------------------------------------------------------------- */

#include "math.h"
#include "stdlib.h"
#include "string.h"
#include "fix_ambipolar.h"
#include "update.h"
#include "particle.h"
#include "comm.h"
#include "random_mars.h"
#include "random_knuth.h"
#include "math_const.h"
#include "memory.h"
#include "error.h"

using namespace SPARTA_NS;
using namespace MathConst;

enum{INT,DOUBLE};                      // several files

/* ---------------------------------------------------------------------- */

FixAmbipolar::FixAmbipolar(SPARTA *sparta, int narg, char **arg) :
  Fix(sparta, narg, arg)
{
  if (narg < 4) error->all(FLERR,"Illegal fix ambipolar command");

  flag_update_custom = 1;
  flag_surf_react = 1;

  especies = particle->find_species(arg[2]);
  if (especies < 0) error->all(FLERR,"Fix ambipolar species does not exist");
  if (particle->species[especies].charge >= 0.0)
    error->all(FLERR,"Fix ambipolar electron species has charge >= 0.0");

  // ions[i] = 0 if species I is not a listed ion, 1 if it is

  maxion = particle->nspecies;
  memory->create(ions,maxion,"ambipolar:ions");
  for (int i = 0; i < maxion; i++) ions[i] = 0;

  int ispecies;
  for (int iarg = 3; iarg < narg; iarg++) {
    ispecies = particle->find_species(arg[iarg]);
    if (ispecies < 0) error->all(FLERR,"Fix ambipolar species does not exist");
    if (particle->species[ispecies].charge <= 0.0)
    error->all(FLERR,"Fix ambipolar ion species has charge <= 0.0");
    ions[ispecies] = 1;
  }

  // random = RNG for electron velocity creation

  random = new RanKnuth(update->ranmaster->uniform());
  double seed = update->ranmaster->uniform();
  random->reset(seed,comm->me,100);

  // check if 2 custom attributes already exist, due to restart file
  // else create per-particle vector and array
  // error if one exists and other doesn't

  ionindex = particle->find_custom((char *) "ionambi");
  velindex = particle->find_custom((char *) "velambi");

  int flag = 0;
  if (ionindex < 0 && velindex >= 0) flag = 1;
  if (ionindex >= 0 && velindex < 0) flag = 1;
  if (flag) error->all(FLERR,"Fix ambipolar custom attribute already exists");
<<<<<<< HEAD
      
=======

>>>>>>> f44a1461
  if (ionindex < 0)
    ionindex = particle->add_custom((char *) "ionambi",INT,0);
  if (velindex < 0)
    velindex = particle->add_custom((char *) "velambi",DOUBLE,3);
}

/* ---------------------------------------------------------------------- */

FixAmbipolar::~FixAmbipolar()
{
  if (copy || copymode) return;

  memory->destroy(ions);
  delete random;
  particle->remove_custom(ionindex);
  particle->remove_custom(velindex);
}

/* ---------------------------------------------------------------------- */

int FixAmbipolar::setmask()
{
  int mask = 0;
  return mask;
}

/* ---------------------------------------------------------------------- */

void FixAmbipolar::init()
{
  if (maxion != particle->nspecies)
    error->all(FLERR,"Number of particle species has changed since "
               "fix ambipolar was specified");
}

/* ----------------------------------------------------------------------
   called when a particle with index is created
    or when temperature dependent properties need to be updated
   creation used temp_thermal and vstream to set particle velocity
   if an ion, set ionambi and velambi for particle
------------------------------------------------------------------------- */

void FixAmbipolar::update_custom(int index, double temp_thermal,
                                double, double,
                                double *vstream)
{
  int *ionambi = particle->eivec[particle->ewhich[ionindex]];
  double **velambi = particle->edarray[particle->ewhich[velindex]];

  // if species is not ambipolar ion, set ionambi off and return

  int ispecies = particle->particles[index].ispecies;

  if (ions[ispecies] == 0) {
    ionambi[index] = 0;
    return;
  }

  // set velocity of electron
  // based on electron mass, thermal temperature, and streaming velocity

  ionambi[index] = 1;

  double vscale = sqrt(2.0 * update->boltz * temp_thermal /
                       particle->species[especies].mass);

  double vn = vscale * sqrt(-log(random->uniform()));
  double vr = vscale * sqrt(-log(random->uniform()));
  double theta1 = MY_2PI * random->uniform();
  double theta2 = MY_2PI * random->uniform();

  velambi[index][0] = vstream[0] + vn*cos(theta1);
  velambi[index][1] = vstream[1] + vr*cos(theta2);
  velambi[index][2] = vstream[2] + vr*sin(theta2);
}

/* ----------------------------------------------------------------------
   called when a surface reaction occurs
   iorig = particle I before reaction
   I,J = indices of two particles after reaction
         either can be -1, meaning particle does not exist
------------------------------------------------------------------------- */

void FixAmbipolar::surf_react(Particle::OnePart *iorig, int &i, int &j)
{
  int ispecies = iorig->ispecies;

  // recombination reaction, just return

  if (i < 0) return;

  // exchange reaction
  // if ion -> non-ion, unset ionambi flag

  if (j < 0) {
    if (ions[ispecies] == 0) return;
    Particle::OnePart *particles = particle->particles;
    if (ions[particles[i].ispecies] == 1) return;
    int *ionambi = particle->eivec[particle->ewhich[ionindex]];
    ionambi[i] = 0;
  }

  // dissociation reaction
  // if non-ion -> ion + electron, create an ambipolar ion
  // use global temp_thermal and vstream for electron creation
  // set j = -1 to delete electron that was just created by caller

  else {
    if (ions[ispecies] == 1) return;
    Particle::OnePart *particles = particle->particles;
    if (ions[particles[i].ispecies] == 0) return;
    if (particles[j].ispecies != especies) return;
    update_custom(i,update->temp_thermal,update->temp_thermal,
                 update->temp_thermal,update->vstream);
    j = -1;
  }
}<|MERGE_RESOLUTION|>--- conflicted
+++ resolved
@@ -77,11 +77,7 @@
   if (ionindex < 0 && velindex >= 0) flag = 1;
   if (ionindex >= 0 && velindex < 0) flag = 1;
   if (flag) error->all(FLERR,"Fix ambipolar custom attribute already exists");
-<<<<<<< HEAD
-      
-=======
 
->>>>>>> f44a1461
   if (ionindex < 0)
     ionindex = particle->add_custom((char *) "ionambi",INT,0);
   if (velindex < 0)
