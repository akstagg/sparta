--- conflicted
+++ resolved
@@ -60,11 +60,7 @@
   invoked_scalar = invoked_vector = invoked_array = -1;
   invoked_per_particle = invoked_per_grid = invoked_per_surf = -1;
   invoked_flag = 0;
-<<<<<<< HEAD
-  
-=======
 
->>>>>>> f44a1461
   kokkos_flag = 0;
   copy = copymode = 0;
 }
