/* ----------------------------------------------------------------------
   SPARTA - Stochastic PArallel Rarefied-gas Time-accurate Analyzer
   http://sparta.sandia.gov
   Steve Plimpton, sjplimp@sandia.gov, Michael Gallis, magalli@sandia.gov
   Sandia National Laboratories

   Copyright (2014) Sandia Corporation.  Under the terms of Contract
   DE-AC04-94AL85000 with Sandia Corporation, the U.S. Government retains
   certain rights in this software.  This software is distributed under
   the GNU General Public License.

   See the README file in the top-level SPARTA directory.
------------------------------------------------------------------------- */

#ifdef SURF_COLLIDE_CLASS

SurfCollideStyle(td,SurfCollideTD)

#else

#ifndef SPARTA_SURF_COLLIDE_TD_H
#define SPARTA_SURF_COLLIDE_TD_H

#include "surf_collide.h"

namespace SPARTA_NS {

class SurfCollideTD : public SurfCollide {
 public:
  SurfCollideTD(class SPARTA *, int, char **);
  ~SurfCollideTD();
  void init();
<<<<<<< HEAD
  Particle::OnePart *collide(Particle::OnePart *&, double &,
                             int, double *, int, int &);
  void wrapper(Particle::OnePart *, double *, int *, double*);
  void flags_and_coeffs(int *, double *);
=======
  Particle::OnePart *collide(Particle::OnePart *&, double *,
                             double &, int, int &);

>>>>>>> dd764422
  void dynamic();

 private:
  double twall;              // surface temperature

  double barrier_val;
  double initen_trans, initen_rot, initen_vib;
  double bond_trans, bond_rot, bond_vib;

  double vx,vy,vz;           // translational velocity of surface
  double wx,wy,wz;           // angular velocity of surface
  double px,py,pz;           // point to rotate surface around

  int barrier_flag, initen_flag,bond_flag; // optional flags

  char *tstr;                // temperature variable name (NULL if constant)
  int tvar;                  // index of equal-style variable

  double vstream[3];
  class RanPark *random;     // RNG for particle reflection

  void td(Particle::OnePart *, double *);
};

}

#endif
#endif

/* ERROR/WARNING messages:

E: Illegal ... command

Self-explanatory.  Check the input script syntax and compare to the
documentation for the command.  You can use -echo screen as a
command-line option when running SPARTA to see the offending line.

*/<|MERGE_RESOLUTION|>--- conflicted
+++ resolved
@@ -30,16 +30,10 @@
   SurfCollideTD(class SPARTA *, int, char **);
   ~SurfCollideTD();
   void init();
-<<<<<<< HEAD
   Particle::OnePart *collide(Particle::OnePart *&, double &,
                              int, double *, int, int &);
   void wrapper(Particle::OnePart *, double *, int *, double*);
   void flags_and_coeffs(int *, double *);
-=======
-  Particle::OnePart *collide(Particle::OnePart *&, double *,
-                             double &, int, int &);
-
->>>>>>> dd764422
   void dynamic();
 
  private:
