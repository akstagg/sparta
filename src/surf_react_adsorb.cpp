/* ----------------------------------------------------------------------
   SPARTA - Stochastic PArallel Rarefied-gas Time-accurate Analyzer
   http://sparta.sandia.gov
   Steve Plimpton, sjplimp@gmail.com, Michael Gallis, magalli@sandia.gov
   Sandia National Laboratories

   Copyright (2014) Sandia Corporation.  Under the terms of Contract
   DE-AC04-94AL85000 with Sandia Corporation, the U.S. Government retains
   certain rights in this software.  This software is distributed under
   the GNU General Public License.

   See the README file in the top-level SPARTA directory.
------------------------------------------------------------------------- */

#include "mpi.h"
#include "math.h"
#include "ctype.h"
#include "stdio.h"
#include "stdlib.h"
#include "string.h"
#include "surf_react_adsorb.h"
#include "input.h"
#include "update.h"
#include "comm.h"
#include "surf.h"
#include "grid.h"
#include "domain.h"
#include "particle.h"
#include "collide.h"
#include "collide_vss.h"
#include "surf_collide.h"
#include "style_surf_collide.h"
#include "compute_react_surf.h"
#include "random_mars.h"
#include "random_knuth.h"
#include "math_const.h"
#include "math_extra.h"
#include "memory.h"
#include "error.h"

using namespace SPARTA_NS;
using namespace MathConst;

enum{INT,DOUBLE};                      // several files
enum{FACE,SURF};

#define DELTA_TALLY 1024
#define DELTA_PART 8                   // make this bigger once debugged

// GS chemistry

enum{DISSOCIATION,EXCHANGE,RECOMBINATION,AA,DA,LH1,LH3,CD,ER,CI};
enum{NOMODEL,SPECULAR,DIFFUSE,ADIABATIC,CLL,TD,IMPULSIVE,MAXMODELS};

#define MAXREACTANT_GS 5
#define MAXPRODUCT_GS 5
#define MAXCOEFF_GS 4

// PS chemistry

enum{DS,LH2,LH4,SB};
//enum{GRID,LINE,TRI};
enum{XLO,XHI,YLO,YHI,ZLO,ZHI,INTERIOR};         // same as Domain

#define MAXREACTANT_PS 4
#define MAXPRODUCT_PS 4
#define MAXCOEFF_PS 3

// both kinds of chemistry

enum{GS,PS,GSPS};
enum{SIMPLE,ARRHENIUS};                       // type of reaction
enum{PERIODIC,OUTFLOW,REFLECT,SURFACE,AXISYM};           // several files
enum{PKEEP,PINSERT,PDONE,PDISCARD,PENTRY,PEXIT,PSURF};   // several files

#define MAXLINE 1024
#define DELTALIST 10

// Syntax: surf_react ID adsorb (gs or ps or gs/ps) filename1 {filename2}
//                    Nsync (face or surf) Tsurf max_cover O CO CO_a CO_b ...

/* ---------------------------------------------------------------------- */

SurfReactAdsorb::SurfReactAdsorb(SPARTA *sparta, int narg, char **arg) :
  SurfReact(sparta, narg, arg)
{
  if (surf->implicit)
    error->all(FLERR,"Cannot use surf_react adsorb with implicit surfaces");

  me = comm->me;
  nprocs = comm->nprocs;
  distributed = surf->distributed;
<<<<<<< HEAD
  
=======

>>>>>>> f44a1461
  // 1st arg: gas chemistry or surf chemistry or both

  if (narg < 3) error->all(FLERR,"Illegal surf_react adsorb command");

  gsflag = psflag = 0;
  if (strcmp(arg[2],"gs") == 0) gsflag = 1;
  else if (strcmp(arg[2],"ps") == 0) psflag = 1;
  else if (strcmp(arg[2],"gs/ps") == 0) gsflag = psflag = 1;
  else error->all(FLERR,"Illegal surf_react adsorb command");

  int iarg,gs_filearg,ps_filearg;

  if (gsflag && psflag) {
    gs_filearg = 3;
    ps_filearg = 4;
    iarg = 5;
    if (narg < 10) error->all(FLERR,"Illegal surf_react adsorb command");
  } else {
    if (gsflag) gs_filearg = 3;
    else if (psflag) ps_filearg = 3;
    iarg = 4;
    if (narg < 9) error->all(FLERR,"Illegal surf_react adsorb command");
  }

  if (strcmp(arg[iarg],"nsync") != 0)
    error->all(FLERR,"Illegal surf_react adsorb command");
  nsync = input->numeric(FLERR,arg[iarg+1]);
  if (nsync < 1) error->all(FLERR,"Illegal surf_react adsorb command");

  if (strcmp(arg[iarg+2],"face") == 0) mode = FACE;
  else if (strcmp(arg[iarg+2],"surf") == 0) mode = SURF;
  else error->all(FLERR,"Illegal surf_react adsorb command");

  if (mode == SURF && surf->nsurf == 0)
    error->all(FLERR,"Cannot use surf_react adsorb when no surfs exist");

  twall = input->numeric(FLERR,arg[iarg+3]);
  max_cover = input->numeric(FLERR,arg[iarg+4]);

  // species_surf = list of surface species IDs

  iarg += 5;
  species_surf = new char*[narg-iarg];
  nspecies_surf = 0;

  while (iarg < narg) {
    int isp = particle->find_species(arg[iarg]);
    if (isp < 0) error->all(FLERR,"Surf_react adsorb species is not defined");
    int n = strlen(arg[iarg]) + 1;
    species_surf[nspecies_surf] = new char[n];
    strcpy(species_surf[nspecies_surf],arg[iarg]);
    nspecies_surf++;
    iarg++;
  }

  // initialize reaction data structs

  nlist_gs = maxlist_gs = 0;
  rlist_gs = NULL;
  reactions_gs = NULL;
  indices_gs = NULL;

  nlist_ps = maxlist_ps = 0;
  rlist_ps = NULL;
  reactions_ps_list = NULL;
  nactive_ps = 0;
  n_PS_react = 0;

  // initialize PS added particle data structs

  mypart = NULL;
  allpart = NULL;
  maxmypart = maxallpart = 0;

  memory->create(recvcounts,comm->nprocs,"sr_adsorb:recvcounts");
  memory->create(displs,comm->nprocs,"sr_adsorb:displs");

  // list of surface collision models

  cmodels = new SurfCollide*[MAXMODELS];
  for (int i = 0; i < MAXMODELS; i++) cmodels[i] = NULL;

  // read the file defining GS and/or PS reactions

  if (gsflag) readfile_gs(arg[gs_filearg]);
  if (psflag) readfile_ps(arg[ps_filearg]);

  // reaction tally setup

  nlist = 0;
  if (gsflag) nlist += nlist_gs;
  if (psflag) nlist += nlist_ps;
  tally_single = new int[nlist];
  tally_total = new int[nlist];
  tally_single_all = new int[nlist];
  tally_total_all = new int[nlist];

  size_vector = 2 + 2*nlist;

  nsingle = ntotal = 0;

  // initialize RN generator

  random = new RanKnuth(update->ranmaster->uniform());
  double seed = update->ranmaster->uniform();
  random->reset(seed,me,100);

  // create and initialize per-face or custom per-surf attributes

  if (mode == FACE) create_per_face_state();
  if (mode == SURF) create_per_surf_state();

  // trigger one-time initialization of some custom per-surf values

  firstflag = 1;
}

/* ---------------------------------------------------------------------- */

SurfReactAdsorb::~SurfReactAdsorb()
{
  delete random;

  // surface species

  for (int i = 0; i < nspecies_surf; i++) delete [] species_surf[i];
  delete [] species_surf;

  // GS chemistry

  if (gsflag) {
    for (int i = 0; i < maxlist_gs; i++) {
      for (int j = 0; j < rlist_gs[i].nreactant; j++) {
        delete [] rlist_gs[i].id_reactants[j];
        delete [] rlist_gs[i].state_reactants[j];
      }
      for (int j = 0; j < rlist_gs[i].nproduct; j++) {
        delete [] rlist_gs[i].id_products[j];
        delete [] rlist_gs[i].state_products[j];
      }
      delete [] rlist_gs[i].id;
      delete [] rlist_gs[i].id_reactants;
      delete [] rlist_gs[i].id_products;
      delete [] rlist_gs[i].state_reactants;
      delete [] rlist_gs[i].state_products;
      delete [] rlist_gs[i].part_reactants;
      delete [] rlist_gs[i].part_products;
      delete [] rlist_gs[i].stoich_reactants;
      delete [] rlist_gs[i].stoich_products;
      delete [] rlist_gs[i].reactants;
      delete [] rlist_gs[i].products;
      delete [] rlist_gs[i].reactants_ad_index;
      delete [] rlist_gs[i].products_ad_index;
      delete [] rlist_gs[i].coeff;
      delete [] rlist_gs[i].cmodel_ip_flags;
      delete [] rlist_gs[i].cmodel_ip_coeffs;
      delete [] rlist_gs[i].cmodel_jp_flags;
      delete [] rlist_gs[i].cmodel_jp_coeffs;
    }

    memory->destroy(rlist_gs);
    memory->destroy(reactions_gs);
    memory->destroy(indices_gs);
  }

  // PS chemistry

  if (psflag) {
    for (int i = 0; i < maxlist_ps; i++) {
      for (int j = 0; j < rlist_ps[i].nreactant; j++) {
        delete [] rlist_ps[i].id_reactants[j];
        delete [] rlist_ps[i].state_reactants[j];
      }
      for (int j = 0; j < rlist_ps[i].nproduct; j++) {
        delete [] rlist_ps[i].id_products[j];
        delete [] rlist_ps[i].state_products[j];
      }
      delete [] rlist_ps[i].id_reactants;
      delete [] rlist_ps[i].id_products;
      delete [] rlist_ps[i].state_reactants;
      delete [] rlist_ps[i].state_products;
      delete [] rlist_ps[i].part_reactants;
      delete [] rlist_ps[i].part_products;
      delete [] rlist_ps[i].stoich_reactants;
      delete [] rlist_ps[i].stoich_products;
      delete [] rlist_ps[i].reactants;
      delete [] rlist_ps[i].products;
      delete [] rlist_ps[i].reactants_ad_index;
      delete [] rlist_ps[i].products_ad_index;
      delete [] rlist_ps[i].coeff;
      delete [] rlist_ps[i].id;
      delete [] rlist_ps[i].cmodel_ip_flags;
      delete [] rlist_ps[i].cmodel_ip_coeffs;
      delete [] rlist_ps[i].cmodel_jp_flags;
      delete [] rlist_ps[i].cmodel_jp_coeffs;
    }
    memory->destroy(rlist_ps);
    memory->destroy(reactions_ps_list);

    // added PS particles

    memory->sfree(mypart);
    memory->sfree(allpart);
  }

  // parallel comm

  memory->destroy(recvcounts);
  memory->destroy(displs);

  // surface collision models

  for (int i = 0; i < MAXMODELS; i++)  delete cmodels[i];
  delete [] cmodels;

  // deallocate per-face state data

  if (mode == FACE) {
    memory->destroy(face_species_state);
    memory->destroy(face_total_state);
    memory->destroy(face_area);
    memory->destroy(face_weight);
    if (psflag) memory->destroy(face_tau);
  }

  // delete custom per-surf state data owned by Surf class
  // this must be done exactly once by first_owner
  // in case multiple surf react/adsorb instances are used

  if (mode == SURF && first_owner) {
    surf->remove_custom(total_state_index);
    surf->remove_custom(species_state_index);
    surf->remove_custom(area_index);
    surf->remove_custom(weight_index);
    if (psflag) surf->remove_custom(tau_index);
  }

  // delete local face and per-surf data

  if (mode == FACE) {
    memory->destroy(face_species_delta);
    memory->destroy(face_sum_delta);
    memory->destroy(face_norm);
  }

  if (mode == SURF) {
    memory->destroy(surf_species_delta);
    memory->destroy(mark);
    memory->destroy(tally2surf);
    memory->destroy(incollate);
    memory->destroy(outcollate);
  }
}

/* ----------------------------------------------------------------------
   create and initialize per-face data structs
------------------------------------------------------------------------- */

void SurfReactAdsorb::create_per_face_state()
{
  // every proc allocates state

  nface = 2 * domain->dimension;
  memory->create(face_species_state,nface,nspecies_surf,"face_species_state");
  memory->create(face_total_state,nface,"face_total_state");
  memory->create(face_area,nface,"face_area");
  memory->create(face_weight,nface,"face_weight");

  // local delta and norm storage

  memory->create(face_species_delta,nface,nspecies_surf,"face_species_delta");
  memory->create(face_sum_delta,nface,nspecies_surf,"face_sum_delta");
  memory->create(face_norm,nface,3,"face_norm");

  // initialize 4 state quantities and face normals
  // initialize face_species_delta for first time

  for (int iface = 0; iface < nface; iface++) {
    face_total_state[iface] = 0;
    for (int isp = 0; isp < nspecies_surf; isp++) {
      face_species_state[iface][isp] = 0;
      face_species_delta[iface][isp] = 0;
    }

    face_norm[iface][0] = face_norm[iface][1] = face_norm[iface][2] = 0.0;
    if (domain->dimension == 2) {
      if (iface < 2) face_area[iface] = domain->prd[1];
      else if (iface < 4) face_area[iface] = domain->prd[0];
      if (iface == 0) face_norm[iface][0] = 1.0;
      else if (iface == 1) face_norm[iface][0] = -1.0;
      else if (iface == 2) face_norm[iface][1] = 1.0;
      else if (iface == 3) face_norm[iface][1] = -1.0;
    } else if (domain->dimension == 3) {
      if (iface < 2) face_area[iface] = domain->prd[1]*domain->prd[2];
      else if (iface < 4) face_area[iface] = domain->prd[0]*domain->prd[2];
      else if (iface < 6) face_area[iface] = domain->prd[0]*domain->prd[1];
      if (iface == 0) face_norm[iface][0] = 1.0;
      else if (iface == 1) face_norm[iface][0] = -1.0;
      else if (iface == 2) face_norm[iface][1] = 1.0;
      else if (iface == 3) face_norm[iface][1] = -1.0;
      else if (iface == 4) face_norm[iface][2] = 1.0;
      else if (iface == 5) face_norm[iface][2] = -1.0;
    }
    face_weight[iface] = 1.0;
  }

  // set ptrs used by react() and PS_react() to per-face data structs

  species_state = face_species_state;
  total_state = face_total_state;
  area = face_area;
  weight = face_weight;
  species_delta = face_species_delta;
}

/* ----------------------------------------------------------------------
   create and initialize custom per-surf-element data structs
------------------------------------------------------------------------- */

void SurfReactAdsorb::create_per_surf_state()
{
  // check if 4 custom attributes already exist
  //   due to multiple instances of SRA or restart file
  // else create per-surf vectors and array
  // error if only some of them exist
  // add_custom() initializes all state data to zero
  // add_custom() for tau is in init(), b/c nactive_ps is not yet known

  total_state_index = surf->find_custom((char *) "nstick_total");
  species_state_index = surf->find_custom((char *) "nstick_species");
  area_index = surf->find_custom((char *) "area");
  weight_index = surf->find_custom((char *) "weight");
  if (psflag) tau_index = -1;

  int flag = 0;
  if (total_state_index < 0) flag --;
  if (species_state_index < 0) flag --;
  if (area_index < 0) flag --;
  if (weight_index < 0) flag --;

  if (flag == -4) {
    total_state_index = surf->add_custom((char *) "nstick_total",INT,0);
    species_state_index = surf->add_custom((char *) "nstick_species",
                                           INT,nspecies_surf);
    area_index = surf->add_custom((char *) "area",DOUBLE,0);
    weight_index = surf->add_custom((char *) "weight",DOUBLE,0);

  } else if (flag < 0)
    error->all(FLERR,"Surf react/adsorb custom attribute(s) already exist");

  // set first_owner = 1 if this is first instance of SRA, else 0
  // at this point (constructor), this instance of SRA does not yet exist
  // first_owner enables exactly one deletion of custom attributes in destructor

  first_owner = 1;
  for (int i = 0; i < surf->nsr; i++)
    if (strcmp(surf->sr[i]->style,"react/adsorb") == 0) first_owner = 0;

  // allocate and intialize surf_species_delta
  // stores changes in each nlocal+nghost surf due to reactions
<<<<<<< HEAD
  
=======

>>>>>>> f44a1461
  int nall = surf->nlocal + surf->nghost;
  memory->create(surf_species_delta,nall,nspecies_surf,
                 "react/adsorb:surf_species_delta");
  if (nall) memset(&surf_species_delta[0][0],0,
		   nall*nspecies_surf*sizeof(int));
<<<<<<< HEAD
  
=======

>>>>>>> f44a1461
  species_delta = surf_species_delta;

  // allocate data structs user for periodic state update

  memory->create(mark,nall,"react/adsorb:mark");
  memory->create(outcollate,surf->nown,nspecies_surf,"react/adsorb:outcollate");

  maxtally = 0;
  tally2surf = NULL;
  incollate = NULL;

  // clear mark vector

  memset(mark,0,nall*sizeof(int));
}

/* ---------------------------------------------------------------------- */

void SurfReactAdsorb::init()
{
  SurfReact::init();

  // this_index = index of this instance of surf react/adsorb
  //              in Surf list of reaction models

  this_index = surf->find_react(id);

  if (!firstflag) return;
  firstflag = 0;

  // -------------------------
  // one-time operations
  // -------------------------

  // initialize GS and PS models
  // for PS, this sets nactive_ps

  if (gsflag) init_reactions_gs();
  if (psflag) init_reactions_ps();

  // create/initialze tau only for PS models
  // wait until now b/c need nactive_ps from init_reactions_ps()

  if (psflag) {
    if (mode == FACE) {
      nface = domain->dimension*2;
      memory->create(face_tau,nface,nactive_ps,"face_tau");
      for (int iface = 0; iface < nface; iface++) {
        for (int isp = 0; isp < nactive_ps; isp++)
          face_tau[iface][isp] = 0;
      }
      tau = face_tau;

    } else if (mode == SURF) {
      tau_index = surf->find_custom((char *) "tau");
      if (tau_index < 0)
	tau_index = surf->add_custom((char *) "tau",DOUBLE,nactive_ps);
      tau = surf->edarray[surf->ewhich[tau_index]];
    }
  }

  // one-time initialize of custom per-surf attributes for area and weight
  // counts were initialized to zero by Surf class when custom vecs/arrays added
  // only set for surf elements assigned to this command ID
  // b/c there may be multiple instances of this command, each for different surfs
  // cannot do until now b/c surf->sr[isr] not set until run is performed

  if (mode == FACE) return;
<<<<<<< HEAD
  
=======

>>>>>>> f44a1461
  Surf::Line *lines = surf->lines;
  Surf::Tri *tris = surf->tris;
  Surf::Line *mylines = surf->mylines;
  Surf::Tri *mytris = surf->mytris;
  int nslocal = surf->nlocal;
  int nsown = surf->nown;

  int isr;

  if (!distributed) {
    if (domain->dimension == 2) {
      int m = 0;
      for (int isurf = me; isurf < nslocal; isurf += nprocs) {
	isr = lines[isurf].isr;
	if (surf->sr[isr] != this) return;
	area[m] = surf->line_size(&lines[isurf]);
	weight[m] = 1.0;
	m++;
      }
    } else {
      double tmp;
      int m = 0;
      for (int isurf = me; isurf < nslocal; isurf += nprocs) {
	isr = tris[isurf].isr;
	if (surf->sr[isr] != this) return;
	area[m] = surf->tri_size(&tris[isurf],tmp);
	weight[m] = 1.0;
	m++;
      }
    }
<<<<<<< HEAD
    
=======

>>>>>>> f44a1461
  } else if (distributed) {
    if (domain->dimension == 2) {
      for (int isurf = 0; isurf < nsown; isurf++) {
	isr = mylines[isurf].isr;
	if (surf->sr[isr] != this) return;
	area[isurf] = surf->line_size(&mylines[isurf]);
	weight[isurf] = 1.0;
      }
    } else {
      double tmp;
      for (int isurf = 0; isurf < nsown; isurf++) {
	isr = mytris[isurf].isr;
	if (surf->sr[isr] != this) return;
	area[isurf] = surf->tri_size(&mytris[isurf],tmp);
	weight[isurf] = 1.0;
      }
    }
  }

  // spread custom vec/array values to nlocal+nghost lines/tris
  // one-time operation for static area, weight, tau unless grid changes
  // dynamic total_state and species_state are periodically updated
<<<<<<< HEAD
  
=======

>>>>>>> f44a1461
  if (mode == SURF) {
    surf->spread_custom(total_state_index);
    surf->spread_custom(species_state_index);
    surf->spread_custom(area_index);
    surf->spread_custom(weight_index);
    if (psflag) surf->spread_custom(tau_index);

    total_state = surf->eivec_local[total_state_index];
    species_state = surf->eiarray_local[species_state_index];
    area = surf->edvec_local[area_index];
    weight = surf->edvec_local[weight_index];
    if (psflag) tau = surf->edarray_local[tau_index];
  }

  // for distributed: setup list of unique surfs
  // unique = subset of local surfs
  // each owned surf in mylines/mytris has a single unique match in local/ghost

  if (distributed) surf->assign_unique();
}

/* ----------------------------------------------------------------------
   GS = gas/surface chemistry reactions
   select surface reaction to perform for particle with ptr IP on surface
   isurf < 0 for faces indexed from -1 to -6
   isurf >= 0 for surf element indexed from 0 to Nsurf-1
   norm = unit normal vector to face or line or tri
   ip = incident particle
   return 0 = no reaction
   return 1 = destroy reaction
   return 2 = create reaction
   if create, add particle and return ptr JP
------------------------------------------------------------------------- */

int SurfReactAdsorb::react(Particle::OnePart *&ip, int isurf, double *norm,
                           Particle::OnePart *&jp, int &velreset)
{
  // just return if GS model not defined

  if (!gsflag) return 0;

  // error checks

  if (isurf < 0 && mode == SURF)
    error->one(FLERR,"Surf_react adsorb surf used with box faces");
  if (isurf >= 0 && mode == FACE)
    error->one(FLERR,"Surf_react adsorb face used with surface elements");

  // convert face index from negative value to 0 to 5 inclusive

  if (mode == FACE) isurf = -(isurf+1);

  // n = # of possible reactions for particle IP

  int *list = reactions_gs[ip->ispecies].list;
  int n = reactions_gs[ip->ispecies].n;
  if (n == 0) return 0;

  double fnum = update->fnum;
  long int maxstick = ceil(max_cover*area[isurf] / (fnum*weight[isurf]));
  double factor = fnum * weight[isurf] / area[isurf];
  double ms_inv = factor / max_cover;

  // loop over possible reactions for this species

  Particle::Species *species = particle->species;

  OneReaction_GS *r;
  double prob_value[n], sum_prob = 0.0;
  double scatter_prob = 0.0, correction = 1.0;
  //int check_ads = 0, ads_index = -1;

  int coeff_val = 1;

  for (int i = 0; i < n; i++) {
    r = &rlist_gs[list[i]];

    if (r->style == ARRHENIUS) coeff_val = 3;

    switch (r->type) {
    case DISSOCIATION:
      {
        //prob_value[i] = r->coeff[0];
        prob_value[i] = r->k_react;
        break;
      }

    case EXCHANGE:
      {
        //prob_value[i] = r->coeff[0];
        prob_value[i] = r->k_react;
        break;
      }

    case RECOMBINATION:
      {
        //prob_value[i] = r->coeff[0];
        prob_value[i] = r->k_react;
        break;
      }

    case AA:
      {
        //check_ads = 1;
        //ads_index = i;
        double surf_cover = total_state[isurf] * ms_inv;
        double S_theta = 0.0;

        if (r->kisliuk_flag)
        {
          double K_ads = r->kisliuk_coeff[0] * pow(twall,r->kisliuk_coeff[1]) *
          exp(-r->kisliuk_coeff[2]/twall);
          if (surf_cover < 1)
            S_theta = pow((1 - surf_cover) /
                          (1 - surf_cover +
                           K_ads*surf_cover),r->coeff[coeff_val]);
        }
        else
        {
          S_theta = pow((1-surf_cover),r->coeff[coeff_val]);
        }
        //scatter_prob = 1 - r->k_react*S_theta;
        //prob_value[i] = 1.0;
        prob_value[i] = r->k_react*S_theta;
        break;
      }

    case DA:
      {
        double surf_cover = total_state[isurf] * ms_inv;
        double S_theta = 0.0;

        if (r->kisliuk_flag) {
          double K_ads = r->kisliuk_coeff[0] * pow(twall,r->kisliuk_coeff[1]) *
            exp(-r->kisliuk_coeff[2]/twall);
          if (surf_cover < 1)
            S_theta = pow((1 - surf_cover) /
                          (1 - surf_cover +
                           K_ads*surf_cover),r->coeff[coeff_val]);
        } else {
          S_theta = pow((1-surf_cover),r->coeff[coeff_val]);
        }

        prob_value[i] = r->k_react*S_theta;

        /*
        if (r->state_products[1][0] == 's') {
          double K_ads2 = r->coeff[6] * pow(twall,r->coeff[7]) *
            exp(-r->coeff[8]/twall);
          double S_ratio2 = (1 - surf_cover) /
               (1 - surf_cover + K_ads*surf_cover);
          prob_value[i] *= (S_ratio2);
        }
        */

        break;
      }

    case LH1:
      {
        double surf_cover = total_state[isurf] * ms_inv;
        double S_theta = 0.0;

        if (r->kisliuk_flag) {
          double K_ads = r->kisliuk_coeff[0] * pow(twall,r->kisliuk_coeff[1]) *
            exp(-r->kisliuk_coeff[2]/twall);
          if (surf_cover < 1)
            S_theta = pow((1 - surf_cover) /
                          (1 - surf_cover +
                           K_ads*surf_cover),r->coeff[coeff_val]);
        } else {
          S_theta = pow((1-surf_cover),r->coeff[coeff_val]);
        }

        prob_value[i] = r->k_react*S_theta;
        break;
      }

    case LH3:
      {
        double surf_cover = total_state[isurf] * ms_inv;
        double S_theta = 0.0;

        if (r->kisliuk_flag) {
          double K_ads = r->kisliuk_coeff[0] * pow(twall,r->kisliuk_coeff[1]) *
            exp(-r->kisliuk_coeff[2]/twall);
          if (surf_cover < 1)
            S_theta = pow((1 - surf_cover) /
                          (1 - surf_cover +
                           K_ads*surf_cover),r->coeff[coeff_val]);
        } else {
          S_theta = pow((1-surf_cover),r->coeff[coeff_val]);
        }

        prob_value[i] = r->k_react*S_theta;
        break;
      }

    case CD:
      {
        double surf_cover = total_state[isurf] * ms_inv;
        double S_theta = 0.0;

        if (r->kisliuk_flag) {
          double K_ads = r->kisliuk_coeff[0] * pow(twall,r->kisliuk_coeff[1]) *
            exp(-r->kisliuk_coeff[2]/twall);
          if (surf_cover < 1)
            S_theta = pow((1 - surf_cover) /
                          (1 - surf_cover +
                           K_ads*surf_cover),r->coeff[coeff_val]);
        } else {
          S_theta = pow((1-surf_cover),r->coeff[coeff_val]);
        }

        prob_value[i] = r->k_react*S_theta;
        break;
      }

    case ER:
      {
        double dot = MathExtra::dot3(ip->v,norm);
        dot = 2.0;

        if (r->nreactant == 1) {
          prob_value[i] = 2.0 * r->k_react *
            (maxstick - total_state[isurf]) * ms_inv / fabs(dot);
        } else {
          prob_value[i] = 2.0 * r->k_react / fabs(dot);
        }
        break;

      }

    case CI:
      {
        prob_value[i] = r->k_react;
        if (r->energy_flag) {
          double *v = ip->v;
          double dot = MathExtra::dot3(v,norm);
          double vmag_sq = MathExtra::lensq3(v);
          double E_i = 0.5 * species[ip->ispecies].mass * vmag_sq;
          double cos_theta = abs(dot) / sqrt(vmag_sq);
          prob_value[i] *= pow(E_i,r->energy_coeff[0]) *
          pow(cos_theta,r->energy_coeff[1]);
        }
        break;
      }

    /*
    case CI2:
      {
        double *v = ip->v;
        double dot = MathExtra::dot3(v,norm);
        double vmag_sq = MathExtra::lensq3(v);
        double E_i = 0.5 * species[ip->ispecies].mass * vmag_sq;
        double cos_theta = dot/sqrt(vmag_sq);
        prob_value[i] = r->k_react * pow(E_i,r->coeff[3]) *
          pow(cos_theta,r->coeff[4]);
        break;
      }
      */
    }

    for (int j = 1; j < r->nreactant; j++) {
      if (r->state_reactants[j][0] == 's') {
        if (r->part_reactants[j] == 0) {
          prob_value[i] *=
            stoich_pow(total_state[isurf],
                       r->stoich_reactants[j]) *
            pow(ms_inv,r->stoich_reactants[j]);
        } else {
          prob_value[i] *=
            stoich_pow(species_state[isurf][r->reactants_ad_index[j]],
                       r->stoich_reactants[j]) *
            pow(ms_inv,r->stoich_reactants[j]);
        }
      }
    }

    sum_prob += prob_value[i];
  }

  // NOTE: scatter_prob is always zero?
  /*
  if (check_ads) {
    if (sum_prob > (1-scatter_prob))
      correction = (1-scatter_prob) / sum_prob;
  } else if (sum_prob > 1.0) correction = 1.0/sum_prob;
  */

  if (sum_prob > 1.0) correction = 1.0/sum_prob;
  else scatter_prob = 1.0 - sum_prob;

  //if (sum_prob > (1.0-scatter_prob))
  //  correction = (1.0-scatter_prob) / sum_prob;

  // probablity to compare to reaction probability

  double react_prob = scatter_prob;
  double random_prob = random->uniform();

  if (react_prob > random_prob) return 0;
  else {
    // NOTE: at this point is it guaranteed a reaction will take place?

    if (mode == SURF) mark[isurf] = 1;

    // NOTE: why summing to previous react_prob?

    for (int i = 0; i < n; i++) {
      r = &rlist_gs[list[i]];
      react_prob += prob_value[i] * correction;
      if (react_prob <= random_prob) continue;

      // perform the reaction and return
      // if dissociation or CI2 performs a realloc:
      //   make copy of x,v, then repoint ip to new particles data struct

      nsingle++;
      tally_single[list[i]]++;

      for (int j = 0; j < r->nreactant; j++) {
        if (r->part_reactants[j] == 1) {
          switch(r->state_reactants[j][0]) {
          case 's':
            {
              species_delta[isurf][r->reactants_ad_index[j]] -=
                r->stoich_reactants[j];
              break;
            }

          case 'g': {}
          case 'b': {}
          }
        }
      }

      for (int j = 0; j < r->nproduct; j++) {
        if (r->part_products[j] == 1) {
          switch(r->state_products[j][0]) {
          case 's':
            {
              species_delta[isurf][r->products_ad_index[j]] +=
                r->stoich_products[j];
              break;
            }

          case 'g': {}
          case 'b': {}
          }
        }
      }

      // for each reaction, post-reaction velocities must be set
      // if NOMODEL:
      //   leave velreset = 0 (value passed by caller)
      //   SC instance associated with the surf/face sets vels after return
      // else:
      //   set velreset = 1
      //   SC style created when GS file was read does velocity reset

      switch (r->type) {

      case DISSOCIATION:
        {
          double x[3],v[3];
          ip->ispecies = r->products[0];
          int id = MAXSMALLINT*random->uniform();
          memcpy(x,ip->x,3*sizeof(double));
          memcpy(v,ip->v,3*sizeof(double));
          Particle::OnePart *particles = particle->particles;

          int jp_species;
          if (r->stoich_products[0] == 2) jp_species = r->products[0];
          else jp_species = r->products[1];

          int reallocflag =
            particle->add_particle(id,jp_species,ip->icell,x,v,0.0,0.0);
          if (reallocflag) ip = particle->particles + (ip - particles);
          jp = &particle->particles[particle->nlocal-1];
          return (list[i] + 1);
         break;
        }

      case EXCHANGE:
        {
          ip->ispecies = r->products[0];
          return (list[i] + 1);
          break;
        }

      case RECOMBINATION:
        {
          ip = NULL;
          return (list[i] + 1);
          break;
        }

      case AA:
        {
          ip = NULL;
          return (list[i] + 1);
          break;
        }

      case DA:
        {
          if (r->nprod_g == 0) ip = NULL;
          else {
            int n = 1;
            for (int j = 1; j < r->nproduct; j++) {
              if (r->state_products[j][0] == 'g') {
                if (n == 1) {
                  n++;
                  ip->ispecies = r->products[j];
                  if (r->cmodel_ip != NOMODEL)
                    cmodels[r->cmodel_ip]->
                      wrapper(ip,norm,r->cmodel_ip_flags,r->cmodel_ip_coeffs);

                  if (r->stoich_products[j] == 2) {
                    double x[3],v[3];
                    memcpy(x,ip->x,3*sizeof(double));
                    memcpy(v,ip->v,3*sizeof(double));

                    int id = MAXSMALLINT*random->uniform();
                    Particle::OnePart *particles = particle->particles;

                    int reallocflag =
                      particle->add_particle(id,r->products[j],ip->icell,
                                             x,v,0.0,0.0);
                    if (reallocflag) ip = particle->particles + (ip - particles);
                    jp = &particle->particles[particle->nlocal-1];

                    if (r->cmodel_ip != NOMODEL)
                      cmodels[r->cmodel_ip]->
                        wrapper(jp,norm,r->cmodel_ip_flags,r->cmodel_ip_coeffs);
                  }

                } else {
                    double x[3],v[3];
                    memcpy(x,ip->x,3*sizeof(double));
                    memcpy(v,ip->v,3*sizeof(double));

                    int id = MAXSMALLINT*random->uniform();
                    Particle::OnePart *particles = particle->particles;

                    int reallocflag =
                      particle->add_particle(id,r->products[j],ip->icell,
                                             x,v,0.0,0.0);
                    if (reallocflag) ip = particle->particles + (ip - particles);
                    jp = &particle->particles[particle->nlocal-1];

                    if (r->cmodel_jp != NOMODEL)
                      cmodels[r->cmodel_jp]->
                        wrapper(jp,norm,r->cmodel_jp_flags,r->cmodel_jp_coeffs);
                }
              }
            }
          }

          if (r->cmodel_ip != NOMODEL) velreset = 1;
          return (list[i] + 1);
          break;
        }

      case LH1:
        {
          ip->ispecies = r->products[0];
          if (r->cmodel_ip != NOMODEL)
            cmodels[r->cmodel_ip]->
              wrapper(ip,norm,r->cmodel_ip_flags,r->cmodel_ip_coeffs);

          if (r->cmodel_ip != NOMODEL) velreset = 1;
          return (list[i] + 1);
          break;
        }

      case LH3:
        {
          ip = NULL;
          return (list[i] + 1);
          break;
        }

      case CD:
        {
          ip = NULL;
          return (list[i] + 1);
          break;
        }

      case ER:
        {
          ip->ispecies = r->products[0];
          if (r->cmodel_ip != NOMODEL)
            cmodels[r->cmodel_ip]->
              wrapper(ip,norm,r->cmodel_ip_flags,r->cmodel_ip_coeffs);

          if (r->cmodel_ip != NOMODEL) velreset = 1;
          return (list[i] + 1);
          break;
        }

      case CI:
        {
          ip->ispecies = r->products[0];

          if (r->cmodel_ip != NOMODEL)
            cmodels[r->cmodel_ip]->
              wrapper(ip,norm,r->cmodel_ip_flags,r->cmodel_ip_coeffs);

          if (r->nprod_g_tot == 2) {
            double x[3],v[3];
            memcpy(x,ip->x,3*sizeof(double));
            memcpy(v,ip->v,3*sizeof(double));

            int id = MAXSMALLINT*random->uniform();
            Particle::OnePart *particles = particle->particles;

            if (r->stoich_products[0] == 2) {
              int reallocflag =
                particle->add_particle(id,r->products[0],ip->icell,x,v,0.0,0.0);
              if (reallocflag) ip = particle->particles + (ip - particles);
              jp = &particle->particles[particle->nlocal-1];

              if (r->cmodel_ip != NOMODEL)
                cmodels[r->cmodel_ip]->wrapper(jp,norm,r->cmodel_ip_flags,
                                               r->cmodel_ip_coeffs);
            } else {
              int reallocflag =
                particle->add_particle(id,r->products[1],ip->icell,x,v,0.0,0.0);
              if (reallocflag) ip = particle->particles + (ip - particles);
              jp = &particle->particles[particle->nlocal-1];

              if (r->cmodel_jp != NOMODEL)
                cmodels[r->cmodel_jp]->wrapper(jp,norm,r->cmodel_jp_flags,
                                               r->cmodel_jp_coeffs);
            }
          }

          if (r->cmodel_ip != NOMODEL) velreset = 1;
          return (list[i] + 1);
          break;
        }
      }
    }
  }

  // no reaction

  return 0;
}

/* ---------------------------------------------------------------------- */

void SurfReactAdsorb::tally_update()
{
  // tally only the gas phase reactions

  int nsingle_gs = nsingle;
  ntotal += nsingle;
  for (int i = 0; i < nlist_gs; i++) tally_total[i] += tally_single[i];

  // sync surface state across all procs
  // only done once every Nsync steps

  if (update->ntimestep % nsync) return;

  // perform on-surface chemistry for PS
  // will insert new particles desorbing from faces/surfs as needed
  // first sync gas/surf chem changes to surf states since last sync

  if (psflag) {
    if (mode == FACE) update_state_face();
    else if (mode == SURF) update_state_surf();
    PS_chemistry();
  }

  // update the state of all faces or surf elements
  // if no PS chemistry, syncs gas/surf chem changes to surf states
  // if yes PS chemistry, syncs PS chem changes to surf states

  if (mode == FACE) update_state_face();
  else if (mode == SURF) update_state_surf();

  // tally only the surf phase reactions

  ntotal += nsingle - nsingle_gs;
  for (int i = nlist_gs; i < nlist; i++) tally_total[i] += tally_single[i];
}

/* ----------------------------------------------------------------------
   called when LB or adaptation changes grid, via grid->notify_changed()
   only relevant for mode = SURF and distributed surfs
   issue is the owned grid cells and their local+ghost surfs have changed
   need to realloc surf data structs for local+ghost data
---------------------------------------------------------------------- */

void SurfReactAdsorb::grid_changed()
{
  if (mode == FACE || !distributed) return;

  if (update->ntimestep % nsync)
    error->all(FLERR,"Grid changed on timestep when "
	       "surf_react adsorb sync did not occur");

  // realloc species_delta and mark, init to zeroes

  memory->destroy(surf_species_delta);
  int nall = surf->nlocal + surf->nghost;
  memory->create(surf_species_delta,nall,nspecies_surf,
                 "react/adsorb:surf_species_delta");
  if (nall) memset(&surf_species_delta[0][0],0,
		   nall*nspecies_surf*sizeof(int));
  species_delta = surf_species_delta;

  memory->destroy(mark);
  memory->create(mark,nall,"react/adsorb:mark");
  memset(mark,0,nall*sizeof(int));

  // inverse spread of tau from local to owned custom values
  // needed because local unique surfs have been performing PS chem
  //   and updating tau in local custom data struct
  // OK to invoke now after new grid and new surfs,
  //   b/c surf->unique and uniqueID store info from old local surfs
<<<<<<< HEAD
  
  if (psflag) surf->spread_inverse_custom(tau_index);
  
  // spread custom vec/array values to nlocal+nghost lines/tris
  
=======

  if (psflag) surf->spread_inverse_custom(tau_index);

  // spread custom vec/array values to nlocal+nghost lines/tris

>>>>>>> f44a1461
  surf->spread_custom(total_state_index);
  surf->spread_custom(species_state_index);
  surf->spread_custom(area_index);
  surf->spread_custom(weight_index);
  if (psflag) surf->spread_custom(tau_index);

  total_state = surf->eivec_local[total_state_index];
  species_state = surf->eiarray_local[species_state_index];
  area = surf->edvec_local[area_index];
  weight = surf->edvec_local[weight_index];
  if (psflag) tau = surf->edarray_local[tau_index];
<<<<<<< HEAD
  
=======

>>>>>>> f44a1461
  // reset surf->unique and uniqueID vectors

  surf->assign_unique();
}

/* ---------------------------------------------------------------------- */

void SurfReactAdsorb::PS_chemistry()
{
  // zero the mypart vector of particles this proc is adding

  npart = 0;

  // extract list of Computes which tally reactions from Update
  // used by PS_react() to tally on-surface reactions

  if (mode == FACE) {
    ncompute_tally = update->nboundary_tally;
    clist_active = update->blist_active;
  } else if (mode == SURF) {
    ncompute_tally = update->nsurf_tally;
    clist_active = update->slist_active;
  }

  // for box faces: a single proc updates all faces
  // for surf elements: each proc updates Nsurf/P fraction of surfs
  //   for all: every Pth surf in nlocal
  //   for distributed: subset of nlocal surfs in surf->unique
  // only call PS_react() if this instance of surf react/adsorb matches
  //   the reaction model assigned to surf or face

  Surf::Line *lines = surf->lines;
  Surf::Tri *tris = surf->tris;
  int isc;
<<<<<<< HEAD
  
=======

>>>>>>> f44a1461
  if (mode == FACE) {
    if (me == 0) {
      for (int iface = 0; iface < nface; iface++) {
        if (domain->surf_react[iface] != this_index) continue;
	isc = domain->surf_collide[iface];
	PS_react(iface,isc,face_norm[iface]);
      }
    }

  } else if (mode == SURF) {
    if (!distributed) {
      int nslocal = surf->nlocal;
      if (domain->dimension == 2) {
	for (int isurf = me; isurf < nslocal; isurf += nprocs) {
	  if (lines[isurf].isr != this_index) continue;
	  isc = lines[isurf].isc;
	  PS_react(isurf,isc,lines[isurf].norm);
	  mark[isurf] = 1;
	}
      } else {
	for (int isurf = me; isurf < nslocal; isurf += nprocs) {
	  if (tris[isurf].isr != this_index) continue;
	  isc = tris[isurf].isc;
	  PS_react(isurf,isc,tris[isurf].norm);
	  mark[isurf] = 1;
	}
      }
<<<<<<< HEAD
      
=======

>>>>>>> f44a1461
    } else {
      int *unique = surf->unique;
      int nunique = surf->nunique;
      int isurf;
<<<<<<< HEAD
      
=======

>>>>>>> f44a1461
      if (domain->dimension == 2) {
	for (int m = 0; m < nunique; m++) {
	  isurf = unique[m];
	  if (lines[isurf].isr != this_index) continue;
	  isc = lines[isurf].isc;
	  PS_react(isurf,isc,lines[isurf].norm);
	  mark[isurf] = 1;
	}
      } else {
	for (int m = 0; m < nunique; m++) {
	  isurf = unique[m];
	  if (tris[isurf].isr != this_index) continue;
	  isc = tris[isurf].isc;
	  PS_react(isurf,isc,tris[isurf].norm);
	  mark[isurf] = 1;
	}
      }
    }
  }

  // allpart = nall-length vector of particles all procs are adding
  //   due to desorption reactions from faces or surfs
  // accumulate via Allgatherv

  int nall;
  MPI_Allreduce(&npart,&nall,1,MPI_INT,MPI_SUM,world);

  if (nall > maxallpart) {
    while (maxallpart < nall) maxallpart += DELTA_PART;
    memory->sfree(allpart);
    allpart = (AddParticle *)
      memory->smalloc(maxallpart*sizeof(AddParticle),"sr_adsorb:allpart");
  }

  int nsend = npart*sizeof(AddParticle);
  MPI_Allgather(&nsend,1,MPI_INT,recvcounts,1,MPI_INT,world);
  displs[0] = 0;
  for (int i = 1; i < nprocs; i++) displs[i] = displs[i-1] + recvcounts[i-1];

  MPI_Allgatherv(mypart,nsend,MPI_CHAR,allpart,recvcounts,displs,MPI_CHAR,world);

  // loop over all particles
  // check if inside a child cell I own via id_find_child()
  //   if child cells is a split cell, find subcell via update->split()
  // if not, skip the particle, another proc will add it
  // if yes, add it to particle list using values in allpart
  // dtremain must be set separately
  // grid->hash must be filled to use grid->id_find_child()
  // NOTE: does this need logic for handling split cells ?

  Grid::ChildCell *cells = grid->cells;
  double *boxlo = domain->boxlo;
  double *boxhi = domain->boxhi;
  int dimension = domain->dimension;

  int icell;
  double *x;
  AddParticle *p;

  for (int i = 0; i < nall; i++) {
    p = &allpart[i];
    x = p->x;

    icell = grid->id_find_child(0,0,boxlo,boxhi,x);
    if (icell < 0) continue;
    if (icell >= grid->nlocal) continue;
    if (cells[icell].nsplit > 1) {
      if (dimension == 3) icell = update->split3d(icell,x);
      else icell = update->split2d(icell,x);
    }

    particle->add_particle(p->id,p->ispecies,icell,p->x,p->v,p->erot,p->evib);
    particle->particles[particle->nlocal-1].dtremain = p->dtremain;
  }
}

/* ---------------------------------------------------------------------- */

void SurfReactAdsorb::update_state_face()
{
  int i,j;

  // sum perspecies deltas across all procs

  MPI_Allreduce(&species_delta[0][0],&face_sum_delta[0][0],
                nface*nspecies_surf,MPI_INT,MPI_SUM,world);

  // new perspecies state = old perspecies state + summed delta
  // insure no counts < 0
  // new total state = sum of new perspecies state over species
  // re-initialize species_delta, i.e. face_species_delta

  for (i = 0; i < nface; i++) {
    total_state[i] = 0;
    for (j = 0; j < nspecies_surf; j++) {
      species_state[i][j] += face_sum_delta[i][j];
      species_state[i][j] = MAX(0,species_state[i][j]);
      total_state[i] += species_state[i][j];
      species_delta[i][j] = 0;
    }
  }
}

/* ---------------------------------------------------------------------- */

void SurfReactAdsorb::update_state_surf()
{
  int i,j,m,isr;

  // use species_delta for my nlocal+nghost surfs to create:
  //   ntally = # of surfs I marked
  //   idsurf = surf ID for each marked surf
  //   incollate = species deltas for each marked surf
  // re-zero species_delta values for each marked surf
  // also clear mark
<<<<<<< HEAD
  
  Surf::Line *lines = surf->lines;
  Surf::Tri *tris = surf->tris;
  int nall = surf->nlocal + surf->nghost;
  
=======

  Surf::Line *lines = surf->lines;
  Surf::Tri *tris = surf->tris;
  int nall = surf->nlocal + surf->nghost;

>>>>>>> f44a1461
  int ntally = 0;

  if (domain->dimension == 2) {
    for (int i = 0; i < nall; i++) {
      if (!mark[i]) continue;
      mark[i] = 0;
      isr = lines[i].isr;
      if (surf->sr[isr] != this) continue;

      if (ntally == maxtally) {
        maxtally += DELTA_TALLY;
        memory->grow(tally2surf,maxtally,"react/adsorb:tally2surf");
        memory->grow(incollate,maxtally,nspecies_surf,
		     "react/adsorb:incollate");
      }

      tally2surf[ntally] = lines[i].id;
      for (j = 0; j < nspecies_surf; j++) {
        incollate[ntally][j] = species_delta[i][j];
        species_delta[i][j] = 0;
      }
      ntally++;
    }

  } else {
    for (int i = 0; i < nall; i++) {
      if (!mark[i]) continue;
      mark[i] = 0;
      isr = tris[i].isr;
      if (surf->sr[isr] != this) continue;

      if (ntally == maxtally) {
        maxtally += DELTA_TALLY;
        memory->grow(tally2surf,maxtally,"react/adsorb:tally2surf");
        memory->grow(incollate,maxtally,nspecies_surf,
                     "react/adsorb:incollate");
      }

      tally2surf[ntally] = tris[i].id;
      for (j = 0; j < nspecies_surf; j++) {
        incollate[ntally][j] = species_delta[i][j];
        species_delta[i][j] = 0;
      }
      ntally++;
    }
  }

  // collate the tallies
  // input: ntally, tally2surf, incollate
  // output: outcollate = summed values for surfs I own

  surf->collate_array(ntally,nspecies_surf,tally2surf,incollate,outcollate);

  // update custome species_state array with outcollate values
  //   outcollate = summed deltas to species_state from all contributing procs
  // insure no species counts < 0
  // set total_stat = sum of species_state over species

  int nsown = surf->nown;
<<<<<<< HEAD
  
=======

>>>>>>> f44a1461
  for (i = 0; i < nsown; i++) {
    total_state[i] = 0;
    for (j = 0; j < nspecies_surf; j++) {
      species_state[i][j] += outcollate[i][j];
      species_state[i][j] = MAX(0,species_state[i][j]);
      total_state[i] += species_state[i][j];
    }
  }

  // spread new total and species state to all nlocal+nghost surfs

  surf->spread_custom(total_state_index);
  surf->spread_custom(species_state_index);
}

/* ---------------------------------------------------------------------- */

void SurfReactAdsorb::init_reactions_gs()
{
  // convert species IDs to species indices
  // flag reactions as active/inactive depending on whether all species exist

  for (int m = 0; m < nlist_gs; m++) {
    OneReaction_GS *r = &rlist_gs[m];
    r->active = 1;
    for (int i = 0; i < r->nreactant; i++) {
      r->reactants[i] = particle->find_species(r->id_reactants[i]);
      if (r->reactants[i] < 0) {
        r->active = 0;
        break;
      }
      if (r->state_reactants[i][0] == 's') {
        r->reactants_ad_index[i] = find_surf_species(r->id_reactants[i]);
        if (r->reactants_ad_index[i] < 0) {
          r->active = 0;
          break;
        }
      }
      else r->reactants_ad_index[i] = -1;
    }

    for (int i = 0; i < r->nproduct; i++) {
      r->products[i] = particle->find_species(r->id_products[i]);
      if (r->products[i] < 0) {
        r->active = 0;
        break;
      }
      if (r->state_products[i][0] == 's') {
        r->products_ad_index[i] = find_surf_species(r->id_products[i]);
        if (r->products_ad_index[i] < 0) {
          r->active = 0;
          break;}
      }
      else r->products_ad_index[i] = -1;
    }
  }

  // count possible reactions for each species

  memory->destroy(reactions_gs);
  int nspecies = particle->nspecies;
  reactions_gs = memory->create(reactions_gs,nspecies,
                             "surf_adsorb:reactions");

  for (int i = 0; i < nspecies; i++) reactions_gs[i].n = 0;

  int n = 0;
  for (int m = 0; m < nlist_gs; m++) {
    OneReaction_GS *r = &rlist_gs[m];
    if (!r->active) continue;
    int i = r->reactants[0];
    reactions_gs[i].n++;
    n++;
  }

  // allocate indices_gs = entire list of reactions for all I species

  memory->destroy(indices_gs);
  memory->create(indices_gs,n,"surf_adsorb:indices_gs");

  // reactions_gs[i].list = offset into full indices_gs vector

  int offset = 0;
  for (int i = 0; i < nspecies; i++) {
    reactions_gs[i].list = &indices_gs[offset];
    offset += reactions_gs[i].n;
  }

  // reactions_gs[i].list = indices_gs of possible reactions for each species

  for (int i = 0; i < nspecies; i++) reactions_gs[i].n = 0;

  for (int m = 0; m < nlist_gs; m++) {
    OneReaction_GS *r = &rlist_gs[m];
    if (!r->active) continue;
    int i = r->reactants[0];
    reactions_gs[i].list[reactions_gs[i].n++] = m;
  }

  // check that summed reaction probabilities for each species <= 1.0

//  double sum;
//  for (int i = 0; i < nspecies; i++) {
//    sum = 0.0;
//    for (int j = 0; j < reactions_gs[i].n; j++)
//      sum += rlist_gs[reactions_gs[i].list[j]].coeff[0];
//    if (sum > 1.0)
//      error->all(FLERR,"Surface reaction probability for a species > 1.0");
//  }
}

/* ---------------------------------------------------------------------- */

void SurfReactAdsorb::readfile_gs(char *fname)
{
  int n,n1,n2,eof;
  char line1[MAXLINE],line2[MAXLINE];
  char copy1[MAXLINE],copy2[MAXLINE],copy3[MAXLINE],copy4[MAXLINE];
  char *word;
  OneReaction_GS *r;

  // proc 0 opens file

  if (me == 0) {
    fp = fopen(fname,"r");
    if (fp == NULL) {
      char str[128];
      sprintf(str,"Cannot open reaction file %s",fname);
      error->one(FLERR,str);
    }
  }

  // read reactions one at a time and store their info in rlist_gs

  while (1) {
    if (me == 0) eof = readone(line1,line2,n1,n2);
    MPI_Bcast(&eof,1,MPI_INT,0,world);
    if (eof) break;

    MPI_Bcast(&n1,1,MPI_INT,0,world);
    MPI_Bcast(&n2,1,MPI_INT,0,world);
    MPI_Bcast(line1,n1,MPI_CHAR,0,world);
    MPI_Bcast(line2,n2,MPI_CHAR,0,world);

    if (nlist_gs == maxlist_gs) {
      maxlist_gs += DELTALIST;
      rlist_gs = (OneReaction_GS *)
        memory->srealloc(rlist_gs,maxlist_gs*sizeof(OneReaction_GS),
                         "surf_react/GS:rlist_gs");

      for (int i = nlist_gs; i < maxlist_gs; i++) {
        r = &rlist_gs[i];
        r->nreactant = r->nproduct = 0;
        r->nprod_g = r->nprod_g_tot = 0;
        r->id = NULL;
        r->id_reactants = new char*[MAXREACTANT_GS];
        r->id_products = new char*[MAXPRODUCT_GS];
        r->state_reactants = new char*[MAXREACTANT_GS];
        r->state_products = new char*[MAXPRODUCT_GS];
        r->part_reactants = new int[MAXREACTANT_GS];
        r->part_products = new int[MAXPRODUCT_GS];
        r->stoich_reactants = new int[MAXREACTANT_GS];
        r->stoich_products = new int[MAXPRODUCT_GS];
        r->reactants = new int[MAXREACTANT_GS];
        r->products = new int[MAXPRODUCT_GS];
        r->reactants_ad_index = new int[MAXREACTANT_GS];
        r->products_ad_index = new int[MAXPRODUCT_GS];
        r->coeff = new double[MAXCOEFF_GS];
        r->cmodel_ip = NOMODEL;
        r->cmodel_ip_flags = NULL;
        r->cmodel_ip_coeffs = NULL;
        r->cmodel_jp = NOMODEL;
        r->cmodel_jp_flags = NULL;
        r->cmodel_jp_coeffs = NULL;
      }
    }

    strcpy(copy1,line1);
    strcpy(copy2,line2);

    r = &rlist_gs[nlist_gs];

    int side = 0;
    int species = 1;
    int start = 0;

    // process 1st line of reaction

    n = strlen(line1) - 1;
    r->id = new char[n+1];
    strncpy(r->id,line1,n);
    r->id[n] = '\0';

    word = strtok(line1," \t\n");

    while (1) {
      if (!word) {
        if (side == 0) {
          print_reaction(copy1,copy2);
          error->all(FLERR,"Invalid reaction formula in file");
        }
        if (species) {
          print_reaction(copy1,copy2);
          error->all(FLERR,"Invalid reaction formula in file");
        }
        break;
      }

      if (species) {
        species = 0;
        if (side == 0) {
          if (r->nreactant == MAXREACTANT_GS) {
            print_reaction(copy1,copy2);
            error->all(FLERR,"Too many reactants in a reaction formula");
            }
          n = strlen(word) + 1;
          start = 0;
          r->part_reactants[r->nreactant] = 1;
          r->stoich_reactants[r->nreactant] = 1;
          if (word[n-2] != ')') {
            print_reaction(copy1,copy2);
            error->all(FLERR,"Specify the state of the reactants");
          }
          if (word[n-3] == 'c') {
            r->part_reactants[r->nreactant] = 0;
            n--;
          }
          /*
          if (r->nreactant == 0 && word[n-3] != 'g') {
            print_reaction(copy1,copy2);
            error->all(FLERR,"The first reactant must be gas phase");
          }
          */
          if (r->nreactant != 0 && word[n-3] == 'g') {
            print_reaction(copy1,copy2);
            error->all(FLERR,"Only one gas phase reactant can be present");
          }
          if (r->part_reactants[r->nreactant] == 0 && word[n-3] == 'g') {
            print_reaction(copy1,copy2);
            error->all(FLERR,"Gas phase reactants cannot be catalytic");
          }
          if (r->part_reactants[r->nreactant] == 0 && word[n-3] == 'b') {
            print_reaction(copy1,copy2);
            error->all(FLERR,"Bulk phase reactants cannot be catalytic");
          }
          if (isdigit(word[0])) {
            r->stoich_reactants[r->nreactant] = atoi(word);
            start=1;
          }
          r->id_reactants[r->nreactant] = new char[n-start-3];
          strncpy(r->id_reactants[r->nreactant],&(word[start]),n-start-4);
          r->id_reactants[r->nreactant][n-start-4] = '\0';
          r->state_reactants[r->nreactant] = new char[1]();
          strncpy(r->state_reactants[r->nreactant],1+strstr(word,"("),1);
          r->nreactant++;

        } else {
          if (r->nproduct == MAXPRODUCT_GS) {
            print_reaction(copy1,copy2);
            error->all(FLERR,"Too many products in a reaction formula");
          }

          n = strlen(word) + 1;
          start = 0;
          r->part_products[r->nproduct] = 1;
          r->stoich_products[r->nproduct] = 1;
          if (word[n-2] != ')') {
            print_reaction(copy1,copy2);
            error->all(FLERR,"Specify the state of the products");
          }
          if (word[n-3] == 'c') {
            r->part_products[r->nproduct] = 0;
            n--;
          }
          if (r->part_products[r->nproduct] == 0 && word[n-3] == 'g') {
            print_reaction(copy1,copy2);
            error->all(FLERR,"Gas phase products cannot be catalytic");
          }
          if (r->part_products[r->nproduct] == 0 && word[n-3] == 'b') {
            print_reaction(copy1,copy2);
            error->all(FLERR,"Bulk phase products cannot be catalytic");
          }
          if (isdigit(word[0])) {
            r->stoich_products[r->nproduct] = atoi(word);
            start=1;
          }
          r->id_products[r->nproduct] = new char[n-start-3]();
          strncpy(r->id_products[r->nproduct],&(word[start]),n-start-4);
          r->id_products[r->nproduct][n-start-4] = '\0';
          r->state_products[r->nproduct] = new char[1]();
          strncpy(r->state_products[r->nproduct],1+strstr(word,"("),1);

          if(r->state_products[r->nproduct][0] == 'g')
            {
              r->nprod_g++;
              r->nprod_g_tot += r->stoich_products[r->nproduct];
            }

          r->nproduct++;
        }

      } else {
        species = 1;
        if (strcmp(word,"+") == 0) {
          word = strtok(NULL," \t\n");
          continue;
        }
        if (strcmp(word,"-->") != 0) {
          print_reaction(copy1,copy2);
          error->all(FLERR,"Invalid reaction formula in file");
        }
        side = 1;
      }

      word = strtok(NULL," \t\n");
    }

    // replace single NULL product with no products

    if (r->nproduct == 1 && strcmp(r->id_products[0],"NULL") == 0) {
      delete [] r->id_products[0];
      r->id_products[0] = NULL;
      r->nproduct = 0;
    }

    // process 2nd line of reaction

    word = strtok(line2," \t\n");
    if (!word) {
      print_reaction(copy1,copy2);
        error->all(FLERR,"Invalid reaction type in file");
    }

    r->ncoeff = 0;
    if (strcmp(word,"D") == 0 || strcmp(word,"d") == 0) {
      r->type = DISSOCIATION;
    } else if (strcmp(word,"E") == 0 || strcmp(word,"e") == 0) {
      r->type = EXCHANGE;
    } else if (strcmp(word,"R") == 0 || strcmp(word,"r") == 0) {
      r->type = RECOMBINATION;
    } else if (strcmp(word,"AA") == 0 || strcmp(word,"aa") == 0) {
      r->type = AA;
      r->ncoeff = 1;
    } else if (strcmp(word,"DA")==0 || strcmp(word,"da")==0) {
      r->type = DA;
      r->ncoeff = 1;
    } else if (strcmp(word,"LH1") == 0 || strcmp(word,"lh1") == 0) {
      r->type = LH1;
      r->ncoeff = 1;
    } else if (strcmp(word,"LH3") == 0 || strcmp(word,"lh3") == 0) {
      r->type = LH3;
      r->ncoeff = 1;
    } else if (strcmp(word,"CD") == 0 || strcmp(word,"cd") == 0) {
      r->type = CD;
      r->ncoeff = 1;
    } else if (strcmp(word,"ER") == 0 || strcmp(word,"er") == 0) {
      r->type = ER;
    } else if (strcmp(word,"CI") == 0 || strcmp(word,"ci") == 0) {
      r->type = CI;
    } else {
      print_reaction(copy1,copy2);
      error->all(FLERR,"Invalid reaction type in file");
    }

    word = strtok(NULL," \t\n");
    if (!word) {
      print_reaction(copy1,copy2);
        error->all(FLERR,"Invalid reaction type in file");
    }

    if (word[0] == 'S' || word[0] == 's') {
      r->style = SIMPLE; r->ncoeff += 1;
    } else if (word[0] == 'A' || word[0] == 'a') {
      r->style = ARRHENIUS; r->ncoeff += 3;
    } else {
      print_reaction(copy1,copy2);
      error->all(FLERR,"Invalid reaction type in file");
    }

    for (int i = 0; i < r->ncoeff; i++) {
      word = strtok(NULL," \t\n");
      if (!word) {
        print_reaction(copy1,copy2);
        error->all(FLERR,"Invalid reaction coefficients in file");
      }
      r->coeff[i] = input->numeric(FLERR,word);
    }

    r->kisliuk_flag = 0;
    r->energy_flag = 0;

    word = strtok(NULL," \t\n");
    while (word != NULL) {
      if (strcmp(word,"kisliuk") == 0) {
        r->kisliuk_flag = 1;
        for (int i = 0; i < 3; i++) {
          word = strtok(NULL," \t\n");
          if (!word) {
            print_reaction(copy1,copy2);
            error->all(FLERR,"Invalid reaction coefficients in file");
          }
          r->kisliuk_coeff[i] = input->numeric(FLERR,word);
        }
      } else if (strcmp(word,"energy") == 0)
      {
        if (r->type != CI)
        {
          print_reaction(copy1,copy2);
          error->all(FLERR,"Energy option can only be used to define "
                     "the reaction rate constant in CI reaction");
        }

        r->energy_flag = 1;
        for (int i = 0; i < 2; i++) {
          word = strtok(NULL," \t\n");
          if (!word) {
            print_reaction(copy1,copy2);
            error->all(FLERR,"Invalid reaction coefficients in file");
          }
          r->energy_coeff[i] = input->numeric(FLERR,word);
        }
      } else {
        print_reaction(copy1,copy2);
        error->all(FLERR,"Invalid reaction type in file");
      }
      word = strtok(NULL," \t\n");
    }

    /*
    word = strtok(NULL," \t\n");
    if (word) {
      print_reaction(copy1,copy2);
      error->all(FLERR,"Too many coefficients in a reaction formula");
    }
    */

    // ERROR CHECKS
    // check that reactant/product counts are consistent with type
    /*
    int n_reactant_exp, n_product_exp;

    if (r->type == DISSOCIATION) {
      n_reactant_exp = 1;
      n_product_exp = 2;
    }
    */

    if (r->state_reactants[0][0] != 'g') {
      print_reaction(copy1,copy2);
      error->all(FLERR,"The first reactant must be gas phase");
    }

    if (r->nprod_g_tot > 2) {
      print_reaction(copy1,copy2);
      error->all(FLERR,"Number of gas phase products cannot be greater than 2");
    }

    /*
    if (r->type == DISSOCIATION) {
      if (r->nreactant != 1 || r->nproduct != 2) {
        print_reaction(copy1,copy2);
        error->all(FLERR,"Invalid reaction type in file");
      }
    } else if (r->type == EXCHANGE) {
      if (r->nreactant != 1 || r->nproduct != 1) {
        print_reaction(copy1,copy2);
        error->all(FLERR,"Invalid reaction type in file");
      }
    } else if (r->type == RECOMBINATION) {
      if (r->nreactant != 1 || r->nproduct != 0) {
        print_reaction(copy1,copy2);
        error->all(FLERR,"Invalid reaction type in file");
      }
      */
    //} else

    switch (r->type) {

    case DISSOCIATION:
      {
        /*
          if (r->nreactant != 1 || r->nproduct != 2)
          {
          print_reaction(copy1,copy2);
          error->all(FLERR,"Invalid reaction type in file");
          }
        */
        if (r->kisliuk_flag)
        {
          print_reaction(copy1,copy2);
          error->all(FLERR,"Kisliuk option can only be used to define the reaction rate constant in adsorption mediated reaction such as AA, DA, LH1, LH3, and CD");
        }
        break;
      }

    case EXCHANGE:
      {
        /*
          if (r->nreactant != 1 || r->nproduct != 1)
          {
          print_reaction(copy1,copy2);
          error->all(FLERR,"Invalid reaction type in file");
          }
        */
        if (r->kisliuk_flag)
        {
          print_reaction(copy1,copy2);
          error->all(FLERR,"Kisliuk option can only be used to define the reaction rate constant in adsorption mediated reaction such as AA, DA, LH1, LH3, and CD");
        }
        break;
      }

    case RECOMBINATION:
      {
        /*
          if (r->nreactant != 1 || r->nproduct != 0)
          {
          print_reaction(copy1,copy2);
          error->all(FLERR,"Invalid reaction type in file");
          }
        */
        if (r->kisliuk_flag)
        {
          print_reaction(copy1,copy2);
          error->all(FLERR,"Kisliuk option can only be used to define the reaction rate constant in adsorption mediated reaction such as AA, DA, LH1, LH3, and CD");
        }
        break;
      }

    case AA:
      {
        if (r->state_products[0][0] != 's') {
          print_reaction(copy1,copy2);
          error->all(FLERR,
                     "First product must be surface phase in AA reaction");
        }
        break;
      }

    case DA:
      {
        if (r->state_products[0][0] == 'g') {
          print_reaction(copy1,copy2);
          error->all(FLERR,
                     "First product must be surface or bulk phase in DA reaction");
        }
        /*
        for (int i=2; i < r->nproduct; i++) {
          if (r->state_products[i][0] == 'g') {
            print_reaction(copy1,copy2);
            error->all(FLERR,
                       "Gas phase species must be second product "
                       "in DA reaction");
          }
        }
        */
        break;
      }

    case LH1:
      {
        if (r->state_products[0][0] != 'g') {
          print_reaction(copy1,copy2);
          error->all(FLERR,
                     "First product must be gas phase in LH1 reaction");
        }
        break;
      }

    case LH3:
      {
        if (r->state_products[0][0] != 's') {
          print_reaction(copy1,copy2);
          error->all(FLERR,
                     "First product must be surface phase in LH3 reaction");
        }
        break;
      }

    case CD:
      {
        if (r->state_products[0][0] != 'b') {
          print_reaction(copy1,copy2);
          error->all(FLERR,"First product must be bulk phase in CD reaction");
        }
        break;
      }

    case ER:
      {
        if (r->state_products[0][0] != 'g') {
          print_reaction(copy1,copy2);
          error->all(FLERR,"First product must be gas phase in ER reaction");
        }
        if (r->kisliuk_flag)
        {
          print_reaction(copy1,copy2);
          error->all(FLERR,"Kisliuk option can only be used to define the reaction rate constant in adsorption mediated reaction such as AA, DA, LH1, LH3, and CD");
        }
        break;
      }

    case CI:
      {
        if (r->state_products[0][0] != 'g') {
          print_reaction(copy1,copy2);
          error->all(FLERR,"First product must be gas phase in CI reaction");
        }

        for (int i=2; i < r->nproduct; i++) {
          if (r->state_products[i][0] == 'g'){
            print_reaction(copy1,copy2);
            error->all(FLERR,"Gas phase species must be first or "
                       "second product in CI reaction");
          }
        }

        if (r->kisliuk_flag)
        {
          print_reaction(copy1,copy2);
          error->all(FLERR,"Kisliuk option can only be used to define the reaction rate constant in adsorption mediated reaction such as AA, DA, LH1, LH3, and CD");
        }
        break;
      }
    }

    r->k_react = r->coeff[0];
    if (r->style == ARRHENIUS)
      r->k_react = r->k_react * pow(twall,r->coeff[1]) *
        exp(-r->coeff[2]/(twall));

    // process 3rd line of reaction
    // NOTE: RIGHT HERE

    // nextra = # of extra lines to read in this reaction: 0,1,2
    // please add some code that computes nextra based on gas species count

    int nextra = r->nprod_g;

    // NOTE: END of ADDED CODE

    if (nextra == 0) {
      nlist_gs++;
      continue;
    }

    if (me == 0) eof = readextra(nextra,line1,line2,n1,n2);
    MPI_Bcast(&eof,1,MPI_INT,0,world);
    if (eof) error->all(FLERR,"Missing line(s) for collision model to use");

    MPI_Bcast(&n1,1,MPI_INT,0,world);
    MPI_Bcast(line1,n1,MPI_CHAR,0,world);
    if (nextra == 2) {
      MPI_Bcast(&n2,1,MPI_INT,0,world);
      MPI_Bcast(line2,n2,MPI_CHAR,0,world);
    }

    // process reactions for particles IP and JP, if they exist

    for (int m = 1; m <= nextra; m++) {
      int nwords;
      if (m == 1) nwords = input->count_words(line1);
      if (m == 2) nwords = input->count_words(line2);

      if (nwords == 0) {
        print_reaction(copy1,copy2);
        error->all(FLERR,"Invalid reaction collide style in file");
      }

      // convert line into char **words
      // leave space for leading ID arg = "react_adsorb"
      // doesn't matter that all saved models will have same ID

      nwords++;
      char **words = new char*[nwords];
      words[0] = (char *) "react_adsorb";

      int narg = 1;
      if (m == 1) words[narg] = strtok(line1," \t\n");
      if (m == 2) words[narg] = strtok(line2," \t\n");
      narg++;

      while (narg < nwords) {
        words[narg] = strtok(NULL," \t\n");
        narg++;
      }

      // create an instance of a SurfCollide model
      // supported models are in enum above and in this if/then/else block

      int model,nflags,ncoeffs;
      int *flags = NULL;
      double *coeffs = NULL;
      SurfCollide *sc;

      if (strcmp(words[1],"none") == 0) {
        model = NOMODEL;
        nflags = ncoeffs = 0;
        sc = NULL;
      } else if (strcmp(words[1],"specular") == 0) {
        model = SPECULAR;
        nflags = 1;
        ncoeffs = 0;
        sc = new SurfCollideSpecular(sparta,nwords,words);
      } else if (strcmp(words[1],"diffuse") == 0) {
        model = DIFFUSE;
        nflags = 0;
        ncoeffs = 2;
        sc = new SurfCollideDiffuse(sparta,nwords,words);
      } else if (strcmp(words[1],"adiabatic") == 0) {
        model = ADIABATIC;
        nflags = ncoeffs = 0;
        sc = new SurfCollideAdiabatic(sparta,nwords,words);
      } else if (strcmp(words[1],"cll") == 0) {
        model = CLL;
        nflags = 1;
        ncoeffs = 5;
        sc = new SurfCollideCLL(sparta,nwords,words);
      } else if (strcmp(words[1],"td") == 0) {
        model = TD;
        nflags = 3;
        ncoeffs = 8;
        sc = new SurfCollideTD(sparta,nwords,words);
      } else if (strcmp(words[1],"impulsive") == 0) {
        model = IMPULSIVE;
        nflags = 4;
        ncoeffs = 11;
        sc = new SurfCollideImpulsive(sparta,nwords,words);
      } else {
        print_reaction(copy1,copy2);
        error->all(FLERR,"Invalid reaction collide style in file");
      }

      delete [] words;

      // use parsing from SurfCollide instance to fill flags, coeffs

      if (nflags) flags = new int[nflags];
      if (ncoeffs) coeffs = new double[ncoeffs];
      if (model != NOMODEL) sc->flags_and_coeffs(flags,coeffs);

      // if first SurfCollide instance of a particular style, save in cmodels
      // else delete it

      if (cmodels[model] == NULL) cmodels[model] = sc;
      else delete sc;

      // populate reaction-specific collision model settings

      if (m == 1) {
        r->cmodel_ip = model;
        r->cmodel_ip_flags = flags;
        r->cmodel_ip_coeffs = coeffs;
      } else if (m == 2) {
        r->cmodel_jp = model;
        r->cmodel_jp_flags = flags;
        r->cmodel_jp_coeffs = coeffs;
      }
    }

    // if nextra == 2, check that IP and JP models are both defined or neither

    if (nextra == 2)
      if ((r->cmodel_ip == NOMODEL && r->cmodel_jp != NOMODEL) ||
          (r->cmodel_ip != NOMODEL && r->cmodel_jp == NOMODEL)) {
        print_reaction(copy1,copy2);
        error->all(FLERR,"Both or neither collide styles must be defined");
      }

    // increment reaction count

    nlist_gs++;
  }

  // close reaction file

  if (me == 0) fclose(fp);
}

/* ---------------------------------------------------------------------- */

char *SurfReactAdsorb::reactionID(int m)
{
  if (m < nlist_gs) return rlist_gs[m].id;
  return rlist_ps[m-nlist_gs].id;
}

/* ---------------------------------------------------------------------- */

int SurfReactAdsorb::match_reactant(char *species, int m)
{
  for (int i = 0; i < rlist_gs[m].nreactant; i++)
    if (strcmp(species,rlist_gs[m].id_reactants[i]) == 0) return 1;
  return 0;
}

/* ---------------------------------------------------------------------- */

int SurfReactAdsorb::match_product(char *species, int m)
{
  for (int i = 0; i < rlist_gs[m].nproduct; i++)
    if (strcmp(species,rlist_gs[m].id_products[i]) == 0) return 1;
  return 0;
}

/* ---------------------------------------------------------------------- */

void SurfReactAdsorb::init_reactions_ps()
{
  // convert species IDs to species indices_ps
  // flag reactions as active/inactive_ps depending on whether all species exist

  for (int m = 0; m < nlist_ps; m++) {
    OneReaction_PS *r = &rlist_ps[m];
    r->active = 1;
    for (int i = 0; i < r->nreactant; i++) {
      r->reactants[i] = particle->find_species(r->id_reactants[i]);
      if (r->reactants[i] < 0) {
        r->active = 0;
        break;
      }
      if (r->state_reactants[i][0] == 's') {
        r->reactants_ad_index[i] = find_surf_species(r->id_reactants[i]);
        if ( r->reactants_ad_index[i] < 0) {
        r->active = 0;
        break;
        }
    }
    else r->reactants_ad_index[i] = -1; // SGK_change
    }
    for (int i = 0; i < r->nproduct; i++) {
      r->products[i] = particle->find_species(r->id_products[i]);
      if (r->products[i] < 0) {
        r->active = 0;
        break;
      }
      if (r->state_products[i][0] == 's') {
        r->products_ad_index[i] = find_surf_species(r->id_products[i]);
        if ( r->products_ad_index[i] < 0) {
        r->active = 0;
        break;
        }
      }
      else r->products_ad_index[i] = -1;
    }
  }

  // count possible reactions for each species

  nactive_ps = 0;
  for (int m = 0; m < nlist_ps; m++) {
    OneReaction_PS *r = &rlist_ps[m];
    if (!r->active) continue;
    nactive_ps++;
  }

  memory->destroy(reactions_ps_list);
  memory->create(reactions_ps_list,nactive_ps,"surf_adsorb:reactions_ps_list");
  int n = 0;

  for (int m = 0; m < nlist_ps; m++) {
    OneReaction_PS *r = &rlist_ps[m];
    if (!r->active) continue;
    reactions_ps_list[n] = m;
    n++;
  }
}

/* ---------------------------------------------------------------------- */

void SurfReactAdsorb::readfile_ps(char *fname)
{
  int n,n1,n2,eof;
  char line1[MAXLINE],line2[MAXLINE];
  char copy1[MAXLINE],copy2[MAXLINE];
  char *word;
  OneReaction_PS *r;

  // proc 0 opens file

  if (me == 0) {
    fp = fopen(fname,"r");
    if (fp == NULL) {
      char str[128];
      sprintf(str,"Cannot open reaction file %s",fname);
      error->one(FLERR,str);
    }
  }

  // read reactions one at a time and store their info in rlist_ps

  while (1) {
    if (me == 0) eof = readone(line1,line2,n1,n2);
    MPI_Bcast(&eof,1,MPI_INT,0,world);
    if (eof) break;

    MPI_Bcast(&n1,1,MPI_INT,0,world);
    MPI_Bcast(&n2,1,MPI_INT,0,world);
    MPI_Bcast(line1,n1,MPI_CHAR,0,world);
    MPI_Bcast(line2,n2,MPI_CHAR,0,world);

    if (nlist_ps == maxlist_ps) {
      maxlist_ps += DELTALIST;
      rlist_ps = (OneReaction_PS *)
        memory->srealloc(rlist_ps,maxlist_ps*sizeof(OneReaction_PS),
                         "react/tce:rlist_ps");
      for (int i = nlist_ps; i < maxlist_ps; i++) {
        r = &rlist_ps[i];
        r->nreactant = r->nproduct = 0;
        r->nprod_g = r->nprod_g_tot = 0;
        r->id = NULL;
        r->id_reactants = new char*[MAXREACTANT_PS];
        r->id_products = new char*[MAXPRODUCT_PS];
        r->state_reactants = new char*[MAXREACTANT_PS];
        r->state_products = new char*[MAXPRODUCT_PS];
        r->part_reactants = new int[MAXREACTANT_PS];
        r->part_products = new int[MAXPRODUCT_PS];
        r->stoich_reactants = new int[MAXREACTANT_PS];
        r->stoich_products = new int[MAXPRODUCT_PS];
        r->reactants = new int[MAXREACTANT_PS];
        r->products = new int[MAXPRODUCT_PS];
        r->reactants_ad_index = new int[MAXREACTANT_PS];
        r->products_ad_index = new int[MAXPRODUCT_PS];
        r->coeff = new double[MAXCOEFF_PS];
        r->cmodel_ip = NOMODEL;
        r->cmodel_ip_flags = NULL;
        r->cmodel_ip_coeffs = NULL;
        r->cmodel_jp = NOMODEL;
        r->cmodel_jp_flags = NULL;
        r->cmodel_jp_coeffs = NULL;
      }
    }

    strcpy(copy1,line1);
    strcpy(copy2,line2);

    r = &rlist_ps[nlist_ps];
    r->index = n_PS_react;
    n_PS_react++;

    int side = 0;
    int species = 1;
    int start = 0;

    n = strlen(line1) - 1;
    r->id = new char[n+1];
    strncpy(r->id,line1,n);
    r->id[n] = '\0';

    word = strtok(line1," \t\n");

    while (1) {
      if (!word) {
        if (side == 0) {
          print_reaction(copy1,copy2);
          error->all(FLERR,"Invalid reaction formula in file");
        }
        if (species) {
          print_reaction(copy1,copy2);
          error->all(FLERR,"Invalid reaction formula in file");
        }
        break;
      }
      if (species) {
        species = 0;
        if (side == 0) {
          if (r->nreactant == MAXREACTANT_PS) {
            print_reaction(copy1,copy2);
            error->all(FLERR,"Too many reactants in a reaction formula");
          }
          n = strlen(word) + 1;
          start = 0;
          r->part_reactants[r->nreactant] = 1;
          r->stoich_reactants[r->nreactant] = 1;
          if (word[n-2] != ')') {
            print_reaction(copy1,copy2);
            error->all(FLERR,"Specify the state of the reactants");
          }
          if (word[n-3] == 'c') {
            r->part_reactants[r->nreactant] = 0;
            n--;
          }
          if (word[n-3] != 's' && word[n-3] != 'b') {
            print_reaction(copy1,copy2);
            error->all(FLERR,"Only adsorbed and bulk species can be "
                       "reactants of an PS reaction");
          }
          if (isdigit(word[0])) {
            r->stoich_reactants[r->nreactant] = atoi(word);  //word[0] - '0';
            start=1;
          }
          r->id_reactants[r->nreactant] = new char[n-start-3]();
          strncpy(r->id_reactants[r->nreactant],&(word[start]),n-start-4);
          r->state_reactants[r->nreactant] = new char[1]();
          strncpy(r->state_reactants[r->nreactant],1+strstr(word,"("),1);
          r->nreactant++;
        } else {
          if (r->nproduct == MAXPRODUCT_PS) {
            print_reaction(copy1,copy2);
            error->all(FLERR,"Too many products in a reaction formula");
          }

          n = strlen(word) + 1;
          start = 0;
          r->part_products[r->nproduct] = 1;
          r->stoich_products[r->nproduct] = 1;
          if (word[n-2] != ')') {
            print_reaction(copy1,copy2);
            error->all(FLERR,"Specify the state of the products");
          }
          if (word[n-3] == 'c') {
            r->part_products[r->nproduct] = 0;
            n--;
          }
          if (isdigit(word[0])) {
            r->stoich_products[r->nproduct] = atoi(word);  //word[0] - '0';
            start=1;
          }
          r->id_products[r->nproduct] = new char[n-start-3]();
          strncpy(r->id_products[r->nproduct],&(word[start]),n-start-4);
          r->state_products[r->nproduct] = new char[1]();
          strncpy(r->state_products[r->nproduct],1+strstr(word,"("),1);

          if(r->state_products[r->nproduct][0] == 'g')
            {
              r->nprod_g++;
              r->nprod_g_tot += r->stoich_products[r->nproduct];
            }

          r->nproduct++;
        }
      } else {
        species = 1;
        if (strcmp(word,"+") == 0) {
          word = strtok(NULL," \t\n");
          continue;
        }
        if (strcmp(word,"-->") != 0) {
          print_reaction(copy1,copy2);
          error->all(FLERR,"Invalid reaction formula in file");
        }
        side = 1;
      }
      word = strtok(NULL," \t\n");
    }

    // process 2nd line of reaction

    word = strtok(line2," \t\n");
    if (!word) {
      print_reaction(copy1,copy2);
      error->all(FLERR,"Invalid reaction type in file");
    }

    r->ncoeff = 0;

    if (strcmp(word,"DS")==0 || strcmp(word,"Ds")==0 ||
        strcmp(word,"dS")==0|| strcmp(word,"ds")==0) {
      r->type = DS;
    } else if (strcmp(word,"LH2") == 0 || strcmp(word,"Lh2") == 0 ||
               strcmp(word,"lH2") == 0 || strcmp(word,"lh2") == 0) {
      r->type = LH2;
    } else if (strcmp(word,"LH4") == 0 || strcmp(word,"Lh4") == 0 ||
               strcmp(word,"lH4") == 0 || strcmp(word,"lh4") == 0) {
      r->type = LH4;
    } else if (strcmp(word,"SB")==0 || strcmp(word,"Sb")==0 ||
               strcmp(word,"sB")==0|| strcmp(word,"sb")==0) {
      r->type = SB;
    } else {
      print_reaction(copy1,copy2);
      error->all(FLERR,"Invalid reaction type in file");
    }

    word = strtok(NULL," \t\n");
    if (!word) {
      print_reaction(copy1,copy2);
      error->all(FLERR,"Invalid reaction style in file");
    }
    if (word[0] == 'A' || word[0] == 'a') {r->style = ARRHENIUS;r->ncoeff += 3;}
    else if (word[0] == 'S' || word[0] == 's') {r->style = SIMPLE;r->ncoeff += 1;}
    else {
      print_reaction(copy1,copy2);
      error->all(FLERR,"Invalid reaction style in file");
    }

    for (int i = 0; i < r->ncoeff; i++) {
      word = strtok(NULL," \t\n");
      if (!word) {
        print_reaction(copy1,copy2);
        error->all(FLERR,"Invalid reaction coefficients in file");
      }
      r->coeff[i] = input->numeric(FLERR,word);
    }

    word = strtok(NULL," \t\n");
    if (word) {
      print_reaction(copy1,copy2);
      error->all(FLERR,"Too many coefficients in a reaction formula");
    }

    // ERROR CHECKS
    // check that reactant/product counts are consistent with type

    if (r->nprod_g_tot > 2)
    {
      print_reaction(copy1,copy2);
      error->all(FLERR,"Number of gas phase products cannot be greater than 2");
    }

    switch (r->type) {

      case DS:
        {
          if (r->state_reactants[0][0] != 's') {
            print_reaction(copy1,copy2);
            error->all(FLERR,"First reactant must be surface phase "
                       "in DS reaction");
            }

          if (r->state_products[0][0] != 'g') {
            print_reaction(copy1,copy2);
            error->all(FLERR,"First product must be gas phase in DS reaction");
            }

          for (int i=1; i < r->nproduct; i++) {
            if (r->state_products[i][0] == 'g')
              {
                print_reaction(copy1,copy2);
                error->all(FLERR,"Fas phase species must be "
                           "first product in DS reaction");
              }
          }
          break;
        }

    case LH2:
      {
        if (r->state_reactants[0][0] != 's') {
          print_reaction(copy1,copy2);
          error->all(FLERR,"First reactant must be surface phase in "
                     "LH2 reaction");
        }

        if (r->state_products[0][0] != 'g') {
          print_reaction(copy1,copy2);
          error->all(FLERR,"First product must be gas phase in "
                     "LH2 reaction");
        }

        for (int i=1; i < r->nproduct; i++) {
          if (r->state_products[i][0] == 'g')
            {
              print_reaction(copy1,copy2);
              error->all(FLERR,"Gas phase species must be "
                         "first product in LH2 reaction");
            }
        }
        break;
      }

    case LH4:
      {
        if (r->state_reactants[0][0] != 's') {
          print_reaction(copy1,copy2);
          error->all(FLERR,"First reactant must be surface phase in "
                     "LH4 reaction");
        }

        if (r->state_products[0][0] != 's') {
          print_reaction(copy1,copy2);
          error->all(FLERR,"First product must be surface phase in "
                     "LH4 reaction");
        }
        break;
      }

    case SB:
      {
        if (r->state_reactants[0][0] != 'b') {
          print_reaction(copy1,copy2);
          error->all(FLERR,"First reactant must be bulk phase in SB reaction");
        }

        if (r->state_products[0][0] != 'g') {
          print_reaction(copy1,copy2);
          error->all(FLERR,"First product must be gas phase in SB reaction");
        }

        for (int i=1; i < r->nproduct; i++) {
          if (r->state_products[i][0] == 'g') {
            print_reaction(copy1,copy2);
            error->all(FLERR,"Gas phase species must be "
                       "first product in SB reaction");
          }
        }

        break;
      }
    }

    r->k_react = r->coeff[0];
    if (r->style == ARRHENIUS) r->k_react = r->k_react * pow(twall,r->coeff[1]) *
                                 exp(-r->coeff[2]/(twall));
    //nlist_ps++;

    // process 3rd line of reaction
    // NOTE: RIGHT HERE

    // nextra = # of extra lines to read in this reaction: 0,1,2
    // please add some code that computes nextra based on gas species count

    int nextra = r->nprod_g;

    // NOTE: END of ADDED CODE

    if (nextra == 0) {
      nlist_ps++;
      continue;
    }

    if (me == 0) eof = readextra(nextra,line1,line2,n1,n2);
    MPI_Bcast(&eof,1,MPI_INT,0,world);
    if (eof) error->all(FLERR,"Missing line(s) for collision model to use");

    MPI_Bcast(&n1,1,MPI_INT,0,world);
    MPI_Bcast(line1,n1,MPI_CHAR,0,world);
    if (nextra == 2) {
      MPI_Bcast(&n2,1,MPI_INT,0,world);
      MPI_Bcast(line2,n2,MPI_CHAR,0,world);
    }

    // process reactions for particles IP and JP, if they exist

    for (int m = 1; m <= nextra; m++) {
      int nwords;
      if (m == 1) nwords = input->count_words(line1);
      if (m == 2) nwords = input->count_words(line2);

      if (nwords == 0) {
        print_reaction(copy1,copy2);
        error->all(FLERR,"Invalid reaction collide style in file");
      }

      // convert line into char **words
      // leave space for leading ID arg = "react_adsorb"
      // doesn't matter that all saved models will have same ID

      nwords++;
      char **words = new char*[nwords];
      words[0] = (char *) "react_adsorb";

      int narg = 1;
      if (m == 1) words[narg] = strtok(line1," \t\n");
      if (m == 2) words[narg] = strtok(line2," \t\n");
      narg++;

      while (narg < nwords) {
        words[narg] = strtok(NULL," \t\n");
        narg++;
      }

      // create an instance of a SurfCollide model
      // supported models are in enum above and in this if/then/else block

      int model,nflags,ncoeffs;
      int *flags = NULL;
      double *coeffs = NULL;
      SurfCollide *sc;

      if (strcmp(words[1],"none") == 0) {
        model = NOMODEL;
        nflags = ncoeffs = 0;
        sc = NULL;
      } else if (strcmp(words[1],"specular") == 0) {
        model = SPECULAR;
        nflags = 1;
        ncoeffs = 0;
        sc = new SurfCollideSpecular(sparta,nwords,words);
      } else if (strcmp(words[1],"diffuse") == 0) {
        model = DIFFUSE;
        nflags = 0;
        ncoeffs = 2;
      } else if (strcmp(words[1],"adiabatic") == 0) {
        model = ADIABATIC;
        nflags = ncoeffs = 0;
        sc = new SurfCollideAdiabatic(sparta,nwords,words);
      } else if (strcmp(words[1],"cll") == 0) {
        model = CLL;
        nflags = 1;
        ncoeffs = 5;
        sc = new SurfCollideCLL(sparta,nwords,words);
      } else if (strcmp(words[1],"td") == 0) {
        model = TD;
        nflags = 3;
        ncoeffs = 8;
        sc = new SurfCollideTD(sparta,nwords,words);
      } else if (strcmp(words[1],"impulsive") == 0) {
        model = IMPULSIVE;
        nflags = 4;
        ncoeffs = 11;
        sc = new SurfCollideImpulsive(sparta,nwords,words);
      } else {
        print_reaction(copy1,copy2);
        error->all(FLERR,"Invalid reaction collide style in file");
      }

      delete [] words;

      // use parsing from SurfCollide instance to fill flags, coeffs

      if (nflags) flags = new int[nflags];
      if (ncoeffs) coeffs = new double[ncoeffs];
      if (model != NOMODEL) sc->flags_and_coeffs(flags,coeffs);

      // if first SurfCollide instance of a particular style, save in cmodels
      // else delete it

      if (cmodels[model] == NULL) cmodels[model] = sc;
      else delete sc;

      // populate reaction-specific collision model settings

      if (m == 1) {
        r->cmodel_ip = model;
        r->cmodel_ip_flags = flags;
        r->cmodel_ip_coeffs = coeffs;
      } else if (m == 2) {
        r->cmodel_jp = model;
        r->cmodel_jp_flags = flags;
        r->cmodel_jp_coeffs = coeffs;
      }
    }

    // if nextra == 2, check that IP and JP models are both defined or neither

    if (nextra == 2)
      if ((r->cmodel_ip == NOMODEL && r->cmodel_jp != NOMODEL) ||
          (r->cmodel_ip != NOMODEL && r->cmodel_jp == NOMODEL)) {
        print_reaction(copy1,copy2);
        error->all(FLERR,"Both or neither collide styles must be defined");
      }

    // increment reaction count

    nlist_ps++;
  }

  if (me == 0) fclose(fp);
}

/* ----------------------------------------------------------------------
   perform on-surf reactions for one face or one surf element
   isurf = 0 to 5 for box faces
   isurf >= 0 for line or tri index in Surf::lines/tris
     isurf is valid for eithersurf distribution = all or distributed
   isc = index of SurfCollide model for isurf
   invoked once per Nsync steps
------------------------------------------------------------------------- */

void SurfReactAdsorb::PS_react(int isurf, int isc, double *norm)
{
  if (nactive_ps == 0) return;

  double fnum = update->fnum;
  double factor = fnum * weight[isurf] / area[isurf];
  double ms_inv = factor/max_cover;

  int pid;
  Particle::OnePart *p;

  double nu_react[nactive_ps];
  OneReaction_PS *r;
  int rxn_occur[nactive_ps];

  for (int i = 0; i < nactive_ps; i++) {
    r = &rlist_ps[reactions_ps_list[i]];
    //int react_num = r->index;
    rxn_occur[i] = 1;

    for (int j=0; j<r->nreactant; j++) {
      if (r->state_reactants[j][0] == 's') {
        if (species_state[isurf][r->reactants_ad_index[j]] < r->stoich_reactants[j]) rxn_occur[i] = 0;
      }
    }
    //if (rxn_occur[i]) tau[isurf][react_num] += update->dt;
    if (rxn_occur[i]) tau[isurf][i] += update->dt*nsync;
  }

  while (1) {
    long int sum_nu_tau = 0;
    long int nu_tau[nactive_ps];

    for (int i = 0; i < nactive_ps; i++) {
      nu_react[i] = 0.0;
      nu_tau[i] = 0;
      if (rxn_occur[i]) {
        r = &rlist_ps[reactions_ps_list[i]];
        //int react_num = r->index;

        nu_react[i] = r->k_react;

        if (r->type == SB) {
          double surf_cover = total_state[isurf] * ms_inv;
          nu_react[i] *= pow((1-surf_cover),r->stoich_reactants[0]);
        } else {
          int factor_pow = -1;
          for (int j=0; j<r->nreactant; j++) {
          if (r->state_reactants[j][0] == 's') {
            factor_pow += r->stoich_reactants[j];
            if (r->part_reactants[j] == 0) {
              nu_react[i] *= stoich_pow(total_state[isurf],r->stoich_reactants[j]);
            } else {
              nu_react[i] *= stoich_pow(species_state[isurf][r->reactants_ad_index[j]],r->stoich_reactants[j]);
            }
          }
        }


        nu_react[i] *= pow(ms_inv,factor_pow);
        }

        /*
        for (int j=0; j<r->nreactant; j++) {
          nu_react[i] *=
            stoich_pow(species_state[isurf][r->reactants_ad_index[j]],
                       r->stoich_reactants[j]);
          factor_pow += r->stoich_reactants[j];
        }
        */

        //nu_tau[i] = MAX(floor(nu_react[i] * tau[isurf][react_num]),0);
        nu_tau[i] = MAX(floor(nu_react[i] * tau[isurf][i]),0);
        sum_nu_tau += nu_tau[i];
      }
    }


    if (sum_nu_tau == 0) break;

    double sum_inv = 1.0/sum_nu_tau;
    double random_prob = random->uniform();
    double react_prob = 0.0;
    int check_break = 0;

    int m,ireaction;

    for (int i = 0; i < nactive_ps; i++) {
      react_prob += nu_tau[i]*sum_inv;
      if (react_prob > random_prob) {
        check_break++;

        r = &rlist_ps[reactions_ps_list[i]];
        //int react_num = r->index;

        // if computes which tally on-surface reactions exist:
        //    invoke them here so can be tallied on a per-surf basis
        //    Update::run() does same thing for gas/surf reactions

        nsingle++;
        ireaction = nlist_gs + reactions_ps_list[i];
        tally_single[ireaction]++;
        if (ncompute_tally)
          for (m = 0; m < ncompute_tally; m++)
            clist_active[m]->surf_tally(isurf,-1,ireaction,NULL,NULL,NULL);

        // update tau

        double t = -log(random->uniform())/nu_react[i];
        //tau[isurf][react_num] -= t;
        tau[isurf][i] -= t;

        for (int j=0;j<r->nreactant;j++) {
          if (r->part_reactants[j] == 1) {
            switch(r->state_reactants[j][0]) {
            case 's':
              {
                species_delta[isurf][r->reactants_ad_index[j]] -=
                  r->stoich_reactants[j];
              }
            case 'g': {}
            case 'b': {}
            }
          }
        }

        for (int j=0;j<r->nproduct;j++) {
          if (r->part_products[j] == 1) {
            switch(r->state_products[j][0]) {
            case 's':
              {
                species_delta[isurf][r->products_ad_index[j]] +=
                  r->stoich_products[j];
              }
            case 'g': {}
            case 'b': {}
            }
          }
        }

        // for each reaction, post-reaction velocities must be set
        // if NOMODEL then SC instance associated with surf/face sets vels
        // else SC style created when PS file was read sets velocities
        // calls to add_particle(), followed by add_particle_mine()
        //   for add_particle() use dummy icell = 0, will be reset later
        //   add_particle_mine() copies new particle to mypart list,
        //     then removes it from Particle class
        //   concatenated mypart list is processed in PS_chemistry()
        //   added particle's grid cells are identified by owning procs

        switch (r->type) {

        case DS:
          {
            double x[3],v[3];

            pid = MAXSMALLINT*random->uniform();
            random_point(isurf,x);
            v[0] = v[1] = v[2] = 0.0;

            particle->add_particle(pid,r->products[0],0,x,v,0.0,0.0);
            p = &particle->particles[particle->nlocal-1];
            p->dtremain = update->dt*random->uniform();

            if (r->cmodel_ip != NOMODEL)
              cmodels[r->cmodel_ip]->wrapper(p,norm,r->cmodel_ip_flags,
                                             r->cmodel_ip_coeffs);
            else {
              surf->sc[isc]->wrapper(p,norm,NULL,NULL);
            }

            add_particle_mine(p);
            particle->nlocal--;

            break;
          }

        case LH2:
          {
            double x[3],v[3];

            pid = MAXSMALLINT*random->uniform();
            random_point(isurf,x);
            v[0] = v[1] = v[2] = 0.0;

            particle->add_particle(pid,r->products[0],0,x,v,0.0,0.0);
            p = &particle->particles[particle->nlocal-1];
            p->dtremain = update->dt*random->uniform();

            if (r->cmodel_ip != NOMODEL)
              cmodels[r->cmodel_ip]->wrapper(p,norm,r->cmodel_ip_flags,
                                             r->cmodel_ip_coeffs);
            else {
              surf->sc[isc]->wrapper(p,norm,NULL,NULL);
            }

            add_particle_mine(p);
            particle->nlocal--;

            break;
          }

        case LH4:
          {
            break;
          }

        case SB:
          {
            double x[3],v[3];

            pid = MAXSMALLINT*random->uniform();
            random_point(isurf,x);
            v[0] = v[1] = v[2] = 0.0;

            particle->add_particle(pid,r->products[0],0,x,v,0.0,0.0);
            p = &particle->particles[particle->nlocal-1];
            p->dtremain = update->dt*random->uniform();

            if (r->cmodel_ip != NOMODEL)
              cmodels[r->cmodel_ip]->wrapper(p,norm,r->cmodel_ip_flags,
                                             r->cmodel_ip_coeffs);
            else {
              surf->sc[isc]->wrapper(p,norm,NULL,NULL);
            }

            add_particle_mine(p);
            particle->nlocal--;

            break;
          }
        }

        break;
      }
    }
  }
}

/* ----------------------------------------------------------------------
   add new particle P to mypart list
------------------------------------------------------------------------- */

void SurfReactAdsorb::add_particle_mine(Particle::OnePart *p)
{
  if (npart == maxmypart) {
    maxmypart += DELTA_PART;
    mypart = (AddParticle *)
      memory->srealloc(mypart,maxmypart*sizeof(AddParticle),"sr_adsorb:mypart");
  }

  mypart[npart].id = p->id;
  mypart[npart].ispecies = p->ispecies;
  memcpy(mypart[npart].x,p->x,3*sizeof(double));
  memcpy(mypart[npart].v,p->v,3*sizeof(double));
  mypart[npart].erot = p->erot;
  mypart[npart].evib = p->evib;
  mypart[npart].dtremain = p->dtremain;
  npart++;
}

/* ---------------------------------------------------------------------- */

/*
void SurfReactAdsorb::energy_barrier_scatter(Particle::OnePart *p, double *norm,
                                             double barrier_cos_pow,
                                             double sigma1, double sigma2)
{
  Particle::Species *species = particle->species;
  double tangent1[3],tangent2[3];
  int ispecies = p->ispecies;

  double *v = p->v;
  double mass = species[ispecies].mass;
  double E_i = 0.5 * mass * MathExtra::lensq3(v);

  double E_t = update->boltz*(twall+sigma2) + sigma1*E_i;
  double E_n = E_t + update->boltz*twall*0.5*(barrier_cos_pow-1);
  double vrm_n = sqrt(2.0*E_n / mass);
  double vrm_t = sqrt(2.0*E_t / mass);
  double vperp = vrm_n * sqrt(-log(random->uniform()));

  double theta = MY_2PI * random->uniform();
  double vtangent = vrm_t * sqrt(-log(random->uniform()));
  double vtan1 = vtangent * sin(theta);
  double vtan2 = vtangent * cos(theta);

  double dot = MathExtra::dot3(v,norm);

  tangent1[0] = v[0] - dot*norm[0];
  tangent1[1] = v[1] - dot*norm[1];
  tangent1[2] = v[2] - dot*norm[2];

  if (MathExtra::lensq3(tangent1) == 0.0) {
    tangent2[0] = random->uniform();
    tangent2[1] = random->uniform();
    tangent2[2] = random->uniform();
    MathExtra::cross3(norm,tangent2,tangent1);
  }

  MathExtra::norm3(tangent1);
  MathExtra::cross3(norm,tangent1,tangent2);

  v[0] = vperp*norm[0] + vtan1*tangent1[0] + vtan2*tangent2[0];
  v[1] = vperp*norm[1] + vtan1*tangent1[1] + vtan2*tangent2[1];
  v[2] = vperp*norm[2] + vtan1*tangent1[2] + vtan2*tangent2[2];

  p->erot = particle->erot(ispecies,twall,random);
  p->evib = particle->evib(ispecies,twall,random);
}
*/

/* ---------------------------------------------------------------------- */

/*
void SurfReactAdsorb::non_thermal_scatter(Particle::OnePart *p, double *norm,
                                          double NT_alpha, double NT_u0_a,
                                          double NT_u0_b, double NT_barrier)
{
  Particle::Species *species = particle->species;
  double tangent1[3],tangent2[3];
  int ispecies = p->ispecies;

  double *v = p->v;
  double mass = species[ispecies].mass;

  double dot = MathExtra::dot3(v,norm);

  tangent1[0] = v[0] - dot*norm[0];
  tangent1[1] = v[1] - dot*norm[1];
  tangent1[2] = v[2] - dot*norm[2];

  if (MathExtra::lensq3(tangent1) == 0.0) {
    tangent2[0] = random->uniform();
    tangent2[1] = random->uniform();
    tangent2[2] = random->uniform();
    MathExtra::cross3(norm,tangent2,tangent1);
  }

  MathExtra::norm3(tangent1);
  MathExtra::cross3(norm,tangent1,tangent2);

  double NT_u0 = NT_u0_a*twall + NT_u0_b;
  double NT_alpha_sq = NT_alpha * NT_alpha;

  double vrm_n = sqrt(2.0*update->boltz * (twall + NT_barrier) / mass);
  double vrm_t = sqrt(2.0*update->boltz * twall / mass);

  double NT_vf_max = 0.5 * (NT_u0 + sqrt(NT_u0*NT_u0 + 6*NT_alpha_sq));
  double NT_f_max = NT_vf_max*NT_vf_max*NT_vf_max *
    exp(-(NT_vf_max - NT_u0)*(NT_vf_max - NT_u0)/(NT_alpha_sq));

  double P = 0, NT_vf_mag;
  while (random->uniform() > P) {
    NT_vf_mag = NT_vf_max + 3 * NT_alpha * ( 2 * random->uniform() - 1 );
    P = NT_vf_mag*NT_vf_mag*NT_vf_mag/(NT_f_max) *
      exp(-(NT_vf_mag - NT_u0)*(NT_vf_mag - NT_u0)/(NT_alpha_sq));
  }

  double NT_phi = MY_2PI * random->uniform();
  double NT_theta = atan2(vrm_t * sqrt(-log(random->uniform())),vrm_n *
                          sqrt(-log(random->uniform())));

  double vperp = NT_vf_mag * cos(NT_theta);
  double vtan1 = NT_vf_mag * sin(NT_theta) * cos(NT_phi);
  double vtan2 = NT_vf_mag * sin(NT_theta) * sin(NT_phi);

  v[0] = vperp*norm[0] + vtan1*tangent1[0] + vtan2*tangent2[0];
  v[1] = vperp*norm[1] + vtan1*tangent1[1] + vtan2*tangent2[1];
  v[2] = vperp*norm[2] + vtan1*tangent1[2] + vtan2*tangent2[2];

  p->erot = particle->erot(ispecies,twall,random);
  p->evib = particle->evib(ispecies,twall,random);
}
*/

/* ---------------------------------------------------------------------- */

/*
void SurfReactAdsorb::cll(Particle::OnePart *p, double *norm, double acc_n,
                          double acc_t, double eccen)
{
  // cll reflection
  // vrm = most probable speed of species, eqns (4.1) and (4.7)
  // vperp = velocity component perpendicular to surface along norm, eqn (12.3)
  // vtan12 = 2 velocity components tangential to surface
  // tangent1 = component of particle v tangential to surface,
  //   check if tangent1 = 0 (normal collision), set randomly
  // tangent2 = norm x tangent1 = orthogonal tangential direction
  // tangent12 are both unit vectors

  Particle::Species *species = particle->species;
  double tangent1[3],tangent2[3];
  int ispecies = p->ispecies;

  double *v = p->v;
  double dot = MathExtra::dot3(v,norm);
  double tan = sqrt(MathExtra::lensq3(v) - dot*dot);

  tangent1[0] = v[0] - dot*norm[0];
  tangent1[1] = v[1] - dot*norm[1];
  tangent1[2] = v[2] - dot*norm[2];

  if (MathExtra::lensq3(tangent1) == 0.0) {
    tangent2[0] = random->uniform();
    tangent2[1] = random->uniform();
    tangent2[2] = random->uniform();
    MathExtra::cross3(norm,tangent2,tangent1);
  }

  MathExtra::norm3(tangent1);
  MathExtra::cross3(norm,tangent1,tangent2);

  double tan1 = MathExtra::dot3(v,tangent1);
  double vrm = sqrt(2.0*update->boltz * twall / species[ispecies].mass);

  // CLL model normal velocity

  double r_1 = sqrt(-acc_n*log(random->uniform()));
  double theta_1 = MY_2PI * random->uniform();
  double dot_norm = fabs(dot/vrm) * sqrt(1-acc_n);
  double vperp = vrm * sqrt( r_1*r_1 + dot_norm*dot_norm +
                             2*r_1*dot_norm*cos(theta_1) );

  // CLL model tangential velocities

  double r_2 = sqrt(-acc_t*log(random->uniform()));
  double theta_2 = MY_2PI * random->uniform();
  double vtangent = fabs(tan/vrm) * sqrt(1-acc_t);
  double vtan1 = vrm * (vtangent + r_2*cos(theta_2));
  double vtan2 = vrm * r_2 * sin(theta_2);

  int pflag = 0;
  if (eccen >= 0 && eccen < 1) pflag = 1;

  if (pflag) {
    double tan2 = MathExtra::dot3(v,tangent2);
    double theta_i, phi_i, psi_i, theta_f, phi_f, psi_f, cos_beta;

    theta_i = acos(dot/sqrt(MathExtra::lensq3(v)));
    psi_i = acos(dot*dot/MathExtra::lensq3(v));
    phi_i = atan2(tan2,tan1);

    double v_mag = sqrt(vperp*vperp + vtan1*vtan1 + vtan2*vtan2);

    double P = 0;
    while (random->uniform() > P) {
      phi_f = MY_2PI*random->uniform();
      psi_f = acos(1-random->uniform());
      cos_beta =  cos(psi_i)*cos(psi_f) + sin(psi_i)*sin(psi_f) *
        cos(phi_i - phi_f);
      P = (1-eccen)/(1-eccen*cos_beta);
    }

    theta_f = acos(sqrt(cos(psi_f)));

    vperp = v_mag * cos(theta_f);
    vtan1 = v_mag * sin(theta_f) * cos(phi_f);
    vtan2 = v_mag * sin(theta_f) * sin(phi_f);
  }

  v[0] = vperp*norm[0] + vtan1*tangent1[0] + vtan2*tangent2[0];
  v[1] = vperp*norm[1] + vtan1*tangent1[1] + vtan2*tangent2[1];
  v[2] = vperp*norm[2] + vtan1*tangent1[2] + vtan2*tangent2[2];

  p->erot = particle->erot(ispecies,twall,random);
  p->evib = particle->evib(ispecies,twall,random);
}
*/

/* ----------------------------------------------------------------------
   pick a random point X on a face or surf
   for face: isurf = 0 to 5 inclusive for which face
   for surf: isurf = index to line or triangle
   return X
------------------------------------------------------------------------- */

void SurfReactAdsorb::random_point(int isurf, double *x)
{
  if (mode == FACE) {
    double *lo = domain->boxlo;
    double *hi = domain->boxhi;
    double rand1 = random->uniform();
    double rand2 = random->uniform();

    switch (isurf) {
    case XLO:
      {
        x[0] = lo[0];
        x[1] = lo[1] + rand1 * (hi[1] - lo[1]);
        x[2] = lo[2] + rand2 * (hi[2] - lo[2]);
        break;
      }

    case XHI:
      {
        x[0] = hi[0];
        x[1] = lo[1] + rand1 * (hi[1] - lo[1]);
        x[2] = lo[2] + rand2 * (hi[2] - lo[2]);
        break;
      }

    case YLO:
      {
        x[0] = lo[0] + rand2 * (hi[0] - lo[0]);
        x[1] = lo[1];
        x[2] = lo[2] + rand1 * (hi[2] - lo[2]);
        break;
      }

    case YHI:
      {
        x[0] = lo[0] + rand2 * (hi[0] - lo[0]);
        x[1] = hi[1];
        x[2] = lo[2] + rand1 * (hi[2] - lo[2]);
        break;
      }

    case ZLO:
      {
        x[0] = lo[0] + rand1 * (hi[0] - lo[0]);
        x[1] = lo[1] + rand2 * (hi[1] - lo[1]);
        x[2] = lo[2];
        break;
      }

    case ZHI:
      {
        x[0] = lo[0] + rand1 * (hi[0] - lo[0]);
        x[1] = lo[1] + rand2 * (hi[1] - lo[1]);
        x[2] = hi[2];
        break;
      }
    }

  } else if (mode == SURF) {
    if (domain->dimension == 2) {
      Surf::Line *lines = surf->lines;
      double *p1,*p2;
      double rand = random->uniform();

      p1 = lines[isurf].p1;
      p2 = lines[isurf].p2;

      x[0] = p1[0] + rand * (p2[0] - p1[0]);
      x[1] = p1[1] + rand * (p2[1] - p1[1]);
      x[2] = 0.0;

    } else if (domain->dimension == 3) {
      // NOTE: to avoid sqrt() could use 2 uniform RNs: r1,r2
      // if r1+r2 > 1 then r1 = 1-r1, r2 = 1-r2
      // x[i] = p1[i] + r1*(p2[i]-p1[i]) + r2*(p3[i]-p1[i])

      Surf::Tri *tris = surf->tris;
      double *p1,*p2,*p3;
      double rand1 = sqrt(random->uniform());
      double rand2 = random->uniform();
      double factor1 = 1-rand1;
      double factor2 = rand1*(1-rand2);
      double factor3 = rand1*rand2;

      p1 = tris[isurf].p1;
      p2 = tris[isurf].p2;
      p3 = tris[isurf].p3;

      x[0] = factor1 * p1[0] + factor2 * p2[0] + factor3 * p3[0];
      x[1] = factor1 * p1[1] + factor2 * p2[1] + factor3 * p3[1];
      x[2] = factor1 * p1[2] + factor2 * p2[2] + factor3 * p3[2];
    }
  }

  /*
  switch(element) {

  case GRID: {
    Grid::ChildCell *cells = grid->cells;
    double rand1 = random->uniform();
    double rand2 = random->uniform();
    double *lo = cells[ielem].lo;
    double *hi = cells[ielem].hi;

    double d_beam = 1.5e-3;
    double theta_beam = 45 * MY_PI /180;

    double rand_r = sqrt(random->uniform());
    double rand_angle = MY_2PI * random->uniform();

    double x_strike = 0.0;
    double y_strike = 0.0;
    double z_strike = 0.0;

    x[0] = x_strike ;
    x[1] = y_strike + 0.5 * d_beam / cos(theta_beam) * rand_r * cos(rand_angle);
    x[2] = z_strike + 0.5 * d_beam * rand_r * sin(rand_angle);
    break;
  }

  case LINE: {
    Surf::Line *lines = surf->lines;
    double *p1,*p2;
    double rand = random->uniform();

    p1 = lines[ielem].p1;
    p2 = lines[ielem].p2;

    x[0] = p1[0] + rand * (p2[0] - p1[0]);
    x[1] = p1[1] + rand * (p2[1] - p1[1]);
    x[2] = 0.0;
    break;
  }

  case TRI: {
    Surf::Tri *tris = surf->tris;
    double *p1,*p2,*p3;
    double rand1 = sqrt(random->uniform());
    double rand2 = random->uniform();
    double factor1 = 1-rand1;
    double factor2 = rand1*(1-rand2);
    double factor3 = rand1*rand2;

    p1 = tris[ielem].p1;
    p2 = tris[ielem].p2;
    p3 = tris[ielem].p3;

    x[0] = factor1 * p1[0] + factor2 * p2[0] + factor3 * p3[0];
    x[1] = factor1 * p1[1] + factor2 * p2[1] + factor3 * p3[1];
    x[2] = factor1 * p1[2] + factor2 * p2[2] + factor3 * p3[2];

    break;
  }
  }
  */
}

/* ---------------------------------------------------------------------- */

/*
int SurfReactAdsorb::find_cell(int isurf, double *x)
{
  int value = -1;
  switch(element) {

  case GRID: {
    value = ielem;
    break;
  }

  case LINE: {
    Surf::Line *lines = surf->lines;
    Grid::ChildCell *cells = grid->cells;
    for (int icell=0; icell<lines[ielem].ncell; icell++) {
      Grid::ChildCell *cell = &cells[lines[ielem].cell_list[icell]];
      if (x[0] <= cell->hi[0] && x[0] >= cell->lo[0] &&
          x[1] <= cell->hi[1] && x[1] >= cell->lo[1]) {
        value = icell;
        break;
      }
    }
    if (value == -1)
      error->all(FLERR,"Cell corresponding to the surface element was not found");
    break;
  }

  case TRI: {
    Surf::Tri *tris = surf->tris;
    Grid::ChildCell *cells = grid->cells;
    for (int icell=0; icell<tris[ielem].ncell; icell++) {
      Grid::ChildCell *cell = &cells[tris[ielem].cell_list[icell]];
      if (x[0] <= cell->hi[0] && x[0] >= cell->lo[0] &&
          x[1] <= cell->hi[1] && x[1] >= cell->lo[1] &&
          x[2] <= cell->hi[2] && x[2] >= cell->lo[2])  {
        value = icell;
        break;
      }
    }
    if (value == -1)
      error->all(FLERR,"Cell corresponding to the surface element is not found");
    break;
  }
  }

  return value;
}
*/

/* ---------------------------------------------------------------------- */

double SurfReactAdsorb::stoich_pow(int base, int pow)
{
  double value = 0.0;
  switch (pow) {

  case 0: {
    value = 1.0;
    break;
  }

  case 1: {
    if (base >= pow) value = double(base);
    break;
  }

  case 2: {
    if (base >= pow) value = 0.5*base*(base-1);
    break;
  }

  case 3: {
    if (base >= pow) value = 0.5*THIRD*base*(base-1)*(base-2);
    break;
  }

  case 4: {
    if (base >= pow) value = 0.125*THIRD*base*(base-1)*(base-2)*(base-3);
    break;
  }

  case 5: {
    if (base >= pow) value = 0.025*THIRD*base*(base-1)*(base-2)*(base-3)*(base-4);
    break;
  }

  case 6: {
    if (base >= pow)
      value = 0.0125*THIRD*THIRD*base*(base-1)*(base-2)*(base-3)*
        (base-4)*(base-5);
    break;
  }
  }

  return value;
}

/* ----------------------------------------------------------------------
   return index of ID in list of species IDs
   return -1 if not found
------------------------------------------------------------------------- */

int SurfReactAdsorb::find_surf_species(char *id)
{
  for (int i = 0; i < nspecies_surf; i++)
    if (strcmp(id,species_surf[i]) == 0) return i;
  return -1;
}

/* ----------------------------------------------------------------------
   read one reaction from file
   just first 2 lines, any extra are read by readextra()
   reaction = 2 lines of length n1 and n2
   return 1 if end-of-file, else return 0
------------------------------------------------------------------------- */

int SurfReactAdsorb::readone(char *line1, char *line2, int &n1, int &n2)
{
  char *eof;
  while ((eof = fgets(line1,MAXLINE,fp))) {
    int pre = strspn(line1," \t\n");
    if (pre == strlen(line1) || line1[pre] == '#') continue;
    eof = fgets(line2,MAXLINE,fp);
    if (!eof) break;
    n1 = strlen(line1) + 1;
    n2 = strlen(line2) + 1;
    return 0;
  }

  return 1;
}

/* ----------------------------------------------------------------------
   read nextra lines of a reaction, for surf collide models
   nextra = # of extra lines = 1 or 2
   line1 and line2 are extra lines of length n1 and n2
   return 1 if end-of-file, else return 0
------------------------------------------------------------------------- */

int SurfReactAdsorb::readextra(int nextra, char *line1, char *line2,
                               int &n1, int &n2)
{
  char *eof = fgets(line1,MAXLINE,fp);
  if (!eof) return 1;
  n1 = strlen(line1) + 1;

  if (nextra == 2) {
    eof = fgets(line2,MAXLINE,fp);
    if (!eof) return 1;
    n2 = strlen(line2) + 1;
  }

  return 0;
}

/* ---------------------------------------------------------------------- */

void SurfReactAdsorb::print_reaction(char *line1, char *line2)
{
  if (me) return;
  printf("Bad reaction format:\n");
  printf("%s%s",line1,line2);
};<|MERGE_RESOLUTION|>--- conflicted
+++ resolved
@@ -90,11 +90,7 @@
   me = comm->me;
   nprocs = comm->nprocs;
   distributed = surf->distributed;
-<<<<<<< HEAD
-  
-=======
-
->>>>>>> f44a1461
+
   // 1st arg: gas chemistry or surf chemistry or both
 
   if (narg < 3) error->all(FLERR,"Illegal surf_react adsorb command");
@@ -455,21 +451,13 @@
 
   // allocate and intialize surf_species_delta
   // stores changes in each nlocal+nghost surf due to reactions
-<<<<<<< HEAD
-  
-=======
-
->>>>>>> f44a1461
+
   int nall = surf->nlocal + surf->nghost;
   memory->create(surf_species_delta,nall,nspecies_surf,
                  "react/adsorb:surf_species_delta");
   if (nall) memset(&surf_species_delta[0][0],0,
 		   nall*nspecies_surf*sizeof(int));
-<<<<<<< HEAD
-  
-=======
-
->>>>>>> f44a1461
+
   species_delta = surf_species_delta;
 
   // allocate data structs user for periodic state update
@@ -538,11 +526,7 @@
   // cannot do until now b/c surf->sr[isr] not set until run is performed
 
   if (mode == FACE) return;
-<<<<<<< HEAD
-  
-=======
-
->>>>>>> f44a1461
+
   Surf::Line *lines = surf->lines;
   Surf::Tri *tris = surf->tris;
   Surf::Line *mylines = surf->mylines;
@@ -573,11 +557,7 @@
 	m++;
       }
     }
-<<<<<<< HEAD
-    
-=======
-
->>>>>>> f44a1461
+
   } else if (distributed) {
     if (domain->dimension == 2) {
       for (int isurf = 0; isurf < nsown; isurf++) {
@@ -600,11 +580,7 @@
   // spread custom vec/array values to nlocal+nghost lines/tris
   // one-time operation for static area, weight, tau unless grid changes
   // dynamic total_state and species_state are periodically updated
-<<<<<<< HEAD
-  
-=======
-
->>>>>>> f44a1461
+
   if (mode == SURF) {
     surf->spread_custom(total_state_index);
     surf->spread_custom(species_state_index);
@@ -1230,19 +1206,11 @@
   //   and updating tau in local custom data struct
   // OK to invoke now after new grid and new surfs,
   //   b/c surf->unique and uniqueID store info from old local surfs
-<<<<<<< HEAD
-  
+
   if (psflag) surf->spread_inverse_custom(tau_index);
-  
+
   // spread custom vec/array values to nlocal+nghost lines/tris
-  
-=======
-
-  if (psflag) surf->spread_inverse_custom(tau_index);
-
-  // spread custom vec/array values to nlocal+nghost lines/tris
-
->>>>>>> f44a1461
+
   surf->spread_custom(total_state_index);
   surf->spread_custom(species_state_index);
   surf->spread_custom(area_index);
@@ -1254,11 +1222,7 @@
   area = surf->edvec_local[area_index];
   weight = surf->edvec_local[weight_index];
   if (psflag) tau = surf->edarray_local[tau_index];
-<<<<<<< HEAD
-  
-=======
-
->>>>>>> f44a1461
+
   // reset surf->unique and uniqueID vectors
 
   surf->assign_unique();
@@ -1293,11 +1257,7 @@
   Surf::Line *lines = surf->lines;
   Surf::Tri *tris = surf->tris;
   int isc;
-<<<<<<< HEAD
-  
-=======
-
->>>>>>> f44a1461
+
   if (mode == FACE) {
     if (me == 0) {
       for (int iface = 0; iface < nface; iface++) {
@@ -1325,20 +1285,12 @@
 	  mark[isurf] = 1;
 	}
       }
-<<<<<<< HEAD
-      
-=======
-
->>>>>>> f44a1461
+
     } else {
       int *unique = surf->unique;
       int nunique = surf->nunique;
       int isurf;
-<<<<<<< HEAD
-      
-=======
-
->>>>>>> f44a1461
+
       if (domain->dimension == 2) {
 	for (int m = 0; m < nunique; m++) {
 	  isurf = unique[m];
@@ -1454,19 +1406,11 @@
   //   incollate = species deltas for each marked surf
   // re-zero species_delta values for each marked surf
   // also clear mark
-<<<<<<< HEAD
-  
+
   Surf::Line *lines = surf->lines;
   Surf::Tri *tris = surf->tris;
   int nall = surf->nlocal + surf->nghost;
-  
-=======
-
-  Surf::Line *lines = surf->lines;
-  Surf::Tri *tris = surf->tris;
-  int nall = surf->nlocal + surf->nghost;
-
->>>>>>> f44a1461
+
   int ntally = 0;
 
   if (domain->dimension == 2) {
@@ -1526,11 +1470,7 @@
   // set total_stat = sum of species_state over species
 
   int nsown = surf->nown;
-<<<<<<< HEAD
-  
-=======
-
->>>>>>> f44a1461
+
   for (i = 0; i < nsown; i++) {
     total_state[i] = 0;
     for (j = 0; j < nspecies_surf; j++) {
