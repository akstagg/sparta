--- conflicted
+++ resolved
@@ -753,17 +753,10 @@
             cflag = 0;
             minparam = 2.0;
             csurfs = cells[icell].csurfs;
-<<<<<<< HEAD
-        
+
             for (m = 0; m < nsurf; m++) {
               isurf = csurfs[m];
-        
-=======
-
-            for (m = 0; m < nsurf; m++) {
-              isurf = csurfs[m];
-
->>>>>>> d418ee3b
+
               if (DIM > 1) {
                 if (isurf == exclude) continue;
               }
@@ -866,11 +859,7 @@
             } // END of for loop over surfs
 
             // tri/line = surf that particle hit first
-<<<<<<< HEAD
-        
-=======
-
->>>>>>> d418ee3b
+
             if (cflag) {
               if (DIM == 3) tri = &tris[minsurf];
               if (DIM != 3) line = &lines[minsurf];
