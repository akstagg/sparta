--- conflicted
+++ resolved
@@ -31,17 +31,11 @@
   SurfCollideDiffuse(class SPARTA *, int, char **);
   SurfCollideDiffuse(class SPARTA *sparta) : SurfCollide(sparta) {}
   ~SurfCollideDiffuse();
-<<<<<<< HEAD
   virtual void init();
   Particle::OnePart *collide(Particle::OnePart *&, double &,
                              int, double *, int, int &);
   void wrapper(Particle::OnePart *, double *, int *, double*);
   void flags_and_coeffs(int *, double *);
-=======
-  void init();
-  Particle::OnePart *collide(Particle::OnePart *&, double *, double &,
-                             int, int &, int);
->>>>>>> 3213dc3b
 
   void dynamic();
 
