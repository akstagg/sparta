/* ----------------------------------------------------------------------
   SPARTA - Stochastic PArallel Rarefied-gas Time-accurate Analyzer
   http://sparta.github.io
   Steve Plimpton, sjplimp@gmail.com, Michael Gallis, magalli@sandia.gov
   Sandia National Laboratories

   Copyright (2014) Sandia Corporation.  Under the terms of Contract
   DE-AC04-94AL85000 with Sandia Corporation, the U.S. Government retains
   certain rights in this software.  This software is distributed under
   the GNU General Public License.

   See the README file in the top-level SPARTA directory.
------------------------------------------------------------------------- */

#ifdef FIX_CLASS

FixStyle(ablate,FixAblate)

#else

#ifndef SPARTA_FIX_ABLATE_H
#define SPARTA_FIX_ABLATE_H

#include "fix.h"

namespace SPARTA_NS {

class FixAblate : public Fix {
 public:
  int igroup,dim;
  int nx,ny,nz;
  double cornerlo[3];
  double xyzsize[3];

  FixAblate(class SPARTA *, int, char **);
  ~FixAblate();
  int setmask();
  void init();
  void setup() {}
  void end_of_step();

  int pack_grid_one(int, char *, int);
  int unpack_grid_one(int, char *);
  void copy_grid_one(int, int);
  void reset_grid_count(int);
  void add_grid_one();
  double compute_scalar();
  double compute_vector(int);
  double memory_usage();

  void store_corners(int, int, int, double *, double *,
                     double **, double ***, int *, double, char *, int);
  double mindist;             // min fractional distance between any grid corner pt
                              //   and a generated tri vertex or line segment endpt
 protected:
  int me;
  int groupbit,which,argindex,icompute,ifix,ivariable,maxrandom;
  double scale;
  char *idsource;
  int storeflag;
  int multi_val_flag;
  int multi_dec_flag;
  int minmaxflag;
  int ncorner;
  int nmultiv;
  int sgroupbit;
  double thresh;
  double sum_delta;
  int ndelete;

  int nglocal;            // # of owned grid cells

  double **cvalues;       // corner point values
  double ***mvalues;      // corner multi values
  int *tvalues;           // per-cell type value
  int tvalues_flag;       // 1 if tvalues is defined (by ReadIsurf)

<<<<<<< HEAD
  double mindist;             // min fractional distance between any grid corner pt
                              //   and a generated tri vertex or line segment endpt
=======
>>>>>>> b9bf24c2
  double corner_inside_min;   // min allowed value for an inside corner point
  double corner_outside_max;  // max allowed value for an outside corner point

  int **ixyz;             // ix,iy,iz indices (1 to Nxyz) of my cells
                          // in 2d/3d ablate grid (iz = 1 for 2d)
  // DEBUG
  int **mcflags;

  double *celldelta;       // per-cell delta from compute or fix source
  double **cdelta;         // per-corner point deltas
  double **cdelta_ghost;   // ditto for my ghost cells communicated to me
  double ***mdelta;        // cdelta for multivalues
  double ***mdelta_ghost;  // ditto for my ghost cells (multivalues)
  double **nvert;          // number of vertices around each corner
  double **nvert_ghost;    // ditto for my ghost cells communicated to me

  int maxgrid;             // max size of per-cell vectors/arrays
  int maxghost;            // max size of cdelta_ghost

  int *proclist;
  cellint *locallist;
  int *numsend;
  int maxsend;

  double *sbuf;
  int maxbuf;

  double *vbuf;
  int maxvar;

  // new ablate with distributed decrement

  int refcorners[8];

  class MarchingSquares *ms;
  class MarchingCubes *mc;
  class RanKnuth *random;

  void process_args(int, char **);

  void create_surfs(int);

  void set_delta();
  void set_delta_random();
  void set_delta_uniform();

  void decrement();
  void decrement_multiv();
  void decrement_multid_inside();
  void decrement_multid_outside();
  void decrement_multiv_multid_outside();
  void decrement_multiv_multid_inside();

  void sync();
  void sync_multiv();
  void sync_multid_outside();
  void sync_multid_inside();
  void sync_multiv_multid_outside();
  void sync_multiv_multid_inside();

  void mark_corners_2d(int);
  void mark_corners_3d(int);
  int find_ninter();

  void epsilon_adjust();
  void epsilon_adjust_multiv();
  void push_lohi();
  void comm_neigh_corners(int);
  int walk_to_neigh(int, int, int, int);
  void grow_percell(int);
  void grow_send();
};

}

#endif
#endif

/* ERROR/WARNING messages:

E: Illegal ... command

Self-explanatory.  Check the input script syntax and compare to the
documentation for the command.  You can use -echo screen as a
command-line option when running SPARTA to see the offending line.

*/<|MERGE_RESOLUTION|>--- conflicted
+++ resolved
@@ -75,11 +75,6 @@
   int *tvalues;           // per-cell type value
   int tvalues_flag;       // 1 if tvalues is defined (by ReadIsurf)
 
-<<<<<<< HEAD
-  double mindist;             // min fractional distance between any grid corner pt
-                              //   and a generated tri vertex or line segment endpt
-=======
->>>>>>> b9bf24c2
   double corner_inside_min;   // min allowed value for an inside corner point
   double corner_outside_max;  // max allowed value for an outside corner point
 
