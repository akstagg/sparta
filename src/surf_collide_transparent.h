/* ----------------------------------------------------------------------
   SPARTA - Stochastic PArallel Rarefied-gas Time-accurate Analyzer
   http://sparta.sandia.gov
   Steve Plimpton, sjplimp@sandia.gov, Michael Gallis, magalli@sandia.gov
   Sandia National Laboratories

   Copyright (2014) Sandia Corporation.  Under the terms of Contract
   DE-AC04-94AL85000 with Sandia Corporation, the U.S. Government retains
   certain rights in this software.  This software is distributed under
   the GNU General Public License.

   See the README file in the top-level SPARTA directory.
------------------------------------------------------------------------- */

#ifdef SURF_COLLIDE_CLASS

SurfCollideStyle(transparent,SurfCollideTransparent)

#else

#ifndef SPARTA_SURF_COLLIDE_TRANSPARENT_H
#define SPARTA_SURF_COLLIDE_TRANSPARENT_H

#include "surf_collide.h"
#include "particle.h"

namespace SPARTA_NS {

class SurfCollideTransparent : public SurfCollide {
 public:
  SurfCollideTransparent(class SPARTA *, int, char **);
  SurfCollideTransparent(class SPARTA *sparta) : SurfCollide(sparta) {}
  virtual ~SurfCollideTransparent() {}
<<<<<<< HEAD
  Particle::OnePart *collide(Particle::OnePart *&, double &,
                             int, double *, int, int &);
=======
  Particle::OnePart *collide(Particle::OnePart *&, double *,
                             double &, int, int &);
>>>>>>> dd764422
};

}

#endif
#endif

/* ERROR/WARNING messages:

E: Illegal ... command

Self-explanatory.  Check the input script syntax and compare to the
documentation for the command.  You can use -echo screen as a
command-line option when running SPARTA to see the offending line.

*/<|MERGE_RESOLUTION|>--- conflicted
+++ resolved
@@ -31,13 +31,8 @@
   SurfCollideTransparent(class SPARTA *, int, char **);
   SurfCollideTransparent(class SPARTA *sparta) : SurfCollide(sparta) {}
   virtual ~SurfCollideTransparent() {}
-<<<<<<< HEAD
   Particle::OnePart *collide(Particle::OnePart *&, double &,
                              int, double *, int, int &);
-=======
-  Particle::OnePart *collide(Particle::OnePart *&, double *,
-                             double &, int, int &);
->>>>>>> dd764422
 };
 
 }
