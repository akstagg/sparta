--- conflicted
+++ resolved
@@ -529,15 +529,9 @@
         if (ptr2) {
           *ptr2 = '\0';
           if (strchr(ptr1,'*')) {
-<<<<<<< HEAD
-  
+
             // compute
-          
-=======
-
-            // compute
-
->>>>>>> f44a1461
+
             if (arg[iarg][0] == 'c') {
               *ptr1 = '\0';
               icompute = modify->find_compute(&arg[iarg][2]);
