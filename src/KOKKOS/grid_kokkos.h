--- conflicted
+++ resolved
@@ -112,17 +112,10 @@
       if (iz == nz) iz--;
 
       ichild = (cellint) iz*nx*ny + (cellint) iy*nx + ix + 1;
-<<<<<<< HEAD
-      childID = (ichild << plevels[level].nbits) | id;
-
-      size_type h_index = hash_kk.find(static_cast<key_type>(childID));
-      if (hash_kk.valid_at(h_index)) return h_index;
-=======
       childID = (ichild << k_plevels.d_view[level].nbits) | id;
 
       size_type h_index = hash_kk.find(static_cast<key_type>(childID));
       if (hash_kk.valid_at(h_index)) return static_cast<int>(hash_kk.value_at(h_index));
->>>>>>> f8d3cdea
 
       id = childID;
       id_child_lohi(level,lo,hi,ichild,clo,chi);
