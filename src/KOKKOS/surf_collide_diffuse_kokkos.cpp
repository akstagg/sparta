/* ----------------------------------------------------------------------
   SPARTA - Stochastic PArallel Rarefied-gas Time-accurate Analyzer
   http://sparta.sandia.gov
   Steve Plimpton, sjplimp@gmail.com, Michael Gallis, magalli@sandia.gov
   Sandia National Laboratories

   Copyright (2014) Sandia Corporation.  Under the terms of Contract
   DE-AC04-94AL85000 with Sandia Corporation, the U.S. Government retains
   certain rights in this software.  This software is distributed under
   the GNU General Public License.

   See the README file in the top-level SPARTA directory.
------------------------------------------------------------------------- */

#include "math.h"
#include "stdlib.h"
#include "string.h"
#include "surf_collide_diffuse_kokkos.h"
#include "surf_kokkos.h"
#include "input.h"
#include "variable.h"
#include "particle.h"
#include "domain.h"
#include "update.h"
#include "modify.h"
#include "comm.h"
#include "random_mars.h"
#include "random_knuth.h"
#include "math_const.h"
#include "math_extra.h"
#include "error.h"
#include "particle_kokkos.h"
#include "sparta_masks.h"
#include "collide.h"

using namespace SPARTA_NS;
using namespace MathConst;

#define VAL_1(X) X
#define VAL_2(X) VAL_1(X), VAL_1(X)

/* ---------------------------------------------------------------------- */

SurfCollideDiffuseKokkos::SurfCollideDiffuseKokkos(SPARTA *sparta, int narg, char **arg) :
  SurfCollideDiffuse(sparta, narg, arg),
  fix_ambi_kk_copy(sparta),
  fix_vibmode_kk_copy(sparta),
  sr_kk_global_copy{VAL_2(KKCopy<SurfReactGlobalKokkos>(sparta))},
  sr_kk_prob_copy{VAL_2(KKCopy<SurfReactProbKokkos>(sparta))},
  rand_pool(12345 + comm->me
#ifdef SPARTA_KOKKOS_EXACT
            , sparta
#endif
           )
{
  kokkosable = 1;

  random_backup = NULL;

#ifdef SPARTA_KOKKOS_EXACT
  rand_pool.init(random);
#endif

  // use 1D view for scalars to reduce GPU memory operations

  d_scalars = t_int_2("surf_collide_diffuse:scalars");
  d_nsingle = Kokkos::subview(d_scalars,0);
  d_nreact_one = Kokkos::subview(d_scalars,1);

  h_scalars = t_host_int_2("surf_collide_diffuse:scalars_mirror");
  h_nsingle = Kokkos::subview(h_scalars,0);
  h_nreact_one = Kokkos::subview(h_scalars,1);
}

SurfCollideDiffuseKokkos::SurfCollideDiffuseKokkos(SPARTA *sparta) :
  SurfCollideDiffuse(sparta),
  fix_ambi_kk_copy(sparta),
  fix_vibmode_kk_copy(sparta),
  sr_kk_global_copy{VAL_2(KKCopy<SurfReactGlobalKokkos>(sparta))},
  sr_kk_prob_copy{VAL_2(KKCopy<SurfReactProbKokkos>(sparta))},
  rand_pool(12345 // seed doesn't matter since it will just be copied over
#ifdef SPARTA_KOKKOS_EXACT
            , sparta
#endif
           )
{
  tstr = NULL;
  random = NULL;
  random_backup = NULL;
  id = NULL;
  style = NULL;
}

/* ---------------------------------------------------------------------- */

SurfCollideDiffuseKokkos::~SurfCollideDiffuseKokkos()
{
  if (copy) return;

  fix_ambi_kk_copy.uncopy(1);
  fix_vibmode_kk_copy.uncopy(1);

  for (int i = 0; i < KOKKOS_MAX_SURF_REACT_PER_TYPE; i++) {
    sr_kk_global_copy[i].uncopy();
    sr_kk_prob_copy[i].uncopy();
  }

#ifdef SPARTA_KOKKOS_EXACT
  rand_pool.destroy();
  if (random_backup)
    delete random_backup;
#endif
}

/* ---------------------------------------------------------------------- */

void SurfCollideDiffuseKokkos::init()
{
  SurfCollideDiffuse::init();

  ambi_flag = vibmode_flag = 0;
  if (modify->n_update_custom) {
    for (int ifix = 0; ifix < modify->nfix; ifix++) {
      if (strcmp(modify->fix[ifix]->style,"ambipolar") == 0) {
        ambi_flag = 1;
        FixAmbipolar *afix = (FixAmbipolar *) modify->fix[ifix];
        if (!afix->kokkos_flag)
          error->all(FLERR,"Must use fix ambipolar/kk when Kokkos is enabled");
        afix_kk = (FixAmbipolarKokkos*)afix;
      } else if (strcmp(modify->fix[ifix]->style,"vibmode") == 0) {
        vibmode_flag = 1;
        FixVibmode *vfix = (FixVibmode *) modify->fix[ifix];
        if (!vfix->kokkos_flag)
          error->all(FLERR,"Must use fix vibmode/kk when Kokkos is enabled");
        vfix_kk = (FixVibmodeKokkos*)vfix;
      }
    }
  }
}

/* ---------------------------------------------------------------------- */

void SurfCollideDiffuseKokkos::pre_collide()
{
  if (ambi_flag) {
    afix_kk->pre_update_custom_kokkos();
    fix_ambi_kk_copy.copy(afix_kk);
  }

  if (vibmode_flag) {
    vfix_kk->pre_update_custom_kokkos();
    fix_vibmode_kk_copy.copy(vfix_kk);
  }

  if (surf->nsr > KOKKOS_MAX_TOT_SURF_REACT)
    error->all(FLERR,"Kokkos currently supports two instances of each surface reaction method");

  if (surf->nsr > 0) {
    int nglob,nprob;
    nglob = nprob = 0;
    for (int n = 0; n < surf->nsr; n++) {
      if (!surf->sr[n]->kokkosable)
        error->all(FLERR,"Must use Kokkos-enabled surface reaction method with Kokkos");
      if (strcmp(surf->sr[n]->style,"global") == 0) {
        sr_kk_global_copy[nglob].copy((SurfReactGlobalKokkos*)(surf->sr[n]));
        sr_kk_global_copy[nglob].obj.pre_react();
        sr_type_list[n] = 0;
        sr_map[n] = nprob;
        nglob++;
      } else if (strcmp(surf->sr[n]->style,"prob") == 0) {
        sr_kk_prob_copy[nprob].copy((SurfReactProbKokkos*)(surf->sr[n]));
        sr_kk_prob_copy[nprob].obj.pre_react();
        sr_type_list[n] = 1;
        sr_map[n] = nprob;
        nprob++;
      } else {
        error->all(FLERR,"Unknown Kokkos surface reaction method");
      }
    }

    if (nglob > KOKKOS_MAX_SURF_REACT_PER_TYPE || nprob > KOKKOS_MAX_SURF_REACT_PER_TYPE)
      error->all(FLERR,"Kokkos currently supports two instances of each surface reaction method");
  }

  if (random == NULL) {
    // initialize RNG

    random = new RanKnuth(update->ranmaster->uniform());
    double seed = update->ranmaster->uniform();
    random->reset(seed,comm->me,100);

#ifdef SPARTA_KOKKOS_EXACT
    rand_pool.init(random);
#endif
  }

  ParticleKokkos* particle_kk = (ParticleKokkos*) particle;
  particle_kk->sync(Device,PARTICLE_MASK|SPECIES_MASK);
  d_particles = particle_kk->k_particles.d_view;
  d_species = particle_kk->k_species.d_view;
  boltz = update->boltz;

  SurfKokkos* surf_kk = (SurfKokkos*) surf;

  if (tmode == CUSTOM) {
    surf_kk->sync(Device,SURF_CUSTOM_MASK);

    int tindex = surf->find_custom(tstr);
    auto h_ewhich = surf_kk->k_ewhich.h_view;
    auto h_edvec = surf_kk->k_edvec.h_view;
    d_tvector = h_edvec[h_ewhich[tindex]].k_view.d_view;
  }

  rotstyle = NONE;
  if (Pointers::collide) rotstyle = Pointers::collide->rotstyle;
  vibstyle = NONE;
  if (Pointers::collide) vibstyle = Pointers::collide->vibstyle;

  Kokkos::deep_copy(d_scalars,0);
}

/* ---------------------------------------------------------------------- */

void SurfCollideDiffuseKokkos::post_collide()
{
  ParticleKokkos* particle_kk = (ParticleKokkos*) particle;
  if (ambi_flag || vibmode_flag) particle_kk->modify(Device,CUSTOM_MASK);
<<<<<<< HEAD

  Kokkos::deep_copy(h_scalars,d_scalars);

  int m = surf->find_collide(id);
  auto sc = surf->sc[m]; // can't modify the copy directly, use the original
  sc->nsingle += h_nsingle();
  surf->nreact_one += h_nreact_one();
}

/* ---------------------------------------------------------------------- */

void SurfCollideDiffuseKokkos::backup()
{
  ParticleKokkos* particle_kk = (ParticleKokkos*) particle;
  d_particles = particle_kk->k_particles.d_view;

  if (surf->nsr > 0) {
    int nglob,nprob;
    nglob = nprob = 0;
    for (int n = 0; n < surf->nsr; n++) {
      if (strcmp(surf->sr[n]->style,"global") == 0) {
        sr_kk_global_copy[nglob].obj.backup();
        nglob++;
      } else if (strcmp(surf->sr[n]->style,"prob") == 0) {
        sr_kk_prob_copy[nprob].obj.backup();
        nprob++;
      }
    }
  }

#ifdef SPARTA_KOKKOS_EXACT
  if (!random_backup)
    random_backup = new RanKnuth(12345 + comm->me);
  memcpy(random_backup,random,sizeof(RanKnuth));
#endif
}

/* ---------------------------------------------------------------------- */

void SurfCollideDiffuseKokkos::restore()
{
  if (surf->nsr > 0) {
    int nglob,nprob;
    nglob = nprob = 0;
    for (int n = 0; n < surf->nsr; n++) {
      if (strcmp(surf->sr[n]->style,"global") == 0) {
        sr_kk_global_copy[nglob].obj.restore();
        nglob++;
      } else if (strcmp(surf->sr[n]->style,"prob") == 0) {
        sr_kk_prob_copy[nprob].obj.restore();
        nprob++;
      }
    }
  }

  Kokkos::deep_copy(d_scalars,0);

#ifdef SPARTA_KOKKOS_EXACT
  memcpy(random,random_backup,sizeof(RanKnuth));
#endif
=======
  d_particles = decltype(d_particles)();
>>>>>>> cd053cd9
}<|MERGE_RESOLUTION|>--- conflicted
+++ resolved
@@ -225,7 +225,6 @@
 {
   ParticleKokkos* particle_kk = (ParticleKokkos*) particle;
   if (ambi_flag || vibmode_flag) particle_kk->modify(Device,CUSTOM_MASK);
-<<<<<<< HEAD
 
   Kokkos::deep_copy(h_scalars,d_scalars);
 
@@ -233,6 +232,8 @@
   auto sc = surf->sc[m]; // can't modify the copy directly, use the original
   sc->nsingle += h_nsingle();
   surf->nreact_one += h_nreact_one();
+
+  d_particles = decltype(d_particles)();
 }
 
 /* ---------------------------------------------------------------------- */
@@ -286,7 +287,4 @@
 #ifdef SPARTA_KOKKOS_EXACT
   memcpy(random,random_backup,sizeof(RanKnuth));
 #endif
-=======
-  d_particles = decltype(d_particles)();
->>>>>>> cd053cd9
 }