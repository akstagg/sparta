/* ----------------------------------------------------------------------
   SPARTA - Stochastic PArallel Rarefied-gas Time-accurate Analyzer
   http://sparta.sandia.gov
   Steve Plimpton, sjplimp@sandia.gov, Michael Gallis, magalli@sandia.gov
   Sandia National Laboratories

   Copyright (2014) Sandia Corporation.  Under the terms of Contract
   DE-AC04-94AL85000 with Sandia Corporation, the U.S. Government retains
   certain rights in this software.  This software is distributed under
   the GNU General Public License.

   See the README file in the top-level SPARTA directory.
------------------------------------------------------------------------- */

#ifdef COLLIDE_CLASS

CollideStyle(vss/kk,CollideVSSKokkos)

#else

#ifndef SPARTA_COLLIDE_VSS_KOKKOS_H
#define SPARTA_COLLIDE_VSS_KOKKOS_H

#include "collide_vss.h"
#include "collide_vss_kokkos.h"
#include "particle_kokkos.h"
#include "grid_kokkos.h"
#include "react_tce_kokkos.h"
#include "kokkos_type.h"
#include "Kokkos_Random.hpp"
#include "rand_pool_wrap.h"
#include "kokkos_copy.h"

namespace SPARTA_NS {

struct s_COLLIDE_REDUCE {
  int nattempt_one,ncollide_one,nreact_one;
  KOKKOS_INLINE_FUNCTION
  s_COLLIDE_REDUCE() {
    nattempt_one = 0;
    ncollide_one = 0;
    nreact_one = 0;
  }

  KOKKOS_INLINE_FUNCTION
  void operator+=(const s_COLLIDE_REDUCE &rhs) {
    nattempt_one += rhs.nattempt_one;
    ncollide_one += rhs.ncollide_one;
    nreact_one += rhs.nreact_one;
  }

  KOKKOS_INLINE_FUNCTION
  void operator+=(const volatile s_COLLIDE_REDUCE &rhs) volatile {
    nattempt_one += rhs.nattempt_one;
    ncollide_one += rhs.ncollide_one;
    nreact_one += rhs.nreact_one;
  }
};
typedef struct s_COLLIDE_REDUCE COLLIDE_REDUCE;

struct TagCollideResetVremax{};
struct TagCollideZeroNN{};

template < int NEARCP, int ATOMIC_REDUCTION >
struct TagCollideCollisionsOne{};

template < int ATOMIC_REDUCTION >
struct TagCollideCollisionsOneAmbipolar{};

class CollideVSSKokkos : public CollideVSS {
 public:
  typedef COLLIDE_REDUCE value_type;

  CollideVSSKokkos(class SPARTA *, int, char **);
  ~CollideVSSKokkos();
  void init();
  void reset_vremax();
  void collisions();
  void sync(ExecutionSpace, unsigned int);
  void modified(ExecutionSpace, unsigned int);

#ifndef SPARTA_KOKKOS_EXACT
  Kokkos::Random_XorShift64_Pool<DeviceType> rand_pool;
  typedef typename Kokkos::Random_XorShift64_Pool<DeviceType>::generator_type rand_type;

  //Kokkos::Random_XorShift1024_Pool<DeviceType> rand_pool;
  //typedef typename Kokkos::Random_XorShift1024_Pool<DeviceType>::generator_type rand_type;
#else
  RandPoolWrap rand_pool;
  typedef RandWrap rand_type;
#endif

  KOKKOS_INLINE_FUNCTION
  double attempt_collision_kokkos(int, int, double, double, rand_type &) const;
  KOKKOS_INLINE_FUNCTION
  int test_collision_kokkos(int, int, int, Particle::OnePart *, Particle::OnePart *, struct State &, rand_type &) const;
  KOKKOS_INLINE_FUNCTION
  void setup_collision_kokkos(Particle::OnePart *, Particle::OnePart *, struct State &, struct State &) const;
  KOKKOS_INLINE_FUNCTION
  int perform_collision_kokkos(Particle::OnePart *&, Particle::OnePart *&,
                               Particle::OnePart *&, struct State &, struct State &, rand_type &,
                               Particle::OnePart *&, int &, double &,
                               double, double,
                               int &) const;

  KOKKOS_INLINE_FUNCTION
  void operator()(TagCollideResetVremax, const int&) const;

  KOKKOS_INLINE_FUNCTION
  void operator()(TagCollideZeroNN, const int&) const;

  template < int NEARCP, int ATOMIC_REDUCTION >
  KOKKOS_INLINE_FUNCTION
  void operator()(TagCollideCollisionsOne< NEARCP, ATOMIC_REDUCTION >, const int&) const;

  template < int NEARCP, int ATOMIC_REDUCTION >
  KOKKOS_INLINE_FUNCTION
  void operator()(TagCollideCollisionsOne< NEARCP, ATOMIC_REDUCTION >, const int&, COLLIDE_REDUCE&) const;

  template < int ATOMIC_REDUCTION >
  KOKKOS_INLINE_FUNCTION
  void operator()(TagCollideCollisionsOneAmbipolar< ATOMIC_REDUCTION >, const int&) const;

  template < int ATOMIC_REDUCTION >
  KOKKOS_INLINE_FUNCTION
  void operator()(TagCollideCollisionsOneAmbipolar< ATOMIC_REDUCTION >, const int&, COLLIDE_REDUCE&) const;

 private:
  KOKKOS_INLINE_FUNCTION
  void ambi_reset_kokkos(int, int, int, int,
                         Particle::OnePart *, Particle::OnePart *,
                         Particle::OnePart *, const DAT::t_int_1d &) const;
  int pack_grid_one(int, char *, int);
  int unpack_grid_one(int, char *);
  void copy_grid_one(int, int);
  void reset_grid_count(int);
  void add_grid_one();
  void adapt_grid();
  void grow_percell(int);

  KKCopy<GridKokkos> grid_kk_copy;
  KKCopy<ReactTCEKokkos> react_kk_copy;

  t_particle_1d d_particles;
  t_species_1d_const d_species;
  DAT::t_int_2d d_plist;

  DAT::t_int_1d d_ewhich;
  tdual_struct_tdual_int_1d_1d k_eivec;
  tdual_struct_tdual_int_2d_1d k_eiarray;
  tdual_struct_tdual_float_2d_1d k_edarray;
  DAT::t_int_1d d_ionambi;
  DAT::t_float_2d_lr d_velambi;
  t_particle_2d d_elist;

  DAT::tdual_float_2d k_vremax_initial;
  DAT::t_float_2d d_vremax_initial;
  DAT::tdual_float_3d k_vremax;
  DAT::t_float_3d d_vremax;
  DAT::tdual_float_3d k_remain;
  DAT::t_float_3d d_remain;

  typedef Kokkos::DualView<int[11], DeviceType::array_layout, DeviceType> tdual_int_11;
  typedef tdual_int_11::t_dev t_int_11;
  typedef tdual_int_11::t_host t_host_int_11;
  t_int_11 d_scalars;
  t_host_int_11 h_scalars;

  DAT::t_int_scalar d_nattempt_one;
  HAT::t_int_scalar h_nattempt_one;

  DAT::t_int_scalar d_ncollide_one;
  HAT::t_int_scalar h_ncollide_one;

  DAT::t_int_scalar d_nreact_one;
  HAT::t_int_scalar h_nreact_one;

  DAT::t_int_scalar d_error_flag;
  HAT::t_int_scalar h_error_flag;

  DAT::t_int_scalar d_retry;
  HAT::t_int_scalar h_retry;

  DAT::t_int_scalar d_maxdelete;
  HAT::t_int_scalar h_maxdelete;

  DAT::t_int_scalar d_maxcellcount;
  HAT::t_int_scalar h_maxcellcount;

  DAT::t_int_scalar d_part_grow;
  HAT::t_int_scalar h_part_grow;

  DAT::t_int_scalar d_ndelete;
  HAT::t_int_scalar h_ndelete;

  DAT::t_int_scalar d_nlocal;
  HAT::t_int_scalar h_nlocal;

  DAT::t_int_scalar d_maxelectron;
  HAT::t_int_scalar h_maxelectron;

  DAT::tdual_int_1d k_dellist;
  DAT::t_int_1d d_dellist;

  DAT::t_float_2d d_recomb_ijflag;

  DAT::t_int_2d d_nn_last_partner;

  template < int NEARCP > void collisions_one(COLLIDE_REDUCE&);
  void collisions_one_ambipolar(COLLIDE_REDUCE&);

  // VSS specific

  DAT::tdual_float_2d k_prefactor;
  DAT::t_float_2d d_prefactor;

  typedef Kokkos::
    DualView<Params**, Kokkos::LayoutRight, DeviceType> tdual_params_2d;
  typedef tdual_params_2d::t_dev t_params_2d;
  tdual_params_2d k_params;
  t_params_2d d_params;

  double fnum,boltz;
  int maxcellcount,react_defined;

  KOKKOS_INLINE_FUNCTION
  void SCATTER_TwoBodyScattering(Particle::OnePart *,
                                 Particle::OnePart *,
                                 struct State &, struct State &, rand_type &) const;
  KOKKOS_INLINE_FUNCTION
  void EEXCHANGE_NonReactingEDisposal(Particle::OnePart *,
                                      Particle::OnePart *,
                                      struct State &, struct State &, rand_type &) const;

  KOKKOS_INLINE_FUNCTION
  void SCATTER_ThreeBodyScattering(Particle::OnePart *,
                                   Particle::OnePart *,
                                   Particle::OnePart *,
                                   struct State &, struct State &, rand_type &) const;
  KOKKOS_INLINE_FUNCTION
  void EEXCHANGE_ReactingEDisposal(Particle::OnePart *,
                                   Particle::OnePart *,
                                   Particle::OnePart *,
                                   struct State &, struct State &, rand_type &) const;

  KOKKOS_INLINE_FUNCTION
  double sample_bl(rand_type &, double, double) const;
  KOKKOS_INLINE_FUNCTION
  double rotrel (int, double) const;
  KOKKOS_INLINE_FUNCTION
  double vibrel (int, double) const;

  KOKKOS_INLINE_FUNCTION
  int set_nn(int, int) const;
  KOKKOS_INLINE_FUNCTION
  int find_nn(rand_type &, int, int, double, int) const;

  void backup();
  void restore();

  t_particle_1d d_particles_backup;
  DAT::t_int_2d d_plist_backup;
  DAT::t_float_3d d_vremax_backup;
  DAT::t_float_3d d_remain_backup;
  DAT::t_int_2d d_nn_last_partner_backup;
  DAT::t_int_1d d_ionambi_backup;
<<<<<<< HEAD
  DAT::t_float_2d d_velambi_backup;
  t_cell_1d d_cells;
=======
  DAT::t_float_2d_lr d_velambi_backup;
>>>>>>> 76be34cf
  RanKnuth* random_backup;
};

}

#endif
#endif

/* ERROR/WARNING messages:

*/<|MERGE_RESOLUTION|>--- conflicted
+++ resolved
@@ -259,17 +259,13 @@
   void restore();
 
   t_particle_1d d_particles_backup;
+  t_cell_1d d_cells;
   DAT::t_int_2d d_plist_backup;
   DAT::t_float_3d d_vremax_backup;
   DAT::t_float_3d d_remain_backup;
   DAT::t_int_2d d_nn_last_partner_backup;
   DAT::t_int_1d d_ionambi_backup;
-<<<<<<< HEAD
-  DAT::t_float_2d d_velambi_backup;
-  t_cell_1d d_cells;
-=======
   DAT::t_float_2d_lr d_velambi_backup;
->>>>>>> 76be34cf
   RanKnuth* random_backup;
 };
 
