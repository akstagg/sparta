--- conflicted
+++ resolved
@@ -209,15 +209,11 @@
   KKCopy<ComputeSurfKokkos> slist_active_copy[KOKKOS_MAX_SLIST];
 
 
-<<<<<<< HEAD
-  typedef Kokkos::DualView<int[12], SPADeviceType::array_layout, SPADeviceType> tdual_int_12;
-=======
-  typedef Kokkos::DualView<int[12], DeviceType::array_layout, DeviceType> tdual_int_12;
->>>>>>> 9eb99860
-  typedef tdual_int_12::t_dev t_int_12;
-  typedef tdual_int_12::t_host t_host_int_12;
-  t_int_12 d_scalars;
-  t_host_int_12 h_scalars;
+  typedef Kokkos::DualView<int[13], DeviceType::array_layout, DeviceType> tdual_int_13;
+  typedef tdual_int_13::t_dev t_int_13;
+  typedef tdual_int_13::t_host t_host_int_13;
+  t_int_13 d_scalars;
+  t_host_int_13 h_scalars;
 
   DAT::t_int_scalar d_ntouch_one;
   HAT::t_int_scalar h_ntouch_one;
@@ -231,14 +227,10 @@
   DAT::t_int_scalar d_nmigrate;
   HAT::t_int_scalar h_nmigrate;
 
-<<<<<<< HEAD
-  typename AT::t_int_scalar d_nmigrate_opt;
+  DAT::t_int_scalar d_nmigrate_opt;
   HAT::t_int_scalar h_nmigrate_opt;
 
-  typename AT::t_int_scalar d_entryexit;
-=======
   DAT::t_int_scalar d_entryexit;
->>>>>>> 9eb99860
   HAT::t_int_scalar h_entryexit;
 
   DAT::t_int_scalar d_ncomm_one;
@@ -330,10 +322,10 @@
 
   KOKKOS_INLINE_FUNCTION
   void field_per_particle(int i, int icell, double dt, double *x, double *v) const
-  { 
+  {
     const double dtsq = 0.5*dt*dt;
     auto &d_array = d_fieldfix_array_particle;
-    
+
     int icol = 0;
     if (field_active[0]) {
       x[0] += dtsq*d_array(i,icol);
@@ -386,15 +378,15 @@
   KOKKOS_INLINE_FUNCTION
   void setCellSurfaceFaces2D(double S[4][2][3], const int &i) const;
 
-  // define 3D cell surface faces for use in distance calculations (for opt particle moves)  
+  // define 3D cell surface faces for use in distance calculations (for opt particle moves)
   KOKKOS_INLINE_FUNCTION
   void setCellSurfaceFaces3D(double S[12][3][3], const int &i) const;
 
-  // original move logic by particle (non-optimized move)  
+  // original move logic by particle (non-optimized move)
   template<int DIM, int SURF>
   void standardMove();
 
-  // optimized single step move by particle (requires structured grid)  
+  // optimized single step move by particle (requires structured grid)
   template<int DIM>
   void optSingleStepMove();
 
