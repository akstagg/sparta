--- conflicted
+++ resolved
@@ -109,11 +109,7 @@
       edcol[ncustom_darray-1] = size;
     }
   }
-<<<<<<< HEAD
-  
-=======
-
->>>>>>> f44a1461
+
   allocate_custom(index);
 
   return index;
@@ -128,11 +124,7 @@
 void Grid::allocate_custom(int index)
 {
   int n = maxcell;
-<<<<<<< HEAD
-  
-=======
-
->>>>>>> f44a1461
+
   if (etype[index] == INT) {
     if (esize[index] == 0) {
       int *ivector = memory->create(eivec[ewhich[index]],n,"grid:eivec");
@@ -174,11 +166,7 @@
           memset(&iarray[nold][0],0,
                  (nnew-nold)*eicol[ewhich[ic]]*sizeof(int));
       }
-<<<<<<< HEAD
-      
-=======
-
->>>>>>> f44a1461
+
     } else {
       if (esize[ic] == 0) {
         double *dvector = memory->grow(edvec[ewhich[ic]],nnew,"grid:edvec");
@@ -389,7 +377,6 @@
     delete [] name;
   }
 }
-<<<<<<< HEAD
 
 /* ----------------------------------------------------------------------
    return size of all custom attributes in bytes for one grid cell
@@ -402,20 +389,6 @@
 {
   int n = 0;
 
-=======
-
-/* ----------------------------------------------------------------------
-   return size of all custom attributes in bytes for one grid cell
-   used by callers to allocate buffer memory for grid cells
-   assume integer attributes can be put at start of buffer
-   only alignment needed is between integers and doubles
-------------------------------------------------------------------------- */
-
-int Grid::sizeof_custom()
-{
-  int n = 0;
-
->>>>>>> f44a1461
   n += ncustom_ivec*sizeof(int);
   if (ncustom_iarray)
     for (int i = 0; i < ncustom_iarray; i++)
