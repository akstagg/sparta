/* ----------------------------------------------------------------------
   SPARTA - Stochastic PArallel Rarefied-gas Time-accurate Analyzer
   http://sparta.sandia.gov
   Steve Plimpton, sjplimp@sandia.gov, Michael Gallis, magalli@sandia.gov
   Sandia National Laboratories

   Copyright (2014) Sandia Corporation.  Under the terms of Contract
   DE-AC04-94AL85000 with Sandia Corporation, the U.S. Government retains
   certain rights in this software.  This software is distributed under
   the GNU General Public License.

   See the README file in the top-level SPARTA directory.
------------------------------------------------------------------------- */

#ifdef SURF_COLLIDE_CLASS

SurfCollideStyle(impulsive,SurfCollideImpulsive)

#else

#ifndef SPARTA_SURF_COLLIDE_IMPULSIVE_H
#define SPARTA_SURF_COLLIDE_IMPULSIVE_H

#include "surf_collide.h"

namespace SPARTA_NS {

class SurfCollideImpulsive : public SurfCollide {
 public:
  SurfCollideImpulsive(class SPARTA *, int, char **);
  ~SurfCollideImpulsive();
  void init();
<<<<<<< HEAD
  Particle::OnePart *collide(Particle::OnePart *&, double &,
                             int, double *, int, int &);
  void wrapper(Particle::OnePart *, double *, int *, double*);
  void flags_and_coeffs(int *, double *);
=======
  Particle::OnePart *collide(Particle::OnePart *&, double *,
                             double &, int, int &);

>>>>>>> dd764422
  void dynamic();

 private:
  double twall;                   // surface temperature
<<<<<<< HEAD
  double eng_ratio,eff_mass;      // energy ratio and effective mass 
                                  // of the surface for soft-sphere model
  double u0_a, u0_b;              // u0 values for the direct case 
                                  // within impulsive model      
  double v_f_avg;                           
  double var_alpha,var_alpha_sq;     // alpha value related to variance
                                     // from Rettner's expression 
  double theta_peak,cos_theta_pow;   // cosine power law varaition for theta
  double cos_phi_pow;                // cosine power law varaition for phi
  double step_size,cos_theta_pow_2;  // step_size and double cosine power
  double rot_frac,vib_frac;          // rot and vib energy fraction 
=======
  double eng_ratio,eff_mass;      // energy ratio and effective mass of the surface for soft-sphere model
  double u0_a, u0_b;              // u0 values for the direct case within impulsive model
  double v_f_avg;
  double var_alpha,var_alpha_sq;     // alpha value related to variance from Rettner's expression
  double theta_peak,cos_theta_pow;   // cosine power law varaition for theta
  double cos_phi_pow;                // cosine power law varaition for phi
  double step_size,cos_theta_pow_2;  // step_size and double cosine power
  double rot_frac, vib_frac;         // Rotational and vibrational energy fraction
>>>>>>> dd764422

  double vx,vy,vz;                 // translational velocity of surface
  double wx,wy,wz;                 // angular velocity of surface
  double px,py,pz;                 // point to rotate surface around
<<<<<<< HEAD
  
  int softsphere_flag;             // flag for direct or soft sphere model
  int step_flag,double_flag;       // optional model flags
  int intenergy_flag;
=======

  int softsphere_flag;                 // flags for direct or soft sphere model
  int step_flag,double_flag;
  int intenergy_flag;              // optional model flags
>>>>>>> dd764422

  char *tstr;                // temperature variable name (NULL if constant)
  int tvar;                  // index of equal-style variable

  double vstream[3];
  class RanPark *random;     // RNG for particle reflection

  void impulsive(Particle::OnePart *, double *);
};

}

#endif
#endif

/* ERROR/WARNING messages:

E: Illegal ... command

Self-explanatory.  Check the input script syntax and compare to the
documentation for the command.  You can use -echo screen as a
command-line option when running SPARTA to see the offending line.

*/<|MERGE_RESOLUTION|>--- conflicted
+++ resolved
@@ -30,21 +30,15 @@
   SurfCollideImpulsive(class SPARTA *, int, char **);
   ~SurfCollideImpulsive();
   void init();
-<<<<<<< HEAD
   Particle::OnePart *collide(Particle::OnePart *&, double &,
                              int, double *, int, int &);
   void wrapper(Particle::OnePart *, double *, int *, double*);
   void flags_and_coeffs(int *, double *);
-=======
-  Particle::OnePart *collide(Particle::OnePart *&, double *,
-                             double &, int, int &);
 
->>>>>>> dd764422
   void dynamic();
 
  private:
   double twall;                   // surface temperature
-<<<<<<< HEAD
   double eng_ratio,eff_mass;      // energy ratio and effective mass 
                                   // of the surface for soft-sphere model
   double u0_a, u0_b;              // u0 values for the direct case 
@@ -56,31 +50,14 @@
   double cos_phi_pow;                // cosine power law varaition for phi
   double step_size,cos_theta_pow_2;  // step_size and double cosine power
   double rot_frac,vib_frac;          // rot and vib energy fraction 
-=======
-  double eng_ratio,eff_mass;      // energy ratio and effective mass of the surface for soft-sphere model
-  double u0_a, u0_b;              // u0 values for the direct case within impulsive model
-  double v_f_avg;
-  double var_alpha,var_alpha_sq;     // alpha value related to variance from Rettner's expression
-  double theta_peak,cos_theta_pow;   // cosine power law varaition for theta
-  double cos_phi_pow;                // cosine power law varaition for phi
-  double step_size,cos_theta_pow_2;  // step_size and double cosine power
-  double rot_frac, vib_frac;         // Rotational and vibrational energy fraction
->>>>>>> dd764422
 
   double vx,vy,vz;                 // translational velocity of surface
   double wx,wy,wz;                 // angular velocity of surface
   double px,py,pz;                 // point to rotate surface around
-<<<<<<< HEAD
   
   int softsphere_flag;             // flag for direct or soft sphere model
   int step_flag,double_flag;       // optional model flags
   int intenergy_flag;
-=======
-
-  int softsphere_flag;                 // flags for direct or soft sphere model
-  int step_flag,double_flag;
-  int intenergy_flag;              // optional model flags
->>>>>>> dd764422
 
   char *tstr;                // temperature variable name (NULL if constant)
   int tvar;                  // index of equal-style variable
