--- conflicted
+++ resolved
@@ -674,11 +674,7 @@
     npair = 0;
     for (igroup = 0; igroup < ngroups; igroup++)
       for (jgroup = igroup; jgroup < ngroups; jgroup++) {
-<<<<<<< HEAD
         attempt = attempt_collision(icell,igroup,jgroup,volume,dt);
-=======
-        attempt = attempt_collision(icell,igroup,jgroup,volume);
->>>>>>> 38eb7b49
         nattempt = static_cast<int> (attempt);
 
         if (nattempt) {
@@ -726,11 +722,7 @@
 
       for (int iattempt = 0; iattempt < nattempt; iattempt++) {
         i = *ni * random->uniform();
-<<<<<<< HEAD
         if (NEARCP) j = find_nn_group(i,ilist,*nj,jlist,plist,nn_igroup,nn_jgroup,dt);
-=======
-        if (NEARCP) j = find_nn_group(i,ilist,*nj,jlist,plist,nn_igroup,nn_jgroup);
->>>>>>> 38eb7b49
         else {
           j = *nj * random->uniform();
           if (igroup == jgroup)
@@ -803,10 +795,7 @@
             ilist = glist[igroup];
             jlist = glist[jgroup];
           }
-<<<<<<< HEAD
-=======
-
->>>>>>> 38eb7b49
+
         } else {
           if (ndelete == maxdelete) {
             maxdelete += DELTADELETE;
@@ -1099,10 +1088,7 @@
           ep->ispecies = ambispecies;
           nelectron++;
           jpart = NULL;
-<<<<<<< HEAD
-=======
-
->>>>>>> 38eb7b49
+
         } else if (jspecies == ambispecies && jpart->ispecies != ambispecies) {
           int reallocflag = particle->add_particle();
           if (reallocflag) {
@@ -1115,10 +1101,7 @@
           memcpy(&particles[index],jpart,nbytes);
           particles[index].id = MAXSMALLINT*random->uniform();
           ionambi[index] = 0;
-<<<<<<< HEAD
-=======
-
->>>>>>> 38eb7b49
+
           if (nelectron-1 != j-np) memcpy(&elist[j-np],&elist[nelectron-1],nbytes);
           nelectron--;
 
@@ -1133,10 +1116,7 @@
       if (!jpart && jspecies == ambispecies) {
         if (nelectron-1 != j-np) memcpy(&elist[j-np],&elist[nelectron-1],nbytes);
         nelectron--;
-<<<<<<< HEAD
-=======
-
->>>>>>> 38eb7b49
+
       } else if (!jpart) {
         if (ndelete == maxdelete) {
           maxdelete += DELTADELETE;
@@ -1294,30 +1274,17 @@
     for (igroup = 0; igroup < ngroups; igroup++)
       for (jgroup = igroup; jgroup < ngroups; jgroup++) {
         if (igroup == egroup && jgroup == egroup) continue;
-<<<<<<< HEAD
         attempt = attempt_collision(icell,igroup,jgroup,volume,dt);
-=======
-        attempt = attempt_collision(icell,igroup,jgroup,volume);
->>>>>>> 38eb7b49
         nattempt = static_cast<int> (attempt);
 
         if (nattempt) {
           if (igroup == egroup) {
-<<<<<<< HEAD
-            gpair[npair][0] = jgroup;
-            gpair[npair][1] = igroup;
-          } else {
-            gpair[npair][0] = igroup;
-            gpair[npair][1] = jgroup;
-          }
-=======
               gpair[npair][0] = jgroup;
               gpair[npair][1] = igroup;
             } else {
               gpair[npair][0] = igroup;
               gpair[npair][1] = jgroup;
             }
->>>>>>> 38eb7b49
           gpair[npair][2] = nattempt;
           nattempt_one += nattempt;
           npair++;
@@ -1478,7 +1445,6 @@
             glist[egroup][ng] = nelectron-1;
             ngroup[egroup]++;
           }
-<<<<<<< HEAD
         }
 
         // jpart may now be in a different group or destroyed
@@ -1499,6 +1465,7 @@
 
         if (jpart) {
           newgroup = species2group[jpart->ispecies];
+
           if (newgroup == jgroup) {
             // nothing to do
 
@@ -1528,6 +1495,7 @@
             ngroup[egroup]++;
 
             jpart = NULL;
+
           } else if (jgroup == egroup && jpart->ispecies != ambispecies) {
             int reallocflag = particle->add_particle();
             if (reallocflag) {
@@ -1540,6 +1508,7 @@
             memcpy(&particles[index],jpart,nbytes);
             particles[index].id = MAXSMALLINT*random->uniform();
             ionambi[index] = 0;
+
             if (nelectron-1 != j) memcpy(&elist[j],&elist[nelectron-1],nbytes);
             nelectron--;
             ngroup[egroup]--;
@@ -1556,96 +1525,11 @@
           }
         }
 
-=======
-        }
-
-        // jpart may now be in a different group or destroyed
-        // if jpart exists, now in a different group, neither group is egroup:
-        //   add/del group, reset ilist,jlist after addgroup() in case glist realloced
-        // if jpart exists, was originally not an electron, now is an electron:
-        //   ionization reaction converted 2 neutrals to one ion
-        //   add to elist, remove from plist, flag J for deletion
-        // if jpart exists, was originally an electron, now is not an electron:
-        //   exchange reaction converted ion + electron to two neutrals
-        //   add neutral J to master particle list, remove from elist, add to plist
-        // if jpart destroyed, was an electron:
-        //   recombination reaction converted ion + electron to one neutral
-        //   remove electron from elist
-        // else if jpart destroyed:
-        //   non-ambipolar recombination reaction
-        //   remove from plist and group, add particle to deletion list
-
-        if (jpart) {
-          newgroup = species2group[jpart->ispecies];
-
-          if (newgroup == jgroup) {
-            // nothing to do
-
-          } else if (jgroup != egroup && newgroup != egroup) {
-            addgroup(newgroup,jlist[j]);
-            delgroup(jgroup,j);
-            ilist = glist[igroup];
-            jlist = glist[jgroup];
-
-          } else if (jgroup != egroup && jpart->ispecies == ambispecies) {
-            if (nelectron == maxelectron) {
-              maxelectron += DELTAELECTRON;
-              elist = (Particle::OnePart *)
-                memory->srealloc(elist,maxelectron*nbytes,"collide:elist");
-            }
-            ep = &elist[nelectron];
-            memcpy(ep,jpart,nbytes);
-            ep->ispecies = ambispecies;
-            nelectron++;
-
-            if (ngroup[egroup] == maxgroup[egroup]) {
-              maxgroup[egroup] += DELTAPART;
-              memory->grow(glist[egroup],maxgroup[egroup],"collide:grouplist");
-            }
-            ng = ngroup[egroup];
-            glist[egroup][ng] = nelectron-1;
-            ngroup[egroup]++;
-
-            jpart = NULL;
-
-          } else if (jgroup == egroup && jpart->ispecies != ambispecies) {
-            int reallocflag = particle->add_particle();
-            if (reallocflag) {
-              particles = particle->particles;
-              ionambi = particle->eivec[particle->ewhich[index_ionambi]];
-              velambi = particle->edarray[particle->ewhich[index_velambi]];
-            }
-
-            int index = particle->nlocal-1;
-            memcpy(&particles[index],jpart,nbytes);
-            particles[index].id = MAXSMALLINT*random->uniform();
-            ionambi[index] = 0;
-
-            if (nelectron-1 != j) memcpy(&elist[j],&elist[nelectron-1],nbytes);
-            nelectron--;
-            ngroup[egroup]--;
-
-            if (np == npmax) {
-              npmax += DELTAPART;
-              memory->grow(plist,npmax,"collide:plist");
-              memory->grow(p2g,npmax,2,"collide:p2g");
-            }
-            plist[np++] = index;
-            addgroup(newgroup,np-1);
-            ilist = glist[igroup];
-            jlist = glist[jgroup];
-          }
-        }
-
->>>>>>> 38eb7b49
         if (!jpart && jspecies == ambispecies) {
           if (nelectron-1 != j) memcpy(&elist[j],&elist[nelectron-1],nbytes);
           nelectron--;
           ngroup[egroup]--;
-<<<<<<< HEAD
-=======
-
->>>>>>> 38eb7b49
+
         } else if (!jpart) {
           if (ndelete == maxdelete) {
             maxdelete += DELTADELETE;
