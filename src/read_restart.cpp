--- conflicted
+++ resolved
@@ -49,13 +49,10 @@
      NPARTICLE,NUNSPLIT,NSPLIT,NSUB,NPOINT,NSURF,
      SPECIES,MIXTURE,GRID,SURF,
      PARTICLE_CUSTOM,GRID_CUSTOM,SURF_CUSTOM,
-<<<<<<< HEAD
-     MULTIPROC,PROCSPERFILE,PERPROC_GRID,PERPROC_SURF};
+     MULTIPROC,PROCSPERFILE,PERPROC_GRID,PERPROC_SURF,
+     DT,TIME};           // new fields added after TIME
 
 enum{KEEPID,KEEPALL};
-=======
-     MULTIPROC,PROCSPERFILE,PERPROC,DT,TIME};    // new fields added after TIME
->>>>>>> ddaa5f6f
 
 /* ---------------------------------------------------------------------- */
 
