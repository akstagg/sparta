--- conflicted
+++ resolved
@@ -195,29 +195,9 @@
   tvalues = NULL;
   int pushflag = 0;
   char *sgroupID = NULL;
-<<<<<<< HEAD
-
-  // corner value cutoffs for epsilon_adjust in fix_ablate
-
-  if (surfbuffer == 0.0) { // old epsilon adjust
-    ablate->cbufmin = thresh + 1e-4;
-    ablate->cbufmax = thresh - 1e-4;
-  } else {
-    ablate->cbufmin = cbufmin;
-    ablate->cbufmax = cbufmax;
-  }
-
-  if (ctype == INNER) {
-    ablate->store_corners(nxyz[0],nxyz[1],nxyz[2],corner,xyzsize,
-                          invalues,tvalues,thresh,sgroupID,pushflag);
-  } else {
-    ablate->store_corners(nxyz[0],nxyz[1],nxyz[2],corner,xyzsize,
-                          cvalues,tvalues,thresh,sgroupID,pushflag);
-  }
-=======
+
   ablate->store_corners(nxyz[0],nxyz[1],nxyz[2],corner,xyzsize,
                         cvalues,tvalues,thresh,sgroupID,pushflag);
->>>>>>> dd138dac
 
   if (ablate->nevery == 0) modify->delete_fix(ablateID);
 }
@@ -520,11 +500,8 @@
           if (ivalues[icell][j][n2] > oparam || ivalues[icell][j][n2] < 0)
             ivalues[icell][j][n2] = oparam;
 
-<<<<<<< HEAD
-          if ((mvalues[icell][i] < 0 || param <= mvalues[icell][i]) &&
-=======
+
           if ((mvalues[icell][i] < 0 || param <= mvalues[icell][i]) && 
->>>>>>> dd138dac
                svalues[icell][i] != 2) {
             if (param == 0) svalues[icell][i] = 0;
 
@@ -537,11 +514,7 @@
             mvalues[icell][i] = param;
           }
 
-<<<<<<< HEAD
-          if ((mvalues[icell][j] < 0 || oparam <= mvalues[icell][j]) &&
-=======
           if ((mvalues[icell][j] < 0 || oparam <= mvalues[icell][j]) && 
->>>>>>> dd138dac
                svalues[icell][j] != 2) {
             if (oparam == 0) svalues[icell][j] = 0;
             else if (fabs(mvalues[icell][j]-oparam) < EPSILON_GRID
@@ -675,11 +648,7 @@
           if (ivalues[icell][j][n2] > oparam || ivalues[icell][j][n2] < 0)
             ivalues[icell][j][n2] = oparam;
 
-<<<<<<< HEAD
           if ((mvalues[icell][i] < 0 || param <= mvalues[icell][i]) &&
-=======
-          if ((mvalues[icell][i] < 0 || param <= mvalues[icell][i]) && 
->>>>>>> dd138dac
                svalues[icell][i] != 2) {
             if (param == 0) svalues[icell][i] = 0;
 
@@ -691,11 +660,7 @@
             mvalues[icell][i] = param;
           }
 
-<<<<<<< HEAD
-          if ((mvalues[icell][j] < 0 || oparam <= mvalues[icell][j]) &&
-=======
           if ((mvalues[icell][j] < 0 || oparam <= mvalues[icell][j]) && 
->>>>>>> dd138dac
                svalues[icell][j] != 2) {
             if (oparam == 0) svalues[icell][j] = 0;
             else if (fabs(mvalues[icell][j]-oparam) < EPSILON_GRID
