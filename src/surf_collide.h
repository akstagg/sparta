/* ----------------------------------------------------------------------
   SPARTA - Stochastic PArallel Rarefied-gas Time-accurate Analyzer
   http://sparta.sandia.gov
   Steve Plimpton, sjplimp@gmail.com, Michael Gallis, magalli@sandia.gov
   Sandia National Laboratories

   Copyright (2014) Sandia Corporation.  Under the terms of Contract
   DE-AC04-94AL85000 with Sandia Corporation, the U.S. Government retains
   certain rights in this software.  This software is distributed under
   the GNU General Public License.

   See the README file in the top-level SPARTA directory.
------------------------------------------------------------------------- */

#ifndef SPARTA_SURF_COLLIDE_H
#define SPARTA_SURF_COLLIDE_H

#include "pointers.h"
#include "particle.h"

namespace SPARTA_NS {

class SurfCollide : protected Pointers {
 public:
  char *id;
  char *style;

  int allowreact;           // 1 if allows for surface reactions
  int dynamicflag;          // 1 if any param is dynamically updated
  int transparent;          // 1 if transparent collision model
  int vector_flag;          // 0/1 if compute_vector() function exists
  int size_vector;          // length of global vector
  int kokkosable;           // 1 if Kokkos version
  int copy,copymode;        // 1 if copy of class, used by Kokkos

  SurfCollide(class SPARTA *, int, char **);
  SurfCollide(class SPARTA *sparta) : Pointers(sparta) {}
  virtual ~SurfCollide();
  virtual void init();
  virtual Particle::OnePart *collide(Particle::OnePart *&, double &,
                                     int, double *, int, int &) = 0;
  virtual void wrapper(Particle::OnePart *, double *, int *, double *) {}
  virtual void flags_and_coeffs(int *, double *) {}

  void dynamic();
  void tally_reset();
  void tally_update();
  double compute_vector(int i);

  // nsingle = all collisions in one step

  int nsingle;

 protected:

  // tallies for collisions
  // ntotal = cumulative nsingle across all steps
  // one,all used in compute_vector()

  int ntotal;
  double one[2],all[2];

  // variables used by all SC classes which define Tsurf
<<<<<<< HEAD
  
=======

>>>>>>> f44a1461
  int tmode;               // possible modes = NUMERIC,VAREQUAL,VARSURF,CUSTOM
  double tsurf;            // single value for NUMERIC or VAREQUAL
  char *tname;             // name for variable or custom attribute
  int tindex_var;          // index of variable
  int tindex_custom;       // index of custom attribute
  int tfreq;               // frequency to update variables
  int persurf_temperature; // 1 if VARSURF or CUSTOM
  int n_owned,n_localghost;  // # of owned and local+ghost variable values
   double *t_owned;        // values for VARSURF for owned surfs
  double *t_localghost;    // values for VARSURF for local+ghost surfs
  double *t_persurf;       // ptr to VARSURF or CUSTOM local values
<<<<<<< HEAD
  
  // functions used by all SC classes which define Tsurf
  
=======

  // functions used by all SC classes which define Tsurf

>>>>>>> f44a1461
  void parse_tsurf(char *);
  void check_tsurf();
};

}

#endif

/* ERROR/WARNING messages:

E: Surf_collide ID must be alphanumeric or underscore characters

Self-explanatory.

*/<|MERGE_RESOLUTION|>--- conflicted
+++ resolved
@@ -61,11 +61,7 @@
   double one[2],all[2];
 
   // variables used by all SC classes which define Tsurf
-<<<<<<< HEAD
-  
-=======
 
->>>>>>> f44a1461
   int tmode;               // possible modes = NUMERIC,VAREQUAL,VARSURF,CUSTOM
   double tsurf;            // single value for NUMERIC or VAREQUAL
   char *tname;             // name for variable or custom attribute
@@ -77,15 +73,9 @@
    double *t_owned;        // values for VARSURF for owned surfs
   double *t_localghost;    // values for VARSURF for local+ghost surfs
   double *t_persurf;       // ptr to VARSURF or CUSTOM local values
-<<<<<<< HEAD
-  
-  // functions used by all SC classes which define Tsurf
-  
-=======
 
   // functions used by all SC classes which define Tsurf
 
->>>>>>> f44a1461
   void parse_tsurf(char *);
   void check_tsurf();
 };
