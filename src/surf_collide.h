--- conflicted
+++ resolved
@@ -24,12 +24,8 @@
  public:
   char *id;
   char *style;
-<<<<<<< HEAD
- 
-=======
 
   int dynamicflag;          // 1 if any param is dynamically updated
->>>>>>> dd764422
   int allowreact;           // 1 if allows for surface reactions
   int dynamicflag;          // 1 if any param is dynamically updated
   int transparent;          // 1 if transparent collision model
@@ -40,16 +36,11 @@
   SurfCollide(class SPARTA *sparta) : Pointers(sparta) {}
   virtual ~SurfCollide();
   virtual void init();
-<<<<<<< HEAD
   virtual Particle::OnePart *collide(Particle::OnePart *&, double &,
                                      int, double *, int, int &) = 0;
   virtual void wrapper(Particle::OnePart *, double *, int *, double *) {}
   virtual void flags_and_coeffs(int *, double *) {}
-=======
-  virtual Particle::OnePart *collide(Particle::OnePart *&, double *,
-                                     double &, int, int &) = 0;
 
->>>>>>> dd764422
   virtual void dynamic() {}
   void tally_reset();
   void tally_update();
