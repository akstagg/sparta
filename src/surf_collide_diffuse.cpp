/* ----------------------------------------------------------------------
   SPARTA - Stochastic PArallel Rarefied-gas Time-accurate Analyzer
   http://sparta.sandia.gov
   Steve Plimpton, sjplimp@gmail.com, Michael Gallis, magalli@sandia.gov
   Sandia National Laboratories

   Copyright (2014) Sandia Corporation.  Under the terms of Contract
   DE-AC04-94AL85000 with Sandia Corporation, the U.S. Government retains
   certain rights in this software.  This software is distributed under
   the GNU General Public License.

   See the README file in the top-level SPARTA directory.
------------------------------------------------------------------------- */

#include "math.h"
#include "stdlib.h"
#include "string.h"
#include "surf_collide_diffuse.h"
#include "surf.h"
#include "surf_react.h"
#include "input.h"
#include "variable.h"
#include "particle.h"
#include "domain.h"
#include "update.h"
#include "modify.h"
#include "comm.h"
#include "random_mars.h"
#include "random_knuth.h"
#include "math_const.h"
#include "math_extra.h"
#include "error.h"

using namespace SPARTA_NS;
using namespace MathConst;

enum{NUMERIC,CUSTOM,VARIABLE,VAREQUAL,VARSURF};   // surf_collide classes

/* ---------------------------------------------------------------------- */

SurfCollideDiffuse::SurfCollideDiffuse(SPARTA *sparta, int narg, char **arg) :
  SurfCollide(sparta, narg, arg)
{
  if (narg < 4) error->all(FLERR,"Illegal surf_collide diffuse command");

  parse_tsurf(arg[2]);
<<<<<<< HEAD
  
=======

>>>>>>> f44a1461
  acc = input->numeric(FLERR,arg[3]);
  if (acc < 0.0 || acc > 1.0)
    error->all(FLERR,"Illegal surf_collide diffuse command");

  // optional args

  tflag = rflag = 0;

  int iarg = 4;
  while (iarg < narg) {
    if (strcmp(arg[iarg],"temp/freq") == 0) {
      if (iarg+2 > narg)
        error->all(FLERR,"Illegal surf_collide diffuse command");
      tfreq = atoi(arg[iarg+1]);
      if (tfreq <= 0) error->all(FLERR,"Illegal surf_collide diffuse command");
      iarg += 2;
    } else if (strcmp(arg[iarg],"translate") == 0) {
      if (iarg+4 > narg)
        error->all(FLERR,"Illegal surf_collide diffuse command");
      tflag = 1;
      vx = atof(arg[iarg+1]);
      vy = atof(arg[iarg+2]);
      vz = atof(arg[iarg+3]);
      iarg += 4;
    } else if (strcmp(arg[iarg],"rotate") == 0) {
      if (iarg+7 > narg)
        error->all(FLERR,"Illegal surf_collide diffuse command");
      rflag = 1;
      px = atof(arg[iarg+1]);
      py = atof(arg[iarg+2]);
      pz = atof(arg[iarg+3]);
      wx = atof(arg[iarg+4]);
      wy = atof(arg[iarg+5]);
      wz = atof(arg[iarg+6]);

      if (domain->dimension == 2) {
        if (pz != 0.0)
          error->all(FLERR,"Surf_collide diffuse rotation invalid for 2d");
        if (!domain->axisymmetric && (wx != 0.0 || wy != 0.0))
          error->all(FLERR,"Surf_collide diffuse rotation invalid for 2d");
        if (domain->axisymmetric && (wy != 0.0 || wz != 0.0))
          error->all(FLERR,
                     "Surf_collide diffuse rotation invalid for 2d axisymmetric");
      }

      iarg += 7;

    } else error->all(FLERR,"Illegal surf_collide diffuse command");
  }

  if (tflag && rflag) error->all(FLERR,"Illegal surf_collide diffuse command");
  if (tflag || rflag) trflag = 1;
  else trflag = 0;

  vstream[0] = vstream[1] = vstream[2] = 0.0;

  // initialize RNG

  random = new RanKnuth(update->ranmaster->uniform());
  double seed = update->ranmaster->uniform();
  random->reset(seed,comm->me,100);
}

/* ---------------------------------------------------------------------- */

SurfCollideDiffuse::~SurfCollideDiffuse()
{
  if (copy) return;

  delete random;
}

/* ---------------------------------------------------------------------- */

void SurfCollideDiffuse::init()
{
  SurfCollide::init();
  check_tsurf();
}

/* ----------------------------------------------------------------------
   particle collision with surface with optional chemistry
   ip = particle with current x = collision pt, current v = incident v
   isurf = index of surface element
   norm = surface normal unit vector
   isr = index of reaction model if >= 0, -1 for no chemistry
   ip = reset to NULL if destroyed by chemistry
   return jp = new particle if created by chemistry
   return reaction = index of reaction (1 to N) that took place, 0 = no reaction
   resets particle(s) to post-collision outward velocity
------------------------------------------------------------------------- */

Particle::OnePart *SurfCollideDiffuse::
collide(Particle::OnePart *&ip, double &,
        int isurf, double *norm, int isr, int &reaction)
{
  nsingle++;

  // if surface chemistry defined, attempt reaction
  // reaction = 1 to N for which reaction took place, 0 for none
  // velreset = 1 if reaction reset post-collision velocity, else 0

  Particle::OnePart iorig;
  Particle::OnePart *jp = NULL;
  reaction = 0;
  int velreset = 0;

  if (isr >= 0) {
    if (modify->n_surf_react) memcpy(&iorig,ip,sizeof(Particle::OnePart));
    reaction = surf->sr[isr]->react(ip,isurf,norm,jp,velreset);
    if (reaction) surf->nreact_one++;
  }

  // set temperature of isurf if VARSURF or CUSTOM
<<<<<<< HEAD
  
=======

>>>>>>> f44a1461
  if (persurf_temperature) {
    tsurf = t_persurf[isurf];
    if (tsurf <= 0.0) error->one(FLERR,"Surf_collide tsurf <= 0.0");
  }

  // diffuse reflection for each particle
  // only if SurfReact did not already reset velocities
  // also both particles need to trigger any fixes
  //   to update per-particle properties which depend on
  //   temperature of the particle, e.g. fix vibmode and fix ambipolar

  if (ip) {
    if (!velreset) diffuse(ip,norm);
    if (modify->n_update_custom) {
      int i = ip - particle->particles;
      modify->update_custom(i,tsurf,tsurf,tsurf,vstream);
    }
  }
  if (jp) {
    if (!velreset) diffuse(jp,norm);
    if (modify->n_update_custom) {
      int j = jp - particle->particles;
      modify->update_custom(j,tsurf,tsurf,tsurf,vstream);
    }
  }

  // call any fixes with a surf_react() method
  // they may reset j to -1, e.g. fix ambipolar
  //   in which case newly created j is deleted

  if (reaction && modify->n_surf_react) {
    int i = -1;
    if (ip) i = ip - particle->particles;
    int j = -1;
    if (jp) j = jp - particle->particles;
    modify->surf_react(&iorig,i,j);
    if (jp && j < 0) {
      jp = NULL;
      particle->nlocal--;
    }
  }

  return jp;
}

/* ----------------------------------------------------------------------
   diffusive particle collision with surface
   p = particle with current x = collision pt, current v = incident v
   norm = surface normal unit vector
   resets particle(s) to post-collision outward velocity
------------------------------------------------------------------------- */

void SurfCollideDiffuse::diffuse(Particle::OnePart *p, double *norm)
{
  // specular reflection
  // reflect incident v around norm

  if (random->uniform() > acc) {
    MathExtra::reflect3(p->v,norm);

  // diffuse reflection
  // vrm = most probable speed of species, eqns (4.1) and (4.7)
  // vperp = velocity component perpendicular to surface along norm, eqn (12.3)
  // vtan12 = 2 velocity components tangential to surface
  // tangent1 = component of particle v tangential to surface,
  //   check if tangent1 = 0 (normal collision), set randomly
  // tangent2 = norm x tangent1 = orthogonal tangential direction
  // tangent12 are both unit vectors

  } else {
    double tangent1[3],tangent2[3];
    Particle::Species *species = particle->species;
    int ispecies = p->ispecies;

    double vrm = sqrt(2.0*update->boltz * tsurf / species[ispecies].mass);
    double vperp = vrm * sqrt(-log(random->uniform()));

    double theta = MY_2PI * random->uniform();
    double vtangent = vrm * sqrt(-log(random->uniform()));
    double vtan1 = vtangent * sin(theta);
    double vtan2 = vtangent * cos(theta);

    double *v = p->v;
    double dot = MathExtra::dot3(v,norm);

    double beta_un,normalized_distbn_fn;

    tangent1[0] = v[0] - dot*norm[0];
    tangent1[1] = v[1] - dot*norm[1];
    tangent1[2] = v[2] - dot*norm[2];

    if (MathExtra::lensq3(tangent1) == 0.0) {
      tangent2[0] = random->uniform();
      tangent2[1] = random->uniform();
      tangent2[2] = random->uniform();
      MathExtra::cross3(norm,tangent2,tangent1);
    }

    MathExtra::norm3(tangent1);
    MathExtra::cross3(norm,tangent1,tangent2);

    // add in translation or rotation vector if specified
    // only keep portion of vector tangential to surface element

    if (trflag) {
      double vxdelta,vydelta,vzdelta;
      if (tflag) {
        vxdelta = vx; vydelta = vy; vzdelta = vz;
        double dot = vxdelta*norm[0] + vydelta*norm[1] + vzdelta*norm[2];

        if (fabs(dot) > 0.001) {
          dot /= vrm;
          do {
            do {
              beta_un = (6.0*random->uniform() - 3.0);
            } while (beta_un + dot < 0.0);
            normalized_distbn_fn = 2.0 * (beta_un + dot) /
              (dot + sqrt(dot*dot + 2.0)) *
              exp(0.5 + (0.5*dot)*(dot-sqrt(dot*dot + 2.0)) -
                  beta_un*beta_un);
          } while (normalized_distbn_fn < random->uniform());
          vperp = beta_un*vrm;
        }

      } else {
        double *x = p->x;
        vxdelta = wy*(x[2]-pz) - wz*(x[1]-py);
        vydelta = wz*(x[0]-px) - wx*(x[2]-pz);
        vzdelta = wx*(x[1]-py) - wy*(x[0]-px);
        double dot = vxdelta*norm[0] + vydelta*norm[1] + vzdelta*norm[2];
        vxdelta -= dot*norm[0];
        vydelta -= dot*norm[1];
        vzdelta -= dot*norm[2];
      }

      v[0] = vperp*norm[0] + vtan1*tangent1[0] + vtan2*tangent2[0] + vxdelta;
      v[1] = vperp*norm[1] + vtan1*tangent1[1] + vtan2*tangent2[1] + vydelta;
      v[2] = vperp*norm[2] + vtan1*tangent1[2] + vtan2*tangent2[2] + vzdelta;

    // no translation or rotation

    } else {
      v[0] = vperp*norm[0] + vtan1*tangent1[0] + vtan2*tangent2[0];
      v[1] = vperp*norm[1] + vtan1*tangent1[1] + vtan2*tangent2[1];
      v[2] = vperp*norm[2] + vtan1*tangent1[2] + vtan2*tangent2[2];
    }

    // initialize rot/vib energy

    p->erot = particle->erot(ispecies,tsurf,random);
    p->evib = particle->evib(ispecies,tsurf,random);
  }
}

/* ----------------------------------------------------------------------
   wrapper on diffuse() method to perform collision for a single particle
   pass in 2 coefficients to match command-line args for style diffuse
   flags, coeffs can be NULL
   called by SurfReactAdsorb
------------------------------------------------------------------------- */

void SurfCollideDiffuse::wrapper(Particle::OnePart *p, double *norm,
                                 int *flags, double *coeffs)
{
  if (coeffs) {
    tsurf = coeffs[0];
    acc = coeffs[1];
  }

  diffuse(p,norm);
}

/* ----------------------------------------------------------------------
   return flags and coeffs for this SurfCollide instance to caller
------------------------------------------------------------------------- */

void SurfCollideDiffuse::flags_and_coeffs(int *flags, double *coeffs)
{
  if (tmode != NUMERIC)
    error->all(FLERR,"Surf_collide diffuse with non-numeric Tsurf "
               "does not support external caller");

  coeffs[0] = tsurf;
  coeffs[1] = acc;
}<|MERGE_RESOLUTION|>--- conflicted
+++ resolved
@@ -44,11 +44,7 @@
   if (narg < 4) error->all(FLERR,"Illegal surf_collide diffuse command");
 
   parse_tsurf(arg[2]);
-<<<<<<< HEAD
-  
-=======
-
->>>>>>> f44a1461
+
   acc = input->numeric(FLERR,arg[3]);
   if (acc < 0.0 || acc > 1.0)
     error->all(FLERR,"Illegal surf_collide diffuse command");
@@ -163,11 +159,7 @@
   }
 
   // set temperature of isurf if VARSURF or CUSTOM
-<<<<<<< HEAD
-  
-=======
-
->>>>>>> f44a1461
+
   if (persurf_temperature) {
     tsurf = t_persurf[isurf];
     if (tsurf <= 0.0) error->one(FLERR,"Surf_collide tsurf <= 0.0");
