/* ----------------------------------------------------------------------
   SPARTA - Stochastic PArallel Rarefied-gas Time-accurate Analyzer
   http://sparta.sandia.gov
   Steve Plimpton, sjplimp@sandia.gov, Michael Gallis, magalli@sandia.gov
   Sandia National Laboratories

   Copyright (2014) Sandia Corporation.  Under the terms of Contract
   DE-AC04-94AL85000 with Sandia Corporation, the U.S. Government retains
   certain rights in this software.  This software is distributed under
   the GNU General Public License.

   See the README file in the top-level SPARTA directory.
------------------------------------------------------------------------- */

#include "math.h"
#include "stdlib.h"
#include "string.h"
#include "surf_collide_diffuse.h"
#include "surf.h"
#include "surf_react.h"
#include "input.h"
#include "variable.h"
#include "particle.h"
#include "domain.h"
#include "update.h"
#include "modify.h"
#include "comm.h"
#include "random_mars.h"
#include "random_knuth.h"
#include "math_const.h"
#include "math_extra.h"
#include "error.h"

using namespace SPARTA_NS;
using namespace MathConst;

/* ---------------------------------------------------------------------- */

SurfCollideDiffuse::SurfCollideDiffuse(SPARTA *sparta, int narg, char **arg) :
  SurfCollide(sparta, narg, arg)
{
  if (narg < 4) error->all(FLERR,"Illegal surf_collide diffuse command");

  tstr = NULL;

  if (strstr(arg[2],"v_") == arg[2]) {
    dynamicflag = 1;
    int n = strlen(&arg[2][2]) + 1;
    tstr = new char[n];
    strcpy(tstr,&arg[2][2]);
  } else {
    twall = input->numeric(FLERR,arg[2]);
    if (twall <= 0.0) error->all(FLERR,"Surf_collide diffuse temp <= 0.0");
  }

  acc = input->numeric(FLERR,arg[3]);
  if (acc < 0.0 || acc > 1.0)
    error->all(FLERR,"Illegal surf_collide diffuse command");

  // optional args

  tflag = rflag = 0;

  int iarg = 4;
  while (iarg < narg) {
    if (strcmp(arg[iarg],"translate") == 0) {
      if (iarg+4 > narg)
        error->all(FLERR,"Illegal surf_collide diffuse command");
      tflag = 1;
      vx = atof(arg[iarg+1]);
      vy = atof(arg[iarg+2]);
      vz = atof(arg[iarg+3]);
      iarg += 4;
    } else if (strcmp(arg[iarg],"rotate") == 0) {
      if (iarg+7 > narg)
        error->all(FLERR,"Illegal surf_collide diffuse command");
      rflag = 1;
      px = atof(arg[iarg+1]);
      py = atof(arg[iarg+2]);
      pz = atof(arg[iarg+3]);
      wx = atof(arg[iarg+4]);
      wy = atof(arg[iarg+5]);
      wz = atof(arg[iarg+6]);
      if (domain->dimension == 2 && pz != 0.0)
        error->all(FLERR,"Surf_collide diffuse rotation invalid for 2d");
      if (domain->dimension == 2 && (wx != 0.0 || wy != 0.0))
        error->all(FLERR,"Surf_collide diffuse rotation invalid for 2d");
      iarg += 7;
    } else error->all(FLERR,"Illegal surf_collide diffuse command");
  }

  if (tflag && rflag) error->all(FLERR,"Illegal surf_collide diffuse command");
  if (tflag || rflag) trflag = 1;
  else trflag = 0;

  vstream[0] = vstream[1] = vstream[2] = 0.0;

  // initialize RNG

  random = new RanKnuth(update->ranmaster->uniform());
  double seed = update->ranmaster->uniform();
  random->reset(seed,comm->me,100);
}

/* ---------------------------------------------------------------------- */

SurfCollideDiffuse::~SurfCollideDiffuse()
{
  if (copy) return;

  delete [] tstr;
  delete random;
}

/* ---------------------------------------------------------------------- */

void SurfCollideDiffuse::init()
{
  SurfCollide::init();

  // check variable

  if (tstr) {
    tvar = input->variable->find(tstr);
    if (tvar < 0)
      error->all(FLERR,"Surf_collide diffuse variable name does not exist");
    if (!input->variable->equal_style(tvar))
      error->all(FLERR,"Surf_collide diffuse variable is invalid style");
  }
}

/* ----------------------------------------------------------------------
   particle collision with surface with optional chemistry
   ip = particle with current x = collision pt, current v = incident v
   isurf = index of surface element
   norm = surface normal unit vector
   isr = index of reaction model if >= 0, -1 for no chemistry
   ip = reset to NULL if destroyed by chemsitry
   return jp = new particle if created by chemistry
   return reaction = index of reaction (1 to N) that took place, 0 = no reaction
   resets particle(s) to post-collision outward velocity
------------------------------------------------------------------------- */

Particle::OnePart *SurfCollideDiffuse::
collide(Particle::OnePart *&ip, double &, 
        int isurf, double *norm, int isr, int &reaction)
{
  nsingle++;

  // if surface chemistry defined, attempt reaction
  // reaction = 1 if reaction took place, but post-collision v not yet reset
  // reaction = 2 if reaction took place, and post-collision v already reset

  Particle::OnePart iorig;
  Particle::OnePart *jp = NULL;
  reaction = 0;

  if (isr >= 0) {
    if (modify->n_surf_react) memcpy(&iorig,ip,sizeof(Particle::OnePart));
    reaction = surf->sr[isr]->react(ip,isurf,norm,jp);
    if (reaction) surf->nreact_one++;
  }

  // diffuse reflection for each particle
  // resets v, roteng, vibeng
<<<<<<< HEAD

  if (reaction < 2) {
    if (ip) diffuse(ip,norm);
    if (jp) diffuse(jp,norm);
  }

  // if new particle J created, also need to trigger any fixes

  if (jp && modify->n_add_particle) {
    int j = jp - particle->particles;
    modify->add_particle(j,twall,twall,twall,vstream);
=======
  // particle I needs to trigger any fixes to update per-particle
  //  properties which depend on the temperature of the particle
  //  (e.g. fix vibmode and fix ambipolar)
  // if new particle J created, also need to trigger any fixes

  if (ip) {
    diffuse(ip,norm);
    if (modify->n_update_custom) {
      int i = ip - particle->particles;
      modify->update_custom(i,twall,twall,twall,vstream);
    }
  }
  if (jp) {
    diffuse(jp,norm);
    if (modify->n_update_custom) {
      int j = jp - particle->particles;
      modify->update_custom(j,twall,twall,twall,vstream);
    }
>>>>>>> 9d8f03e5
  }

  // call any fixes with a surf_react() method
  // they may reset j to -1, e.g. fix ambipolar
  //   in which case newly created j is deleted

  if (reaction && modify->n_surf_react) {
    int i = -1;
    if (ip) i = ip - particle->particles;
    int j = -1;
    if (jp) j = jp - particle->particles;
    modify->surf_react(&iorig,i,j);
    if (jp && j < 0) {
      jp = NULL;
      particle->nlocal--;
    }
  }

  return jp;
}

/* ----------------------------------------------------------------------
   diffusive particle collision with surface
   p = particle with current x = collision pt, current v = incident v
   norm = surface normal unit vector
   resets particle(s) to post-collision outward velocity
------------------------------------------------------------------------- */

void SurfCollideDiffuse::diffuse(Particle::OnePart *p, double *norm)
{
  // specular reflection
  // reflect incident v around norm

  if (random->uniform() > acc) {
    MathExtra::reflect3(p->v,norm);

  // diffuse reflection
  // vrm = most probable speed of species, eqns (4.1) and (4.7)
  // vperp = velocity component perpendicular to surface along norm, eqn (12.3)
  // vtan12 = 2 velocity components tangential to surface
  // tangent1 = component of particle v tangential to surface,
  //   check if tangent1 = 0 (normal collision), set randomly
  // tangent2 = norm x tangent1 = orthogonal tangential direction
  // tangent12 are both unit vectors

  } else {
    double tangent1[3],tangent2[3];
    Particle::Species *species = particle->species;
    int ispecies = p->ispecies;

    double vrm = sqrt(2.0*update->boltz * twall / species[ispecies].mass);
    double vperp = vrm * sqrt(-log(random->uniform()));

    double theta = MY_2PI * random->uniform();
    double vtangent = vrm * sqrt(-log(random->uniform()));
    double vtan1 = vtangent * sin(theta);
    double vtan2 = vtangent * cos(theta);

    double *v = p->v;
    double dot = MathExtra::dot3(v,norm);

    double beta_un,normalized_distbn_fn;

    tangent1[0] = v[0] - dot*norm[0];
    tangent1[1] = v[1] - dot*norm[1];
    tangent1[2] = v[2] - dot*norm[2];

    if (MathExtra::lensq3(tangent1) == 0.0) {
      tangent2[0] = random->uniform();
      tangent2[1] = random->uniform();
      tangent2[2] = random->uniform();
      MathExtra::cross3(norm,tangent2,tangent1);
    }

    MathExtra::norm3(tangent1);
    MathExtra::cross3(norm,tangent1,tangent2);

    // add in translation or rotation vector if specified
    // only keep portion of vector tangential to surface element

    if (trflag) {
      double vxdelta,vydelta,vzdelta;
      if (tflag) {
        vxdelta = vx; vydelta = vy; vzdelta = vz;
        double dot = vxdelta*norm[0] + vydelta*norm[1] + vzdelta*norm[2];

        if (fabs(dot) > 0.001) {
          dot /= vrm;
          do {
            do {
              beta_un = (6.0*random->uniform() - 3.0);
            } while (beta_un + dot < 0.0);
            normalized_distbn_fn = 2.0 * (beta_un + dot) /
              (dot + sqrt(dot*dot + 2.0)) *
              exp(0.5 + (0.5*dot)*(dot-sqrt(dot*dot + 2.0)) -
                  beta_un*beta_un);
          } while (normalized_distbn_fn < random->uniform());
          vperp = beta_un*vrm;
        }

      } else {
        double *x = p->x;
        vxdelta = wy*(x[2]-pz) - wz*(x[1]-py);
        vydelta = wz*(x[0]-px) - wx*(x[2]-pz);
        vzdelta = wx*(x[1]-py) - wy*(x[0]-px);
        double dot = vxdelta*norm[0] + vydelta*norm[1] + vzdelta*norm[2];
        vxdelta -= dot*norm[0];
        vydelta -= dot*norm[1];
        vzdelta -= dot*norm[2];
      }

      v[0] = vperp*norm[0] + vtan1*tangent1[0] + vtan2*tangent2[0] + vxdelta;
      v[1] = vperp*norm[1] + vtan1*tangent1[1] + vtan2*tangent2[1] + vydelta;
      v[2] = vperp*norm[2] + vtan1*tangent1[2] + vtan2*tangent2[2] + vzdelta;

    // no translation or rotation

    } else {
      v[0] = vperp*norm[0] + vtan1*tangent1[0] + vtan2*tangent2[0];
      v[1] = vperp*norm[1] + vtan1*tangent1[1] + vtan2*tangent2[1];
      v[2] = vperp*norm[2] + vtan1*tangent1[2] + vtan2*tangent2[2];
    }

    // initialize rot/vib energy

    p->erot = particle->erot(ispecies,twall,random);
    p->evib = particle->evib(ispecies,twall,random);
  }
}

/* ----------------------------------------------------------------------
   wrapper on diffuse() method to perform collision for a single particle
   pass in 2 coefficients to match command-line args for style diffuse 
   flags, coeffs can be NULL
   called by SurfReactAdsorb
------------------------------------------------------------------------- */

void SurfCollideDiffuse::wrapper(Particle::OnePart *p, double *norm, 
                                 int *flags, double *coeffs)
{ 
  if (flags) {
    twall = coeffs[0];
    acc = coeffs[1];
  }

  diffuse(p,norm);
}

/* ----------------------------------------------------------------------
   return flags and coeffs for this SurfCollide instance to caller
------------------------------------------------------------------------- */

void SurfCollideDiffuse::flags_and_coeffs(int *flags, double *coeffs)
{ 
  coeffs[0] = twall;
  coeffs[1] = acc;
}

/* ----------------------------------------------------------------------
   set current surface temperature
------------------------------------------------------------------------- */

void SurfCollideDiffuse::dynamic()
{
  twall = input->variable->compute_equal(tvar);
  if (twall <= 0.0) error->all(FLERR,"Surf_collide diffuse temp <= 0.0");
}<|MERGE_RESOLUTION|>--- conflicted
+++ resolved
@@ -163,7 +163,6 @@
 
   // diffuse reflection for each particle
   // resets v, roteng, vibeng
-<<<<<<< HEAD
 
   if (reaction < 2) {
     if (ip) diffuse(ip,norm);
@@ -175,26 +174,6 @@
   if (jp && modify->n_add_particle) {
     int j = jp - particle->particles;
     modify->add_particle(j,twall,twall,twall,vstream);
-=======
-  // particle I needs to trigger any fixes to update per-particle
-  //  properties which depend on the temperature of the particle
-  //  (e.g. fix vibmode and fix ambipolar)
-  // if new particle J created, also need to trigger any fixes
-
-  if (ip) {
-    diffuse(ip,norm);
-    if (modify->n_update_custom) {
-      int i = ip - particle->particles;
-      modify->update_custom(i,twall,twall,twall,vstream);
-    }
-  }
-  if (jp) {
-    diffuse(jp,norm);
-    if (modify->n_update_custom) {
-      int j = jp - particle->particles;
-      modify->update_custom(j,twall,twall,twall,vstream);
-    }
->>>>>>> 9d8f03e5
   }
 
   // call any fixes with a surf_react() method
