/* ----------------------------------------------------------------------
   SPARTA - Stochastic PArallel Rarefied-gas Time-accurate Analyzer
   http://sparta.sandia.gov
   Steve Plimpton, sjplimp@sandia.gov, Michael Gallis, magalli@sandia.gov
   Sandia National Laboratories

   Copyright (2014) Sandia Corporation.  Under the terms of Contract
   DE-AC04-94AL85000 with Sandia Corporation, the U.S. Government retains
   certain rights in this software.  This software is distributed under
   the GNU General Public License.

   See the README file in the top-level SPARTA directory.
------------------------------------------------------------------------- */

#include "math.h"
#include "stdlib.h"
#include "string.h"
#include "surf_collide_diffuse.h"
#include "surf.h"
#include "surf_react.h"
#include "input.h"
#include "variable.h"
#include "particle.h"
#include "domain.h"
#include "update.h"
#include "modify.h"
#include "comm.h"
#include "random_mars.h"
#include "random_knuth.h"
#include "math_const.h"
#include "math_extra.h"
#include "error.h"

using namespace SPARTA_NS;
using namespace MathConst;

/* ---------------------------------------------------------------------- */

SurfCollideDiffuse::SurfCollideDiffuse(SPARTA *sparta, int narg, char **arg) :
  SurfCollide(sparta, narg, arg)
{
  if (narg < 4) error->all(FLERR,"Illegal surf_collide diffuse command");

  tstr = NULL;

  if (strstr(arg[2],"v_") == arg[2]) {
    dynamicflag = 1;
    int n = strlen(&arg[2][2]) + 1;
    tstr = new char[n];
    strcpy(tstr,&arg[2][2]);
  } else {
    twall = input->numeric(FLERR,arg[2]);
    if (twall <= 0.0) error->all(FLERR,"Surf_collide diffuse temp <= 0.0");
  }

  acc = input->numeric(FLERR,arg[3]);
  if (acc < 0.0 || acc > 1.0)
    error->all(FLERR,"Illegal surf_collide diffuse command");

  // optional args

  tflag = rflag = 0;

  int iarg = 4;
  while (iarg < narg) {
    if (strcmp(arg[iarg],"translate") == 0) {
      if (iarg+4 > narg)
        error->all(FLERR,"Illegal surf_collide diffuse command");
      tflag = 1;
      vx = atof(arg[iarg+1]);
      vy = atof(arg[iarg+2]);
      vz = atof(arg[iarg+3]);
      iarg += 4;
    } else if (strcmp(arg[iarg],"rotate") == 0) {
      if (iarg+7 > narg)
        error->all(FLERR,"Illegal surf_collide diffuse command");
      rflag = 1;
      px = atof(arg[iarg+1]);
      py = atof(arg[iarg+2]);
      pz = atof(arg[iarg+3]);
      wx = atof(arg[iarg+4]);
      wy = atof(arg[iarg+5]);
      wz = atof(arg[iarg+6]);

      if (domain->dimension == 2) {
        if (pz != 0.0)
          error->all(FLERR,"Surf_collide diffuse rotation invalid for 2d");
        if (!domain->axisymmetric && (wx != 0.0 || wy != 0.0))
          error->all(FLERR,"Surf_collide diffuse rotation invalid for 2d");
        if (domain->axisymmetric && (wy != 0.0 || wz != 0.0))
          error->all(FLERR,
                     "Surf_collide diffuse rotation invalid for 2d axisymmetric");
      }

      iarg += 7;
    } else error->all(FLERR,"Illegal surf_collide diffuse command");
  }

  if (tflag && rflag) error->all(FLERR,"Illegal surf_collide diffuse command");
  if (tflag || rflag) trflag = 1;
  else trflag = 0;

  vstream[0] = vstream[1] = vstream[2] = 0.0;

  distributed = surf->distributed;
  implicit = surf->implicit;

  if (distributed && !implicit) {
    lines = surf->mylines;
    tris = surf->mytris;
    nsurf = surf->nown;
  }
  else {
    lines = surf->lines;
    tris = surf->tris;
    nsurf = surf->nlocal;
  }

  // initialize RNG

  random = new RanKnuth(update->ranmaster->uniform());
  double seed = update->ranmaster->uniform();
  random->reset(seed,comm->me,100);
}

/* ---------------------------------------------------------------------- */

SurfCollideDiffuse::~SurfCollideDiffuse()
{
  if (copy) return;

  delete [] tstr;
  delete random;
}

/* ---------------------------------------------------------------------- */

void SurfCollideDiffuse::init()
{
  SurfCollide::init();

  // check variable

  if (tstr) {
    tvar = input->variable->find(tstr);
    if (tvar < 0)
      error->all(FLERR,"Surf_collide diffuse variable name does not exist");
    if (!input->variable->equal_style(tvar))
      error->all(FLERR,"Surf_collide diffuse variable is invalid style");
  }

  if (!implicit) {
    for (int i = 0; i < nsurf; i++) {
      if (domain->dimension == 2) lines[i].temp = twall;
      else tris[i].temp = twall;
    }
  }
}

/* ----------------------------------------------------------------------
   particle collision with surface with optional chemistry
   ip = particle with current x = collision pt, current v = incident v
   isurf = index of surface element
   norm = surface normal unit vector
   isr = index of reaction model if >= 0, -1 for no chemistry
   ip = reset to NULL if destroyed by chemsitry
   return jp = new particle if created by chemistry
   return reaction = index of reaction (1 to N) that took place, 0 = no reaction
   resets particle(s) to post-collision outward velocity
------------------------------------------------------------------------- */

Particle::OnePart *SurfCollideDiffuse::
<<<<<<< HEAD
collide(Particle::OnePart *&ip, double &,
        int isurf, double *norm, int isr, int &reaction)
=======
collide(Particle::OnePart *&ip, double *norm, double &, int isr, int &reaction, int isurf)
>>>>>>> 3213dc3b
{
  nsingle++;

  // if surface chemistry defined, attempt reaction
  // reaction = 1 to N for which reaction took place, 0 for none
  // velreset = 1 if reaction reset post-collision velocity, else 0

  Particle::OnePart iorig;
  Particle::OnePart *jp = NULL;
  reaction = 0;
  int velreset = 0;

  if (isr >= 0) {
    if (modify->n_surf_react) memcpy(&iorig,ip,sizeof(Particle::OnePart));
    reaction = surf->sr[isr]->react(ip,isurf,norm,jp,velreset);
    if (reaction) surf->nreact_one++;
  }

  // diffuse reflection for each particle
  // only if SurfReact did not already reset velocities
  // also both partiticles need to trigger any fixes
  //   to update per-particle properties which depend on
  //   temperature of the particle, e.g. fix vibmode and fix ambipolar

  if (isurf > -1 && !implicit) {
      if (domain->dimension == 2) twall = lines[isurf].temp;
      else twall = tris[isurf].temp;
  }

  if (ip) {
<<<<<<< HEAD
    if (!velreset) diffuse(ip,norm);
=======
    diffuse(ip,norm,isurf);
>>>>>>> 3213dc3b
    if (modify->n_update_custom) {
      int i = ip - particle->particles;
      modify->update_custom(i,twall,twall,twall,vstream);
    }
  }
  if (jp) {
<<<<<<< HEAD
    if (!velreset) diffuse(jp,norm);
=======
    diffuse(jp,norm,isurf);
>>>>>>> 3213dc3b
    if (modify->n_update_custom) {
      int j = jp - particle->particles;
      modify->update_custom(j,twall,twall,twall,vstream);
    }
  }

  // call any fixes with a surf_react() method
  // they may reset j to -1, e.g. fix ambipolar
  //   in which case newly created j is deleted

  if (reaction && modify->n_surf_react) {
    int i = -1;
    if (ip) i = ip - particle->particles;
    int j = -1;
    if (jp) j = jp - particle->particles;
    modify->surf_react(&iorig,i,j);
    if (jp && j < 0) {
      jp = NULL;
      particle->nlocal--;
    }
  }

  return jp;
}

/* ----------------------------------------------------------------------
   diffusive particle collision with surface
   p = particle with current x = collision pt, current v = incident v
   norm = surface normal unit vector
   resets particle(s) to post-collision outward velocity
------------------------------------------------------------------------- */

void SurfCollideDiffuse::diffuse(Particle::OnePart *p, double *norm, int jsurf)
{
  // specular reflection
  // reflect incident v around norm

  if (random->uniform() > acc) {
    MathExtra::reflect3(p->v,norm);

  // diffuse reflection
  // vrm = most probable speed of species, eqns (4.1) and (4.7)
  // vperp = velocity component perpendicular to surface along norm, eqn (12.3)
  // vtan12 = 2 velocity components tangential to surface
  // tangent1 = component of particle v tangential to surface,
  //   check if tangent1 = 0 (normal collision), set randomly
  // tangent2 = norm x tangent1 = orthogonal tangential direction
  // tangent12 are both unit vectors

  } else {
    double tangent1[3],tangent2[3];
    Particle::Species *species = particle->species;
    int ispecies = p->ispecies;

    if ((jsurf > -1) && !implicit) {
      if (domain->dimension == 2) twall = lines[jsurf].temp;
      else twall = tris[jsurf].temp;
    }

    double vrm = sqrt(2.0*update->boltz * twall / species[ispecies].mass);
    double vperp = vrm * sqrt(-log(random->uniform()));

    double theta = MY_2PI * random->uniform();
    double vtangent = vrm * sqrt(-log(random->uniform()));
    double vtan1 = vtangent * sin(theta);
    double vtan2 = vtangent * cos(theta);

    double *v = p->v;
    double dot = MathExtra::dot3(v,norm);

    double beta_un,normalized_distbn_fn;

    tangent1[0] = v[0] - dot*norm[0];
    tangent1[1] = v[1] - dot*norm[1];
    tangent1[2] = v[2] - dot*norm[2];

    if (MathExtra::lensq3(tangent1) == 0.0) {
      tangent2[0] = random->uniform();
      tangent2[1] = random->uniform();
      tangent2[2] = random->uniform();
      MathExtra::cross3(norm,tangent2,tangent1);
    }

    MathExtra::norm3(tangent1);
    MathExtra::cross3(norm,tangent1,tangent2);

    // add in translation or rotation vector if specified
    // only keep portion of vector tangential to surface element

    if (trflag) {
      double vxdelta,vydelta,vzdelta;
      if (tflag) {
        vxdelta = vx; vydelta = vy; vzdelta = vz;
        double dot = vxdelta*norm[0] + vydelta*norm[1] + vzdelta*norm[2];

        if (fabs(dot) > 0.001) {
          dot /= vrm;
          do {
            do {
              beta_un = (6.0*random->uniform() - 3.0);
            } while (beta_un + dot < 0.0);
            normalized_distbn_fn = 2.0 * (beta_un + dot) /
              (dot + sqrt(dot*dot + 2.0)) *
              exp(0.5 + (0.5*dot)*(dot-sqrt(dot*dot + 2.0)) -
                  beta_un*beta_un);
          } while (normalized_distbn_fn < random->uniform());
          vperp = beta_un*vrm;
        }

      } else {
        double *x = p->x;
        vxdelta = wy*(x[2]-pz) - wz*(x[1]-py);
        vydelta = wz*(x[0]-px) - wx*(x[2]-pz);
        vzdelta = wx*(x[1]-py) - wy*(x[0]-px);
        double dot = vxdelta*norm[0] + vydelta*norm[1] + vzdelta*norm[2];
        vxdelta -= dot*norm[0];
        vydelta -= dot*norm[1];
        vzdelta -= dot*norm[2];
      }

      v[0] = vperp*norm[0] + vtan1*tangent1[0] + vtan2*tangent2[0] + vxdelta;
      v[1] = vperp*norm[1] + vtan1*tangent1[1] + vtan2*tangent2[1] + vydelta;
      v[2] = vperp*norm[2] + vtan1*tangent1[2] + vtan2*tangent2[2] + vzdelta;

    // no translation or rotation

    } else {
      v[0] = vperp*norm[0] + vtan1*tangent1[0] + vtan2*tangent2[0];
      v[1] = vperp*norm[1] + vtan1*tangent1[1] + vtan2*tangent2[1];
      v[2] = vperp*norm[2] + vtan1*tangent1[2] + vtan2*tangent2[2];
    }

    // initialize rot/vib energy

    p->erot = particle->erot(ispecies,twall,random);
    p->evib = particle->evib(ispecies,twall,random);
  }
}

/* ----------------------------------------------------------------------
   wrapper on diffuse() method to perform collision for a single particle
   pass in 2 coefficients to match command-line args for style diffuse
   flags, coeffs can be NULL
   called by SurfReactAdsorb
------------------------------------------------------------------------- */

void SurfCollideDiffuse::wrapper(Particle::OnePart *p, double *norm,
                                 int *flags, double *coeffs)
{
  if (flags) {
    twall = coeffs[0];
    acc = coeffs[1];
  }

  diffuse(p,norm);
}

/* ----------------------------------------------------------------------
   return flags and coeffs for this SurfCollide instance to caller
------------------------------------------------------------------------- */

void SurfCollideDiffuse::flags_and_coeffs(int *flags, double *coeffs)
{
  coeffs[0] = twall;
  coeffs[1] = acc;
}

/* ----------------------------------------------------------------------
   set current surface temperature
------------------------------------------------------------------------- */

void SurfCollideDiffuse::dynamic()
{
  twall = input->variable->compute_equal(tvar);
  if (twall <= 0.0) error->all(FLERR,"Surf_collide diffuse temp <= 0.0");
}<|MERGE_RESOLUTION|>--- conflicted
+++ resolved
@@ -170,12 +170,8 @@
 ------------------------------------------------------------------------- */
 
 Particle::OnePart *SurfCollideDiffuse::
-<<<<<<< HEAD
 collide(Particle::OnePart *&ip, double &,
         int isurf, double *norm, int isr, int &reaction)
-=======
-collide(Particle::OnePart *&ip, double *norm, double &, int isr, int &reaction, int isurf)
->>>>>>> 3213dc3b
 {
   nsingle++;
 
@@ -206,22 +202,14 @@
   }
 
   if (ip) {
-<<<<<<< HEAD
-    if (!velreset) diffuse(ip,norm);
-=======
-    diffuse(ip,norm,isurf);
->>>>>>> 3213dc3b
+    if (!velreset) diffuse(ip,norm,isurf);
     if (modify->n_update_custom) {
       int i = ip - particle->particles;
       modify->update_custom(i,twall,twall,twall,vstream);
     }
   }
   if (jp) {
-<<<<<<< HEAD
-    if (!velreset) diffuse(jp,norm);
-=======
-    diffuse(jp,norm,isurf);
->>>>>>> 3213dc3b
+    if (!velreset) diffuse(jp,norm,isurf);
     if (modify->n_update_custom) {
       int j = jp - particle->particles;
       modify->update_custom(j,twall,twall,twall,vstream);
@@ -376,7 +364,8 @@
     acc = coeffs[1];
   }
 
-  diffuse(p,norm);
+  int dummy = -1;
+  diffuse(p,norm,dummy);
 }
 
 /* ----------------------------------------------------------------------
