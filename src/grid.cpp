/* ----------------------------------------------------------------------
   SPARTA - Stochastic PArallel Rarefied-gas Time-accurate Analyzer
   http://sparta.sandia.gov
   Steve Plimpton, sjplimp@gmail.com, Michael Gallis, magalli@sandia.gov
   Sandia National Laboratories

   Copyright (2014) Sandia Corporation.  Under the terms of Contract
   DE-AC04-94AL85000 with Sandia Corporation, the U.S. Government retains
   certain rights in this software.  This software is distributed under
   the GNU General Public License.

   See the README file in the top-level SPARTA directory.
------------------------------------------------------------------------- */

#include "string.h"
#include "grid.h"
#include "geometry.h"
#include "domain.h"
#include "region.h"
#include "surf.h"
#include "surf_react.h"
#include "comm.h"
#include "modify.h"
#include "fix.h"
#include "compute.h"
#include "cut2d.h"
#include "cut3d.h"
#include "output.h"
#include "dump.h"
#include "irregular.h"
#include "math_const.h"
#include "memory.h"
#include "error.h"

// DEBUG
#include "update.h"

using namespace SPARTA_NS;
using namespace MathConst;

#define DELTA 8192
#define DELTAPARENT 1024
#define LARGE 256000
#define BIG 1.0e20
#define MAXGROUP 32
#define MAXLEVEL 32

// default values, can be overridden by global command

#define MAXSURFPERCELL  100
#define MAXSPLITPERCELL 10

enum{XLO,XHI,YLO,YHI,ZLO,ZHI,INTERIOR};         // same as Domain
enum{PERIODIC,OUTFLOW,REFLECT,SURFACE,AXISYM};  // same as Domain
enum{REGION_ALL,REGION_ONE,REGION_CENTER};      // same as Surf
enum{PERAUTO,PERCELL,PERSURF};                  // several files

// cell type = OUTSIDE/INSIDE/OVERLAP if entirely outside/inside surfs
//   or has any overlap with surfs including grazing or touching
// corner point = OUTSIDE/INSIDE (not OVERLAP) if outside/inside
//   if exactly on surf, is still marked OUTSIDE or INSIDE by cut2d/cut3d
//   corner pts are only set if cell type = OVERLAP

enum{UNKNOWN,OUTSIDE,INSIDE,OVERLAP};           // several files
enum{NCHILD,NPARENT,NUNKNOWN,NPBCHILD,NPBPARENT,NPBUNKNOWN,NBOUND};  // Update
enum{NOWEIGHT,VOLWEIGHT,RADWEIGHT,RADONLYWEIGHT};

// corners[i][j] = J corner points of face I of a grid cell
// works for 2d quads and 3d hexes

int corners[6][4] = {{0,2,4,6}, {1,3,5,7}, {0,1,4,5}, {2,3,6,7},
                     {0,1,2,3}, {4,5,6,7}};

/* ---------------------------------------------------------------------- */

Grid::Grid(SPARTA *sparta) : Pointers(sparta)
{
  exist = exist_ghost = clumped = 0;
  MPI_Comm_rank(world,&me);

  gnames = (char **) memory->smalloc(MAXGROUP*sizeof(char *),"grid:gnames");
  bitmask = (int *) memory->smalloc(MAXGROUP*sizeof(int),"grid:bitmask");
  inversemask = (int *) memory->smalloc(MAXGROUP*sizeof(int),
                                        "grid:inversemask");

  for (int i = 0; i < MAXGROUP; i++) bitmask[i] = 1 << i;
  for (int i = 0; i < MAXGROUP; i++) inversemask[i] = bitmask[i] ^ ~0;

  ngroup = 1;
  int n = strlen("all") + 1;
  gnames[0] = new char[n];
  strcpy(gnames[0],"all");

  ncell = nunsplit = nsplit = nsub = 0;

  nlocal = nghost = maxlocal = maxcell = 0;
  nsplitlocal = nsplitghost = maxsplit = 0;
  nsublocal = nsubghost = 0;
  nparent = maxparent = 0;
  maxlevel = 0;
  plevel_limit = MAXLEVEL;

  cells = NULL;
  cinfo = NULL;
  sinfo = NULL;
  pcells = NULL;

  plevels = new ParentLevel[MAXLEVEL];
  memset(plevels,0,MAXLEVEL*sizeof(ParentLevel));

  surfgrid_algorithm = PERAUTO;
  maxsurfpercell = MAXSURFPERCELL;
  maxsplitpercell = MAXSPLITPERCELL;
  csurfs = NULL; csplits = NULL; csubs = NULL;
  allocate_surf_arrays();

  neighshift[XLO] = 0;
  neighshift[XHI] = 3;
  neighshift[YLO] = 6;
  neighshift[YHI] = 9;
  neighshift[ZLO] = 12;
  neighshift[ZHI] = 15;

  neighmask[XLO] = 7 << neighshift[XLO];
  neighmask[XHI] = 7 << neighshift[XHI];
  neighmask[YLO] = 7 << neighshift[YLO];
  neighmask[YHI] = 7 << neighshift[YHI];
  neighmask[ZLO] = 7 << neighshift[ZLO];
  neighmask[ZHI] = 7 << neighshift[ZHI];

  cutoff = -1.0;
  cellweightflag = NOWEIGHT;

  ncustom = 0;
  ename = NULL;
  etype = esize = ewhich = NULL;

  ncustom_ivec = ncustom_iarray = 0;
  icustom_ivec = icustom_iarray = NULL;
  eivec = NULL;
  eiarray = NULL;
  eicol = NULL;

  ncustom_dvec = ncustom_darray = 0;
  icustom_dvec = icustom_darray = NULL;
  edvec = NULL;
  edarray = NULL;
  edcol = NULL;

  cut2d = NULL;
  cut3d = NULL;

  // allocate hash for cell IDs

  hash = new MyHash();
  hashfilled = 0;

  copy = uncopy = copymode = 0;
}

/* ---------------------------------------------------------------------- */

Grid::~Grid()
{
  if (!uncopy && (copy || copymode)) return;

  for (int i = 0; i < ngroup; i++) delete [] gnames[i];
  memory->sfree(gnames);
  memory->sfree(bitmask);
  memory->sfree(inversemask);

  memory->sfree(cells);
  memory->sfree(cinfo);
  memory->sfree(sinfo);
  memory->sfree(pcells);

  if (plevels)
    delete [] plevels;

  delete csurfs;
  delete csplits;
  delete csubs;
  delete hash;

  for (int i = 0; i < ncustom; i++) delete [] ename[i];
  memory->sfree(ename);
  memory->destroy(etype);
  memory->destroy(esize);
  memory->destroy(ewhich);

  for (int i = 0; i < ncustom_ivec; i++)
    memory->destroy(eivec[i]);
  for (int i = 0; i < ncustom_iarray; i++)
    memory->destroy(eiarray[i]);
  for (int i = 0; i < ncustom_dvec; i++)
    memory->destroy(edvec[i]);
  for (int i = 0; i < ncustom_darray; i++)
    memory->destroy(edarray[i]);

  memory->destroy(icustom_ivec);
  memory->destroy(icustom_iarray);
  memory->sfree(eivec);
  memory->sfree(eiarray);
  memory->destroy(eicol);

  memory->destroy(icustom_dvec);
  memory->destroy(icustom_darray);
  memory->sfree(edvec);
  memory->sfree(edarray);
  memory->destroy(edcol);

  delete cut2d;
  delete cut3d;
}

/* ----------------------------------------------------------------------
   remove existing grid
   called by AdaptGrid when it reads a new grid from file
------------------------------------------------------------------------- */

void Grid::remove()
{
  memory->sfree(cells);
  memory->sfree(cinfo);
  memory->sfree(sinfo);
  memory->sfree(pcells);

  delete csurfs;
  delete csplits;
  delete csubs;

  exist_ghost = clumped = 0;
  ncell = nunsplit = nsplit = nsub = 0;
  nlocal = nghost = maxlocal = maxcell = 0;
  nsplitlocal = nsplitghost = maxsplit = 0;
  nsublocal = nsubghost = 0;
  maxlevel = 0;

  hash->clear();
  hashfilled = 0;

  cells = NULL;
  cinfo = NULL;
  sinfo = NULL;

  csurfs = NULL; csplits = NULL; csubs = NULL;
  allocate_surf_arrays();

  // NOTE: what about cutoff and cellweightflag
}

/* ---------------------------------------------------------------------- */

void Grid::init()
{
  ncustom_particle = particle->ncustom;
  nbytes_particle = sizeof(Particle::OnePart);
  nbytes_particle_custom = particle->sizeof_custom();
  nbytes_particle_total = nbytes_particle + nbytes_particle_custom;
}

/* ----------------------------------------------------------------------
   add a single owned child cell to cells and cinfo
   assume no surfs at this point, so cell is OUTSIDE, corners are ignored
   neighs and nmask will be set later
------------------------------------------------------------------------- */

void Grid::add_child_cell(cellint id, int level, double *lo, double *hi)
{
  grow_cells(1,1);

  int ncorner;
  if (domain->dimension == 3) ncorner = 8;
  else ncorner = 4;

  ChildCell *c = &cells[nlocal];
  c->id = id;
  c->proc = me;
  c->ilocal = nlocal;
  c->level = level;
  c->lo[0] = lo[0];
  c->lo[1] = lo[1];
  c->lo[2] = lo[2];
  c->hi[0] = hi[0];
  c->hi[1] = hi[1];
  c->hi[2] = hi[2];
  c->nsurf = 0;
  c->csurfs = NULL;
  c->nsplit = 1;
  c->isplit = -1;

  ChildInfo *ci = &cinfo[nlocal];
  ci->count = 0;
  ci->first = -1;
  ci->mask = 1;
  ci->type = OUTSIDE;
  for (int i = 0; i < ncorner; i++) ci->corner[i] = UNKNOWN;
  ci->weight = 1.0;

  if (domain->dimension == 3)
    ci->volume = (hi[0]-lo[0]) * (hi[1]-lo[1]) * (hi[2]-lo[2]);
  else if (domain->axisymmetric)
    ci->volume = MY_PI * (hi[1]*hi[1]-lo[1]*lo[1]) * (hi[0]-lo[0]);
  else
    ci->volume = (hi[0]-lo[0]) * (hi[1]-lo[1]);

  // increment both since are adding an unsplit cell

  nunsplitlocal++;
  nlocal++;
}

/* ----------------------------------------------------------------------
   add a single split cell to sinfo
   ownflag = 1/0 if split cell is owned or ghost
   sinfo fields will be set by caller
------------------------------------------------------------------------- */

void Grid::add_split_cell(int ownflag)
{
  grow_sinfo(1);
  if (ownflag) nsplitlocal++;
  else nsplitghost++;
}

/* ----------------------------------------------------------------------
   add a sub cell to cells and cinfo (if owned)
   ownflag = 1/0 if sub cell is owned or ghost
   icell = index of split cell that contains sub cell
   copy cells and cinfo for split cell to new sub cell
   sub cell fields that should be different will be set by caller
------------------------------------------------------------------------- */

void Grid::add_sub_cell(int icell, int ownflag)
{
  grow_cells(1,1);

  int inew;
  if (ownflag) inew = nlocal;
  else inew = nlocal + nghost;

  // make copy of ChildCell
  // for owned cells also make copy of ChildInfo
  // for owned cells also make copy of custom attribute data if it exists

  memcpy(&cells[inew],&cells[icell],sizeof(ChildCell));
  if (ownflag) {
    memcpy(&cinfo[inew],&cinfo[icell],sizeof(ChildInfo));
    if (ncustom) copy_custom(icell,inew);
  }

  if (ownflag) {
    nsublocal++;
    nlocal++;
  } else {
    nsubghost++;
    nghost++;
  }
}

/* ----------------------------------------------------------------------
   called during a run when per-processor list of grid cells may have changed
   trigger fixes, computes, dumps to change their allocated per-grid data
------------------------------------------------------------------------- */

void Grid::notify_changed()
{
  if (modify->n_pergrid) modify->grid_changed();

  Compute **compute = modify->compute;
  for (int i = 0; i < modify->ncompute; i++) {
    if (compute[i]->per_grid_flag) compute[i]->reallocate();
    if (compute[i]->per_surf_flag) compute[i]->reallocate();
  }

  for (int i = 0; i < surf->nsr; i++)
    surf->sr[i]->grid_changed();

  for (int i = 0; i < output->ndump; i++)
    output->dump[i]->reset_grid_count();
}

/* ----------------------------------------------------------------------
   return minlevel = minlevel of any grid cell
------------------------------------------------------------------------- */

int Grid::set_minlevel()
{
  int mylevel = MAXLEVEL;
  for (int i = 0; i < nlocal; i++)
    mylevel = MIN(mylevel,cells[i].level);

  int minlevel;
  MPI_Allreduce(&mylevel,&minlevel,1,MPI_INT,MPI_MIN,world);
  return minlevel;
}

/* ----------------------------------------------------------------------
   set maxlevel = maxlevel of any grid cell
------------------------------------------------------------------------- */

void Grid::set_maxlevel()
{
  int mylevel = 0;
  for (int i = 0; i < nlocal; i++)
    mylevel = MAX(mylevel,cells[i].level);

  MPI_Allreduce(&mylevel,&maxlevel,1,MPI_INT,MPI_MAX,world);
}

/* ----------------------------------------------------------------------
   set grid stats for owned cells
------------------------------------------------------------------------- */

void Grid::setup_owned()
{
  // global counts for ncell, nunsplit, nsplit, nsub

  bigint one = nlocal - nsublocal;
  MPI_Allreduce(&one,&ncell,1,MPI_SPARTA_BIGINT,MPI_SUM,world);
  one = nunsplitlocal = nlocal - nsplitlocal - nsublocal;
  MPI_Allreduce(&one,&nunsplit,1,MPI_SPARTA_BIGINT,MPI_SUM,world);
  MPI_Allreduce(&nsplitlocal,&nsplit,1,MPI_INT,MPI_SUM,world);
  MPI_Allreduce(&nsublocal,&nsub,1,MPI_INT,MPI_SUM,world);

  // set cell_epsilon to 1/2 the smallest dimension of any grid cell

  int dimension = domain->dimension;

  double eps = BIG;
  for (int i = 0; i < nlocal; i++) {
    if (cells[i].nsplit <= 0) continue;
    eps = MIN(eps,cells[i].hi[0]-cells[i].lo[0]);
    eps = MIN(eps,cells[i].hi[1]-cells[i].lo[1]);
    if (dimension == 3) eps = MIN(eps,cells[i].hi[2]-cells[i].lo[2]);
  }

  MPI_Allreduce(&eps,&cell_epsilon,1,MPI_DOUBLE,MPI_MIN,world);
  cell_epsilon *= 0.5;
}

/* ----------------------------------------------------------------------
   remove ghost grid cells and any allocated data they have
     currently, cells just have ptrs into pages that are deallocated separately
   also remove ghost surfaces, either explicit or implicit
------------------------------------------------------------------------- */

void Grid::remove_ghosts()
{
  hashfilled = 0;
  exist_ghost = 0;
  nghost = nunsplitghost = nsplitghost = nsubghost = 0;
  surf->remove_ghosts();
}

/* ----------------------------------------------------------------------
   acquire ghost cells from local cells of other procs
   if surfs are distributed, also acquire ghost cell surfs
     explicit distributed surfs require use of hash
   method used depends on ghost cutoff
   no-op if grid is not clumped and want to acquire only nearby ghosts
------------------------------------------------------------------------- */

void Grid::acquire_ghosts(int surfflag)
{
  if (surf->distributed && !surf->implicit) surf->rehash();

  if (cutoff < 0.0) acquire_ghosts_all(surfflag);
  else if (clumped) acquire_ghosts_near(surfflag);
  else if (comm->me == 0)
    error->warning(FLERR,"Could not acquire nearby ghost cells b/c "
                   "grid partition is not clumped");

  if (surf->distributed && !surf->implicit) {
    surf->hash->clear();
    surf->hashfilled = 0;
  }
}

/* ----------------------------------------------------------------------
   acquire ghost cells from local cells of other procs
   use ring comm to get copy of all other cells in global system
------------------------------------------------------------------------- */

void Grid::acquire_ghosts_all(int surfflag)
{
  exist_ghost = 1;
  nempty = 0;

  // compute total # of ghosts so can pre-allocate cells array
  // issue a memory warning if grid cell count >= LARGE and
  //   user has not specified a grid cutoff

  int nghost_new;
  MPI_Allreduce(&nlocal,&nghost_new,1,MPI_INT,MPI_SUM,world);

  if (nghost_new >= LARGE && comm->nprocs > 1 && comm->me == 0)
    error->warning(FLERR,"Per-processor grid cell memory will be large "
                   "because global gridcut < 0.0");

  nghost_new -= nlocal;
  grow_cells(nghost_new,0);

  // create buf for holding all of my cells, not including sub cells

  bigint bsendsize = 0;
  for (int icell = 0; icell < nlocal; icell++) {
    if (cells[icell].nsplit <= 0) continue;
    bsendsize += pack_one(icell,NULL,0,0,surfflag,0);
  }

  if (bsendsize > MAXSMALLINT)
    error->one(FLERR,"Acquire ghosts all send buffer exceeds 2 GB");
  int sendsize = bsendsize;

  char *sbuf;
  memory->create(sbuf,sendsize,"grid:sbuf");
  memset(sbuf,0,sendsize);

  // pack each unsplit or split cell
  // subcells will be packed by split cell

  sendsize = 0;
  for (int icell = 0; icell < nlocal; icell++) {
    if (cells[icell].nsplit <= 0) continue;
    sendsize += pack_one(icell,&sbuf[sendsize],0,0,surfflag,1);
  }

  // circulate buf of my grid cells around to all procs
  // unpack augments my ghost cells with info from other procs

  unpack_ghosts_surfflag = surfflag;
  comm->ring(sendsize,sizeof(char),sbuf,1,unpack_ghosts,NULL,0,(void *) this);

  memory->destroy(sbuf);
}

/* ----------------------------------------------------------------------
   acquire ghost cells from local cells of other procs
   use irregular comm to only get copy of nearby cells
   within extended bounding box = bounding box of owned cells + cutoff
------------------------------------------------------------------------- */

void Grid::acquire_ghosts_near(int surfflag)
{
  if (update->have_mem_limit())
    return acquire_ghosts_near_less_memory(surfflag);

  exist_ghost = 1;

  // bb lo/hi = bounding box for my owned cells

  int i;
  double bblo[3],bbhi[3];
  double *lo,*hi;

  for (i = 0; i < 3; i++) {
    bblo[i] = BIG;
    bbhi[i] = -BIG;
  }

  for (int icell = 0; icell < nlocal; icell++) {
    if (cells[icell].nsplit <= 0) continue;
    lo = cells[icell].lo;
    hi = cells[icell].hi;
    for (i = 0; i < 3; i++) {
      bblo[i] = MIN(bblo[i],lo[i]);
      bbhi[i] = MAX(bbhi[i],hi[i]);
    }
  }

  // ebb lo/hi = bbox + grid cutoff
  // trim to simulation box in non-periodic dims
  // if bblo/hi is at periodic boundary and cutoff is 0.0,
  //   add cell_epsilon to insure ghosts across periodic boundary acquired,
  //   else may be UNKNOWN to owned cell

  double *boxlo = domain->boxlo;
  double *boxhi = domain->boxhi;
  int *bflag = domain->bflag;

  double ebblo[3],ebbhi[3];
  for (i = 0; i < 3; i++) {
    ebblo[i] = bblo[i] - cutoff;
    ebbhi[i] = bbhi[i] + cutoff;
    if (bflag[2*i] != PERIODIC) ebblo[i] = MAX(ebblo[i],boxlo[i]);
    if (bflag[2*i] != PERIODIC) ebbhi[i] = MIN(ebbhi[i],boxhi[i]);
    if (bflag[2*i] == PERIODIC && bblo[i] == boxlo[i] && cutoff == 0.0)
      ebblo[i] -= cell_epsilon;
    if (bflag[2*i] == PERIODIC && bbhi[i] == boxhi[i] && cutoff == 0.0)
      ebbhi[i] += cell_epsilon;
  }

  // box = ebbox split across periodic BC
  // 27 is max number of periodic images in 3d

  Box box[27];
  int nbox = box_periodic(ebblo,ebbhi,box);

  // boxall = collection of boxes from all procs

  int me = comm->me;
  int nprocs = comm->nprocs;

  int nboxall;
  MPI_Allreduce(&nbox,&nboxall,1,MPI_INT,MPI_SUM,world);

  int *recvcounts,*displs;
  memory->create(recvcounts,nprocs,"grid:recvcounts");
  memory->create(displs,nprocs,"grid:displs");

  int nsend = nbox*sizeof(Box);
  MPI_Allgather(&nsend,1,MPI_INT,recvcounts,1,MPI_INT,world);
  displs[0] = 0;
  for (i = 1; i < nprocs; i++) displs[i] = displs[i-1] + recvcounts[i-1];

  Box *boxall = new Box[nboxall];
  MPI_Allgatherv(box,nsend,MPI_CHAR,boxall,recvcounts,displs,MPI_CHAR,world);

  memory->destroy(recvcounts);
  memory->destroy(displs);

  // nlist = # of boxes that overlap with my bbox, skipping self boxes
  // list = indices into boxall of overlaps
  // overlap = true overlap or just touching

  int nlist = 0;
  int *list;
  memory->create(list,nboxall,"grid:list");

  for (i = 0; i < nboxall; i++) {
    if (boxall[i].proc == me) continue;
    if (box_overlap(bblo,bbhi,boxall[i].lo,boxall[i].hi)) list[nlist++] = i;
  }

  // loop over my owned cells, not including sub cells
  // each may overlap with multiple boxes in list
  // on 1st pass, just tally memory to send copies of my cells
  // use lastproc to insure a cell only overlaps once per other proc
  // if oflag = 2 = my cell just touches box,
  // so flag grid cell as EMPTY ghost by setting nsurf = -1

  int j,oflag,lastproc,nsurf_hold;

  nsend = 0;
  bigint bsendsize = 0;

  for (int icell = 0; icell < nlocal; icell++) {
    if (cells[icell].nsplit <= 0) continue;
    lo = cells[icell].lo;
    hi = cells[icell].hi;
    lastproc = -1;
    for (i = 0; i < nlist; i++) {
      j = list[i];
      oflag = box_overlap(lo,hi,boxall[j].lo,boxall[j].hi);
      if (!oflag) continue;
      if (boxall[j].proc == lastproc) continue;
      lastproc = boxall[j].proc;

      if (oflag == 2) {
        nsurf_hold = cells[icell].nsurf;
        cells[icell].nsurf = -1;
      }
      bsendsize += pack_one(icell,NULL,0,0,surfflag,0);
      if (oflag == 2) cells[icell].nsurf = nsurf_hold;
      nsend++;
    }
  }

  if (bsendsize > MAXSMALLINT)
    error->one(FLERR,"Acquire ghosts near send buffer exceeds 2 GB");
  int sendsize = bsendsize;

  // create send buf and auxiliary irregular comm vectors

  char *sbuf;
  memory->create(sbuf,sendsize,"grid:sbuf");
  memset(sbuf,0,sendsize);

  int *proclist,*sizelist;
  memory->create(proclist,nsend,"grid:proclist");
  memory->create(sizelist,nsend,"grid:sizelist");

  // on 2nd pass over local cells, fill the send buf
  // use lastproc to insure a cell only overlaps once per other proc
  // if oflag = 2 = my cell just touches box,
  // so flag grid cell as EMPTY ghost by setting nsurf = -1

  nsend = 0;
  sendsize = 0;
  for (int icell = 0; icell < nlocal; icell++) {
    if (cells[icell].nsplit <= 0) continue;
    lo = cells[icell].lo;
    hi = cells[icell].hi;
    lastproc = -1;
    for (i = 0; i < nlist; i++) {
      j = list[i];
      oflag = box_overlap(lo,hi,boxall[j].lo,boxall[j].hi);
      if (!oflag) continue;
      if (boxall[j].proc == lastproc) continue;
      lastproc = boxall[j].proc;

      if (oflag == 2) {
        nsurf_hold = cells[icell].nsurf;
        cells[icell].nsurf = -1;
      }
      sizelist[nsend] = pack_one(icell,&sbuf[sendsize],0,0,surfflag,1);
      if (oflag == 2) cells[icell].nsurf = nsurf_hold;
      proclist[nsend] = lastproc;
      sendsize += sizelist[nsend];
      nsend++;
    }
  }

  // clean up

  memory->destroy(list);
  delete [] boxall;

  // perform irregular communication of list of ghost cells

  Irregular *irregular = new Irregular(sparta);
  int recvsize;
  int nrecv = irregular->create_data_variable(nsend,proclist,sizelist,
                                              recvsize,comm->commsortflag);

  char *rbuf;
  memory->create(rbuf,recvsize,"grid:rbuf");
  memset(rbuf,0,recvsize);

  irregular->exchange_variable(sbuf,sizelist,rbuf);
  delete irregular;

  // unpack received grid cells as ghost cells

  int offset = 0;
  for (i = 0; i < nrecv; i++)
    offset += grid->unpack_one(&rbuf[offset],0,0,surfflag);

  // more clean up

  memory->destroy(proclist);
  memory->destroy(sizelist);
  memory->destroy(sbuf);
  memory->destroy(rbuf);

  // set nempty = # of EMPTY ghost cells I store

  nempty = 0;
  for (int icell = nlocal; icell < nlocal+nghost; icell++)
    if (cells[icell].nsurf < 0) nempty++;
}

/* ----------------------------------------------------------------------
   acquire ghost cells from local cells of other procs
   use irregular comm to only get copy of nearby cells
   within extended bounding box = bounding box of owned cells + cutoff
------------------------------------------------------------------------- */

void Grid::acquire_ghosts_near_less_memory(int surfflag)
{
  exist_ghost = 1;

  // bb lo/hi = bounding box for my owned cells

  int i;
  double bblo[3],bbhi[3];
  double *lo,*hi;

  for (i = 0; i < 3; i++) {
    bblo[i] = BIG;
    bbhi[i] = -BIG;
  }

  for (int icell = 0; icell < nlocal; icell++) {
    if (cells[icell].nsplit <= 0) continue;
    lo = cells[icell].lo;
    hi = cells[icell].hi;
    for (i = 0; i < 3; i++) {
      bblo[i] = MIN(bblo[i],lo[i]);
      bbhi[i] = MAX(bbhi[i],hi[i]);
    }
  }

  // ebb lo/hi = bbox + grid cutoff
  // trim to simulation box in non-periodic dims
  // if bblo/hi is at periodic boundary and cutoff is 0.0,
  //   add cell_epsilon to insure ghosts across periodic boundary acquired,
  //   else may be UNKNOWN to owned cell

  double *boxlo = domain->boxlo;
  double *boxhi = domain->boxhi;
  int *bflag = domain->bflag;

  double ebblo[3],ebbhi[3];
  for (i = 0; i < 3; i++) {
    ebblo[i] = bblo[i] - cutoff;
    ebbhi[i] = bbhi[i] + cutoff;
    if (bflag[2*i] != PERIODIC) ebblo[i] = MAX(ebblo[i],boxlo[i]);
    if (bflag[2*i] != PERIODIC) ebbhi[i] = MIN(ebbhi[i],boxhi[i]);
    if (bflag[2*i] == PERIODIC && bblo[i] == boxlo[i] && cutoff == 0.0)
      ebblo[i] -= cell_epsilon;
    if (bflag[2*i] == PERIODIC && bbhi[i] == boxhi[i] && cutoff == 0.0)
      ebbhi[i] += cell_epsilon;
  }

  // box = ebbox split across periodic BC
  // 27 is max number of periodic images in 3d

  Box box[27];
  int nbox = box_periodic(ebblo,ebbhi,box);

  // boxall = collection of boxes from all procs

  int me = comm->me;
  int nprocs = comm->nprocs;

  int nboxall;
  MPI_Allreduce(&nbox,&nboxall,1,MPI_INT,MPI_SUM,world);

  int *recvcounts,*displs;
  memory->create(recvcounts,nprocs,"grid:recvcounts");
  memory->create(displs,nprocs,"grid:displs");

  int nsend = nbox*sizeof(Box);
  MPI_Allgather(&nsend,1,MPI_INT,recvcounts,1,MPI_INT,world);
  displs[0] = 0;
  for (i = 1; i < nprocs; i++) displs[i] = displs[i-1] + recvcounts[i-1];

  Box *boxall = new Box[nboxall];
  MPI_Allgatherv(box,nsend,MPI_CHAR,boxall,recvcounts,displs,MPI_CHAR,world);

  memory->destroy(recvcounts);
  memory->destroy(displs);

  // nlist = # of boxes that overlap with my bbox, skipping self boxes
  // list = indices into boxall of overlaps
  // overlap = true overlap or just touching

  int nlist = 0;
  int *list;
  memory->create(list,nboxall,"grid:list");

  for (i = 0; i < nboxall; i++) {
    if (boxall[i].proc == me) continue;
    if (box_overlap(bblo,bbhi,boxall[i].lo,boxall[i].hi)) list[nlist++] = i;
  }

  // loop over my owned cells, not including sub cells
  // each may overlap with multiple boxes in list
  // on 1st pass, just tally memory to send copies of my cells
  // use lastproc to insure a cell only overlaps once per other proc
  // if oflag = 2 = my cell just touches box,
  // so flag grid cell as EMPTY ghost by setting nsurf = -1

  int j,oflag,lastproc,nsurf_hold;

  int icell_start = 0;
  int icell_end = nlocal;
  int i_start = 0;
  int i_end = nlist;

  int not_done = 1;

  while (not_done) {
    nsend = 0;
    bigint bsendsize = 0;

    for (int icell = icell_start; icell < nlocal; icell++) {
      icell_end = icell+1;
      if (cells[icell].nsplit <= 0) continue;
      lo = cells[icell].lo;
      hi = cells[icell].hi;
      lastproc = -1;
      int break_flag = 0;
      int i_first = 0;
      if (icell == icell_start) i_first = i_start;
      for (i = i_first; i < nlist; i++) {
        i_end = i+1;
        j = list[i];
        oflag = box_overlap(lo,hi,boxall[j].lo,boxall[j].hi);
        if (!oflag) continue;
        if (boxall[j].proc == lastproc) continue;
        lastproc = boxall[j].proc;

        int n = pack_one(icell,NULL,0,0,surfflag,0);
        if (n > 0 && bsendsize > 0 && bsendsize+n > update->global_mem_limit) {
          i_end = i;
          break_flag = 1;
          break;
        }
        bsendsize += n;
        nsend++;
      }
      if (break_flag) break;
    }

    if (bsendsize > MAXSMALLINT)
      error->one(FLERR,"Acquire ghosts near send buffer exceeds 2 GB");
    int sendsize = bsendsize;

    // create send buf and auxiliary irregular comm vectors

    char *sbuf;
    memory->create(sbuf,sendsize,"grid:sbuf");
    memset(sbuf,0,sendsize);

    int *proclist,*sizelist;
    memory->create(proclist,nsend,"grid:proclist");
    memory->create(sizelist,nsend,"grid:sizelist");

    // on 2nd pass over local cells, fill the send buf
    // use lastproc to insure a cell only overlaps once per other proc
    // if oflag = 2 = my cell just touches box,
    // so flag grid cell as EMPTY ghost by setting nsurf = -1

    nsend = 0;
    sendsize = 0;
    for (int icell = icell_start; icell < icell_end; icell++) {
      if (cells[icell].nsplit <= 0) continue;
      lo = cells[icell].lo;
      hi = cells[icell].hi;
      lastproc = -1;
      int i_first = 0;
      if (icell == icell_start) i_first = i_start;
      int i_last = nlist;
      if (icell == icell_end-1) i_last = i_end;
      for (i = i_first; i < i_last; i++) {
        j = list[i];
        oflag = box_overlap(lo,hi,boxall[j].lo,boxall[j].hi);
        if (!oflag) continue;
        if (boxall[j].proc == lastproc) continue;
        lastproc = boxall[j].proc;

        if (oflag == 2) {
          nsurf_hold = cells[icell].nsurf;
          cells[icell].nsurf = -1;
        }
        sizelist[nsend] = pack_one(icell,&sbuf[sendsize],0,0,surfflag,1);
        if (oflag == 2) cells[icell].nsurf = nsurf_hold;
        proclist[nsend] = lastproc;
        sendsize += sizelist[nsend];
        nsend++;
      }
    }

    // perform irregular communication of list of ghost cells

    Irregular *irregular = new Irregular(sparta);
    int recvsize;
    int nrecv = irregular->create_data_variable(nsend,proclist,sizelist,
                                                recvsize,comm->commsortflag);

    char *rbuf;
    memory->create(rbuf,recvsize,"grid:rbuf");
    memset(rbuf,0,recvsize);

    irregular->exchange_variable(sbuf,sizelist,rbuf);
    delete irregular;
    irregular = NULL;

    // unpack received grid cells as ghost cells

    int offset = 0;
    for (i = 0; i < nrecv; i++)
      offset += grid->unpack_one(&rbuf[offset],0,0,surfflag);

    // more clean up

    memory->destroy(proclist);
    memory->destroy(sizelist);
    memory->destroy(sbuf);
    memory->destroy(rbuf);

    icell_start = icell_end-1;
    i_start = i_end;
    int not_done_local = (icell_end < nlocal || i_end < nlist);
    if (not_done_local && i_end == nlist) i_start = 0;
    MPI_Allreduce(&not_done_local,&not_done,1,MPI_INT,MPI_SUM,world);

  } // end while loop

  // clean up

  memory->destroy(list);
  delete [] boxall;

  // set nempty = # of EMPTY ghost cells I store

  nempty = 0;
  for (int icell = nlocal; icell < nlocal+nghost; icell++)
    if (cells[icell].nsurf < 0) nempty++;
}

/* ----------------------------------------------------------------------
   check for overlap of 2 orthongal boxes, alo/ahi and blo/bhi
   if no overlap, return 0
   if non-grazing overlap, return 1
   if grazing overlap, return 2
   works for 2d and 3d, since in 2d both boxes have zhi > zlo
------------------------------------------------------------------------- */

void Grid::box_intersect(double *alo, double *ahi, double *blo, double *bhi,
                         double *lo, double *hi)
{
  lo[0] = MAX(alo[0],blo[0]);
  hi[0] = MIN(ahi[0],bhi[0]);
  lo[1] = MAX(alo[1],blo[1]);
  hi[1] = MIN(ahi[1],bhi[1]);
  lo[2] = MAX(alo[2],blo[2]);
  hi[2] = MIN(ahi[2],bhi[2]);
}

/* ----------------------------------------------------------------------
   check for overlap of 2 orthongal boxes, alo/ahi and blo/bhi
   if no overlap, return 0
   if non-grazing overlap, return 1
   if grazing overlap, return 2
   works for 2d and 3d, since in 2d both boxes have zhi > zlo
------------------------------------------------------------------------- */

int Grid::box_overlap(double *alo, double *ahi, double *blo, double *bhi)
{
  double lo[3],hi[3];
  box_intersect(alo,ahi,blo,bhi,lo,hi);

  if (lo[0] > hi[0]) return 0;
  if (lo[1] > hi[1]) return 0;
  if (lo[2] > hi[2]) return 0;

  if (lo[0] == hi[0]) return 2;
  if (lo[1] == hi[1]) return 2;
  if (lo[2] == hi[2]) return 2;

  return 1;
}

/* ----------------------------------------------------------------------
   split lo/hi box into multilple boxes straddling periodic boundaries
   return # of split boxes and list of new boxes in box
------------------------------------------------------------------------- */

int Grid::box_periodic(double *lo, double *hi, Box *box)
{
  int ilo,ihi,jlo,jhi,klo,khi;
  ilo = ihi = jlo = jhi = klo = khi = 0;

  int *bflag = domain->bflag;
  if (bflag[0] == PERIODIC) {
    ilo = -1; ihi = 1;
  }
  if (bflag[2] == PERIODIC) {
    jlo = -1; jhi = 1;
  }
  if (bflag[4] == PERIODIC && domain->dimension == 3) {
    klo = -1; khi = 1;
  }

  double *boxlo = domain->boxlo;
  double *boxhi = domain->boxhi;
  double *prd = domain->prd;

  double plo[3],phi[3],olo[3],ohi[3];

  int n = 0;

  int i,j,k;
  for (k = klo; k <= khi; k++)
    for (j = jlo; j <= jhi; j++)
      for (i = ilo; i <= ihi; i++) {
        plo[0] = lo[0] + i*prd[0];
        phi[0] = hi[0] + i*prd[0];
        plo[1] = lo[1] + j*prd[1];
        phi[1] = hi[1] + j*prd[1];
        plo[2] = lo[2] + k*prd[2];
        phi[2] = hi[2] + k*prd[2];
        box_intersect(plo,phi,boxlo,boxhi,olo,ohi);
        if (olo[0] >= ohi[0] || olo[1] >= ohi[1] || olo[2] >= ohi[2]) continue;

        box[n].proc = me;
        box[n].lo[0] = olo[0];
        box[n].lo[1] = olo[1];
        box[n].lo[2] = olo[2];
        box[n].hi[0] = ohi[0];
        box[n].hi[1] = ohi[1];
        box[n].hi[2] = ohi[2];
        n++;
      }

  return n;
}

/* ----------------------------------------------------------------------
   hash all my child IDs, owned + ghost
------------------------------------------------------------------------- */

void Grid::rehash()
{
  // hash all owned/ghost child cell IDs
  // key = ID, value = index for child cells
  // skip sub cells

  hash->clear();

  for (int icell = 0; icell < nlocal+nghost; icell++) {
    if (cells[icell].nsplit <= 0) continue;
    (*hash)[cells[icell].id] = icell;
  }

  hashfilled = 1;
}

/* ----------------------------------------------------------------------
   find and set neighbor indices for all owned and ghost cells
   when done, hash table is valid for all owned and ghost cells
   no-op if ghosts don't exist
------------------------------------------------------------------------- */

void Grid::find_neighbors()
{
  int icell,idim,iface,ilevel,level,nmask,boundary,periodic;
  int found,face_touching,unknownflag;
  cellint id,neighID,refineID,coarsenID;
  cellint *neigh;
  double *lo,*hi;

  if (!exist_ghost) return;

  int dimension = domain->dimension;
  int *bflag = domain->bflag;
  double *boxlo = domain->boxlo;
  double *boxhi = domain->boxhi;

  // insure cell IDs (owned + ghost) are hashed

  rehash();

  // clear parent cells data structure since will (re)build it here

  nparent = 0;

  // set neigh flags and nmask for each owned and ghost child cell
  // skip sub cells, loop below copies their info from original split cell

  int nunknown = 0;

  for (icell = 0; icell < nlocal+nghost; icell++) {
    if (cells[icell].nsplit <= 0) continue;

    id = cells[icell].id;
    level = cells[icell].level;
    lo = cells[icell].lo;
    hi = cells[icell].hi;
    neigh = cells[icell].neigh;
    nmask = 0;
    unknownflag = 0;

    for (iface = 0; iface < 6; iface++) {
      idim = iface/2;

      // set boundary and periodic flags for this face
      // treat 2d Z boundaries as non-periodic

      if (iface % 2 == 0 && lo[idim] == boxlo[idim]) boundary = 1;
      else if (iface % 2 == 1 && hi[idim] == boxhi[idim]) boundary = 1;
      else boundary = 0;
      if (bflag[iface] == PERIODIC) periodic = 1;
      else periodic = 0;
      if (dimension == 2 && (iface == ZLO || iface == ZHI))
        periodic = 0;

      // face = non-periodic boundary, neighbor is BOUND

      if (boundary && !periodic) {
        neigh[iface] = 0;
        nmask = neigh_encode(NBOUND,nmask,iface);
        continue;
      }

      // neighID = ID of neighbor cell at same level as icell

      neighID = id_neigh_same_parent(id,level,iface);
      if (neighID == 0) neighID = id_neigh_same_level(id,level,iface);

      // if in hash, neighbor is CHILD

      if (hash->find(neighID) != hash->end()) {
        neigh[iface] = (*hash)[neighID];
        if (!boundary) nmask = neigh_encode(NCHILD,nmask,iface);
        else nmask = neigh_encode(NPBCHILD,nmask,iface);
        continue;
      }

      // refine from neighID until reach maxlevel
      // look for a child cell on touching face I do own (or ghost)
      // if find one, neighbor is PARENT, add its ID and lo/hi to local pcells

      face_touching = iface % 2 ? iface-1 : iface+1;
      refineID = neighID;
      ilevel = level;
      found = 0;

      while (ilevel < maxlevel) {
        refineID = id_refine(refineID,ilevel,face_touching);
        if (hash->find(refineID) != hash->end()) {
          neigh[iface] = nparent;
          if (!boundary) nmask = neigh_encode(NPARENT,nmask,iface);
          else nmask = neigh_encode(NPBPARENT,nmask,iface);

          if (nparent == maxparent) grow_pcells();
          pcells[nparent].id = neighID;
          id_lohi(neighID,level,boxlo,boxhi,pcells[nparent].lo,pcells[nparent].hi);
          nparent++;

          found = 1;
          break;
        } else ilevel++;
      }
      if (found) continue;

      // coarsen from neighID until reach top level
      // if find one, neighbor is CHILD

      coarsenID = neighID;
      ilevel = level;
      found = 0;

      while (ilevel > 1) {
        coarsenID = id_coarsen(coarsenID,ilevel);
        if (hash->find(coarsenID) != hash->end()) {
          neigh[iface] = (*hash)[coarsenID];
          if (!boundary) nmask = neigh_encode(NCHILD,nmask,iface);
          else nmask = neigh_encode(NPBCHILD,nmask,iface);
          found = 1;
          break;
        } else ilevel--;
      }
      if (found) continue;

      // found nothing, so UNKNOWN neighbor
      // should never happend for an owned cell (error check below)
      // can happen for a ghost cell

      neigh[iface] = 0;
      if (!boundary) nmask = neigh_encode(NUNKNOWN,nmask,iface);
      else nmask = neigh_encode(NPBUNKNOWN,nmask,iface);

      if (icell < nlocal) unknownflag = 1;
    }

    cells[icell].nmask = nmask;
    if (unknownflag) nunknown++;
  }

  // for sub cells, copy neighbor info from original split cell

  int m,splitcell;

  for (icell = 0; icell < nlocal+nghost; icell++) {
    if (cells[icell].nsplit >= 1) continue;
    splitcell = sinfo[cells[icell].isplit].icell;
    for (m = 0; m < 6; m++)
      cells[icell].neigh[m] = cells[splitcell].neigh[m];
    cells[icell].nmask = cells[splitcell].nmask;
  }

  // error if any UNKNOWN neighbors for an owned cell
  // cannot move particle to new proc to continue move

  int nall;
  MPI_Allreduce(&nunknown,&nall,1,MPI_INT,MPI_SUM,world);

  if (nall) {
    char str[128];
    sprintf(str,"Owned cells with unknown neighbors = %d",nall);
    error->all(FLERR,str);
  }
}

/* ----------------------------------------------------------------------
   change neigh[] in owned cells that are local indices to global cell IDs
   nmask is not changed
   called before cells data structure changes
     e.g. due to cell migration or new surfs inducing split cells
   will later use reset_neighbors() instead of find_neighbors() to
     change neigh[] back to local indices
   no-op if ghosts don't exist
------------------------------------------------------------------------- */

void Grid::unset_neighbors()
{
  // set unset_flag = 0/1 depending on whether unset is performed
  // so that reset_neighbors() can check it
  
  unset_flag = 0;
  
  if (!exist_ghost) return;

  // no change in neigh[] needed if nflag = NUNKNOWN, NPBUNKNOWN, or NBOUND

  int i,index,nmask,nflag;
  cellint *neigh;

  for (int icell = 0; icell < nlocal; icell++) {
    neigh = cells[icell].neigh;
    nmask = cells[icell].nmask;

    for (i = 0; i < 6; i++) {
      index = neigh[i];
      nflag = neigh_decode(nmask,i);
      if (nflag == NCHILD || nflag == NPBCHILD)
        neigh[i] = cells[index].id;
      else if (nflag == NPARENT || nflag == NPBPARENT)
        neigh[i] = pcells[neigh[i]].id;
    }
  }

  unset_flag = 1;
}

/* ----------------------------------------------------------------------
   reset neigh[] and nmask for owned and ghost cells after call to unset()
   neigh[] currently stores cell IDs
   convert them to local indices using hash table
   when done, hash table is valid for all owned and ghost cells
   no-op if ghosts don't exist
------------------------------------------------------------------------- */

void Grid::reset_neighbors()
{
  if (!exist_ghost) return;

  // if unset operation was not performed, cannot reset
  // instead must perform full find_neighbors() operation
  // this can happen if "global gridcut" is used after grid is created
  
  if (!unset_flag) {
    find_neighbors();
    return;
  }
  
  unset_flag = 0;
  
  // insure all cell IDs (owned + ghost) are hashed

  rehash();

  // clear parent cells data structure since will (re)build it here

  nparent = 0;

  // set neigh[] and nmask of each owned and ghost child cell
  // hash lookup can reset nmask to CHILD or UNKNOWN
  // no change in neigh[] or nmask needed if nflag = NBOUND

  double *boxlo = domain->boxlo;
  double *boxhi = domain->boxhi;

  int i,level,nmask,nflag;
  cellint *neigh;

  for (int icell = 0; icell < nlocal+nghost; icell++) {
    level = cells[icell].level;
    neigh = cells[icell].neigh;
    nmask = cells[icell].nmask;

    for (i = 0; i < 6; i++) {
      nflag = neigh_decode(nmask,i);
      if (nflag == NCHILD || nflag == NPBCHILD) {
        if (hash->find(neigh[i]) == hash->end()) {
          if (nflag == NCHILD) nmask = neigh_encode(NUNKNOWN,nmask,i);
          else nmask = neigh_encode(NPBUNKNOWN,nmask,i);
        } else neigh[i] = (*hash)[neigh[i]];

      } else if (nflag == NPARENT || nflag == NPBPARENT) {
        if (nparent == maxparent) grow_pcells();
        pcells[nparent].id = neigh[i];
        id_lohi(neigh[i],level,boxlo,boxhi,pcells[nparent].lo,pcells[nparent].hi);
        neigh[i] = nparent;
        nparent++;

      } else if (nflag == NUNKNOWN || nflag == NPBUNKNOWN) {
        if (hash->find(neigh[i]) != hash->end()) {
          neigh[i] = (*hash)[neigh[i]];
          if (nflag == NUNKNOWN) nmask = neigh_encode(NCHILD,nmask,i);
          else nmask = neigh_encode(NPBCHILD,nmask,i);
        }
      }
    }

    cells[icell].nmask = nmask;
  }
}

/* ----------------------------------------------------------------------
   set type = INSIDE/OUTSIDE for all owned cells if not already set
   input:
     all cells marked as OVERLAP or UNKNOWN
     most OVERLAP cells have their corner points marked as INSIDE/OUTSIDE
       a corner point is never marked as OVERLAP
     some OVERLAP cells may have all corner points UNKNOWN
       due to Cut2d/Cut3d split() failing to mark them
       b/c surf(s) only touch cell at point(s) on cell surface
         and not enough info to determine if cell otherwise inside vs outside
       for these cells, volume = 0.0
   output:
     all UNKNOWN cells marked as INSIDE/OUTSIDE
     mark corner pts of any OVERLAP cells with UNKNOWN corner pts
       to be all INSIDE or all OUTSIDE, set cell volume accordingly
   output status will be checked when type_check() is invoked
     errors or warnings will be triggered
   NOTE: if UNKNOWN corner pts of OVERLAP cells are not set,
     may just be flagged as warning in type_check(),
     but it means a non-zero volume for a cell that
       is effectively OUTSIDE will not be set correctly
------------------------------------------------------------------------- */

void Grid::set_inout()
{
  int i,j,m,icell,jcell,itype,jtype,marktype;
  int nflag,iface,icorner,ctype,ic;
  int iset,nset,nsetnew;
  int nsend,maxsend,nrecv,maxrecv;
  int *set,*setnew,*jcorner;
  int *cflags;
  int *proclist;
  double xcorner[3];
  ParentCell *pcell;
  Connect *sbuf,*rbuf;

  if (!exist_ghost)
    error->all(FLERR,"Cannot mark grid cells as inside/outside surfs because "
               "ghost cells do not exist");

  // if all surfs are transparent, just mark all cells as OUTSIDE

  if (surf->all_transparent()) {
    for (icell = 0; icell < nlocal; icell++) cinfo[icell].type = OUTSIDE;
    return;
  }

  // set dimensional dependent quantities

  int faceflip[6] = {XHI,XLO,YHI,YLO,ZHI,ZLO};

  int me = comm->me;
  int dimension = domain->dimension;
  int ncorner,nface,nface_pts;
  if (dimension == 3) {
    ncorner = 8;
    nface = 6;
    nface_pts = 4;
  } else {
    ncorner = 4;
    nface = 4;
    nface_pts = 2;
  }

  // create irregular communicator for exchanging off-processor cell types

  Irregular *irregular = new Irregular(sparta);

  // create set1 and set2 lists so can swap between them

  int *set1,*set2;
  memory->create(set1,nlocal*nface,"grid:set1");
  memory->create(set2,nlocal*nface,"grid:set2");

  // initial set list = overlapped cells with corner values which are set

  nset = nsetnew = 0;
  set = set1;
  setnew = set2;

  for (icell = 0; icell < nlocal; icell++) {
    if (cells[icell].nsplit <= 0) continue;
    if (cinfo[icell].type == OVERLAP && cinfo[icell].corner[0] != UNKNOWN)
      set[nset++] = icell;
  }

  // loop until no more cell types are set

  maxsend = maxrecv = 0;
  proclist = NULL;
  sbuf = rbuf = NULL;

  while (1) {
    nsend = 0;

    // process local set list
    // for unmarked neighbor cells I own, mark them and add to new set list
    // for neighbor cells I would mark but don't own, add to comm list

    while (nset) {
      nsetnew = 0;
      for (iset = 0; iset < nset; iset++) {
        icell = set[iset];
        itype = cinfo[icell].type;
        cflags = cinfo[icell].corner;

        // loop over my cell's faces

        for (iface = 0; iface < nface; iface++) {

          // if I am an OUTSIDE/INSIDE cell: marktype = my itype
          // if I am an OVERLAP cell:
          //   can only mark neighbor if all corner pts on face are same
          //   marktype = value of those corner pts = OUTSIDE or INSIDE

          if (itype != OVERLAP) marktype = itype;
          else {
            ctype = cflags[corners[iface][0]];
            for (m = 1; m < nface_pts; m++)
              if (cflags[corners[iface][m]] != ctype) break;
            if (m < nface_pts) continue;
            if (ctype == OUTSIDE) marktype = OUTSIDE;
            else if (ctype == INSIDE) marktype = INSIDE;
            else continue;
          }

          jcell = cells[icell].neigh[iface];
          nflag = neigh_decode(cells[icell].nmask,iface);

          if (nflag == NCHILD || nflag == NPBCHILD) {

            // this proc owns neighbor cell
            // perform this marking logic (here and below):
            // (1) if jtype = UNKNOWN:
            //     set jtype = marktype = OUTSIDE/INSIDE
            //     add jcell to new set
            // (2) else if jtype = OVERLAP:
            //     skip if jcell's corners are already marked
            //     set jcell corner pts = marktype = OUTSIDE/INSIDE
            //     also set its volume to full cell or zero
            //     do not add jcell to new set, since is OVERLAP cell
            //       maybe could add, but not sure need to,
            //       and could be marked wrong ?
            // (3) else jcell = OUTSIDE/INSIDE:
            //     if jcell mark is different than marktype,
            //     error b/c markings are inconsistent

            if (cells[jcell].proc == me) {
              jtype = cinfo[jcell].type;

              if (jtype == UNKNOWN) {
                cinfo[jcell].type = marktype;
                setnew[nsetnew++] = jcell;
              } else if (jtype == OVERLAP) {
                // don't think this restriction needed (Mar 2017)
                //if (itype == OVERLAP) continue;
                jcorner = cinfo[jcell].corner;
                if (jcorner[0] != UNKNOWN) continue;
                for (icorner = 0; icorner < ncorner; icorner++)
                  jcorner[icorner] = marktype;
                if (marktype == INSIDE) cinfo[jcell].volume = 0.0;
                else if (marktype == OUTSIDE) {
                  double *lo = cells[jcell].lo;
                  double *hi = cells[jcell].hi;
                  if (dimension == 3)
                    cinfo[jcell].volume =
                      (hi[0]-lo[0]) * (hi[1]-lo[1]) * (hi[2]-lo[2]);
                  else if (domain->axisymmetric)
                    cinfo[jcell].volume =
                      MY_PI * (hi[1]*hi[1]-lo[1]*lo[1]) * (hi[0]-lo[0]);
                  else
                    cinfo[jcell].volume = (hi[0]-lo[0]) * (hi[1]-lo[1]);
                }
                // do not add to setnew, see comment above
                //setnew[nsetnew++] = jcell;
              } else {
                if (jtype != marktype) {
                  printf("CELL1 proc %d icell %d id " CELLINT_FORMAT " iface %d "
                         "jcell %d id " CELLINT_FORMAT " marktype %d jtype %d\n",
                         me,icell,cells[icell].id,iface,jcell,cells[jcell].id,
                         marktype,jtype);
                  error->one(FLERR,"Cell type mis-match when marking on self");
                }
              }

            // this proc does not own neighbor cell
            // pack sbuf with info to send

            } else {
              if (nsend == maxsend) {
                maxsend += DELTA;
                memory->grow(proclist,maxsend,"grid:proclist");
                sbuf = (Connect *)
                  memory->srealloc(sbuf,maxsend*sizeof(Connect),"grid:sbuf");
              }
              proclist[nsend] = cells[jcell].proc;
              sbuf[nsend].itype = itype;
              sbuf[nsend].marktype = marktype;
              sbuf[nsend].jcell = cells[jcell].ilocal;
              nsend++;
            }

          } else if (nflag == NPARENT || nflag == NPBPARENT) {

            // neighbor is a parent cell, not a child cell
            // for each corner points of icell face:
            //   find jcell = child cell owner of the face corner pt
            //   if I own the child cell, mark it in same manner as above

            pcell = &pcells[jcell];
            for (m = 0; m < nface_pts; m++) {
              ic = corners[iface][m];
              if (ic % 2) xcorner[0] = cells[icell].hi[0];
              else xcorner[0] = cells[icell].lo[0];
              if ((ic/2) % 2) xcorner[1] = cells[icell].hi[1];
              else xcorner[1] = cells[icell].lo[1];
              if (ic/4) xcorner[2] = cells[icell].hi[2];
              else xcorner[2] = cells[icell].lo[2];

              if (nflag == NPBPARENT)
                domain->uncollide(faceflip[iface],xcorner);

              jcell = id_find_child(pcell->id,cells[icell].level,
                                    pcell->lo,pcell->hi,xcorner);
              if (jcell < 0) error->one(FLERR,"Parent cell child missing");

              // this proc owns neighbor cell
              // perform same marking logic as above

              if (cells[jcell].proc == me) {
                jtype = cinfo[jcell].type;

                if (jtype == UNKNOWN) {
                  cinfo[jcell].type = marktype;
                  setnew[nsetnew++] = jcell;
                } else if (jtype == OVERLAP) {
                  // don't think this restriction needed (Mar 2017)
                  //if (itype == OVERLAP) continue;
                  jcorner = cinfo[jcell].corner;
                  if (jcorner[0] != UNKNOWN) continue;
                  for (icorner = 0; icorner < ncorner; icorner++)
                    jcorner[icorner] = marktype;
                  if (marktype == INSIDE) cinfo[jcell].volume = 0.0;
                  else if (marktype == OUTSIDE) {
                    double *lo = cells[jcell].lo;
                    double *hi = cells[jcell].hi;
                    if (dimension == 3)
                      cinfo[jcell].volume =
                        (hi[0]-lo[0]) * (hi[1]-lo[1]) * (hi[2]-lo[2]);
                    else if (domain->axisymmetric)
                      cinfo[jcell].volume =
                        MY_PI * (hi[1]*hi[1]-lo[1]*lo[1]) * (hi[0]-lo[0]);
                    else
                      cinfo[jcell].volume = (hi[0]-lo[0]) * (hi[1]-lo[1]);
                  }
                  // do not add to setnew, see comment above
                  //setnew[nsetnew++] = jcell;
                } else {
                  if (jtype != marktype) {
                    printf("CELL2 proc %d icell %d id " CELLINT_FORMAT
                           " iface %d "
                           "jcell %d id " CELLINT_FORMAT " marktype %d "
                           "jtype %d\n",
                           me,icell,cells[icell].id,iface,jcell,cells[jcell].id,
                           marktype,jtype);
                    error->one(FLERR,
                               "Cell type mis-match when marking on self");
                  }
                }

              // this proc does not own neighbor cell
              // pack sbuf with info to send

              } else {
                if (nsend == maxsend) {
                  maxsend += DELTA;
                  memory->grow(proclist,maxsend,"grid:proclist");
                  sbuf = (Connect *)
                    memory->srealloc(sbuf,maxsend*sizeof(Connect),"grid:sbuf");
                }
                proclist[nsend] = cells[jcell].proc;
                sbuf[nsend].itype = itype;
                sbuf[nsend].marktype = marktype;
                sbuf[nsend].jcell = cells[jcell].ilocal;
                nsend++;
              }
            }
          } else continue;
        }
      }

      // swap set lists

      nset = nsetnew;
      if (set == set1) {
        set = set2;
        setnew = set1;
      } else {
        set = set1;
        setnew = set2;
      }
    }

    // if no proc has info to communicate, then done iterating

    int anysend;
    MPI_Allreduce(&nsend,&anysend,1,MPI_INT,MPI_MAX,world);
    if (!anysend) break;

    // perform irregular comm of each proc's comm list
    // realloc rbuf as needed

    nrecv = irregular->create_data_uniform(nsend,proclist,comm->commsortflag);
    if (nrecv > maxrecv) {
      memory->sfree(rbuf);
      maxrecv = nrecv;
      rbuf = (Connect *) memory->smalloc(maxrecv*sizeof(Connect),"grid:rbuf");
    }

    irregular->exchange_uniform((char *) sbuf,sizeof(Connect),(char *) rbuf);

    // this proc received info to mark neighbor cell it owns
    // perform same marking logic as above

    for (i = 0; i < nrecv; i++) {
      itype = rbuf[i].itype;
      marktype = rbuf[i].marktype;
      jcell = rbuf[i].jcell;
      jtype = cinfo[jcell].type;

      if (jtype == UNKNOWN) {
        cinfo[jcell].type = marktype;
        set[nset++] = jcell;
      } else if (jtype == OVERLAP) {
        // don't think this restriction needed (Mar 2017)
        //if (itype == OVERLAP) continue;
        jcorner = cinfo[jcell].corner;
        if (jcorner[0] != UNKNOWN) continue;
        for (icorner = 0; icorner < ncorner; icorner++)
          jcorner[icorner] = marktype;
        if (marktype == INSIDE) cinfo[jcell].volume = 0.0;
        else if (marktype == OUTSIDE) {
          double *lo = cells[jcell].lo;
          double *hi = cells[jcell].hi;
          if (dimension == 3)
            cinfo[jcell].volume =
              (hi[0]-lo[0]) * (hi[1]-lo[1]) * (hi[2]-lo[2]);
          else if (domain->axisymmetric)
            cinfo[jcell].volume =
              MY_PI * (hi[1]*hi[1]-lo[1]*lo[1]) * (hi[0]-lo[0]);
          else
            cinfo[jcell].volume = (hi[0]-lo[0]) * (hi[1]-lo[1]);
        }
        // do not add to setnew, see comment above
        //set[nset++] = jcell;
      } else {
        if (marktype != jtype) {
          printf("CELL3 me %d jcell %d id " CELLINT_FORMAT
                 " marktype %d jtype %d\n",
                 me,jcell,cells[jcell].id,marktype,jtype);
          error->one(FLERR,"Cell type mis-match when marking on neigh proc");
        }
      }
    }
  }

  // NOTE: at this point could make a final attempt to mark
  //   any remaining UNKNOWN corner pts of an overlap cell
  //   to avoid warnings and errors in type_check()
  // when doing grid adaptation, a new cell could possibly still be unmarked,
  //   because its already marked neighbors which are non-OVERLAP cells
  //     will not try to mark it
  //   this is in contrast to first-time marking, when sweep entire grid
  // the final attempt logic could do this:
  //   instead of having marked cells mark their unmarked neighbors
  //   have unmarked cells look at their neighbors to acquire markings
  //   not necessary when doing initial full-grid sweep,
  //     but may be necessary when doing incremental adaptation

  // all done with marking
  // set type and cflags for all sub cells from split cell it belongs to

  int splitcell;

  for (icell = 0; icell < nlocal; icell++) {
    if (cells[icell].nsplit > 0) continue;
    splitcell = sinfo[cells[icell].isplit].icell;
    cinfo[icell].type = cinfo[splitcell].type;
    for (j = 0; j < ncorner; j++)
      cinfo[icell].corner[j] = cinfo[splitcell].corner[j];
  }

  // set volume of cells that are now INSIDE to 0.0
  // this allows error check in Collide and FixGridCheck for particles
  //   in zero-volume cells

  for (icell = 0; icell < nlocal; icell++)
    if (cinfo[icell].type == INSIDE) cinfo[icell].volume = 0.0;

  /*
  printf("POST INOUT %d: %d\n",comm->me,grid->nlocal);
  for (int i = 0; i < grid->nlocal; i++) {
    Grid::ChildCell *g = &grid->cells[i];
    if (g->id == 52)
    printf("ICELL %d: %d id %d pid %d lo %g %g "
           "hi %g %g type %d corners %d %d %d %d vol %g\n",
           comm->me,i,g->id,pcells[g->iparent].id,
           g->lo[0],
           g->lo[1],
           g->hi[0],
           g->hi[1],
           grid->cinfo[i].type,
           grid->cinfo[i].corner[0],
           grid->cinfo[i].corner[1],
           grid->cinfo[i].corner[2],
           grid->cinfo[i].corner[3],grid->cinfo[i].volume);
  }
  */

  // clean up

  delete irregular;
  memory->destroy(set1);
  memory->destroy(set2);
  memory->destroy(proclist);
  memory->sfree(sbuf);
  memory->sfree(rbuf);
}

/* ----------------------------------------------------------------------
   check if the hierarchical grid is uniform
   uniform means all child cells are at same level
   thus finest level grid is effectively uniform across entire domain
   if uniform, set unx,uny,unz
------------------------------------------------------------------------- */

void Grid::check_uniform()
{
  // uniform = 1 only if all child cells are at maxlevel

  int myuniform = 1;
  for (int i = 0; i < nlocal; i++)
    if (cells[i].level != maxlevel) myuniform = 0;

  MPI_Allreduce(&myuniform,&uniform,1,MPI_INT,MPI_MIN,world);

  // if grid is uniform, compute grid extent in each dimension

  if (uniform) {
    unx = uny = unz = 1;
    for (int i = 0; i < maxlevel; i++) {
      unx *= plevels[i].nx;
      uny *= plevels[i].ny;
      unz *= plevels[i].nz;
    }
  }
}

/* ----------------------------------------------------------------------
   require all cell types be set
   check if all corner pts of OVERLAP cells are set
     error if corner pts on global box boundary are not set
     warning if corner pts interior to simulation box are not set
   check that no OUTSIDE cell has zero volume
   flag = 1 to output flow stats (default)
------------------------------------------------------------------------- */

void Grid::type_check(int outflag)
{
  int i;

  // check cell types

  int unknown = 0;
  for (int icell = 0; icell < nlocal; icell++) {
    if (cells[icell].nsplit <= 0) continue;
    if (cinfo[icell].type == UNKNOWN) unknown++;
  }
  int unknownall;
  MPI_Allreduce(&unknown,&unknownall,1,MPI_INT,MPI_SUM,world);

  if (unknownall) {
    char str[128];
    sprintf(str,"Grid cells marked as unknown = %d",unknownall);
    error->all(FLERR,str);
  }

  // check corner flags of cells that are OVERLAP
  // warn if any interior corner flags are not set
  // error if any corner flags on global boundaries are unset

  double *boxlo = domain->boxlo;
  double *boxhi = domain->boxhi;
  int dimension = domain->dimension;

  int ncorner = 4;
  if (dimension == 3) ncorner = 8;

  double x[3];
  int inside = 0;
  int outside = 0;

  for (int icell = 0; icell < nlocal; icell++) {
    if (cells[icell].nsplit <= 0) continue;
    if (cinfo[icell].type != OVERLAP) continue;
    for (i = 0; i < ncorner; i++) {
      if (cinfo[icell].corner[i] != UNKNOWN) continue;
      if (i % 2 == 0) x[0] = cells[icell].lo[0];
      else x[0] = cells[icell].hi[0];
      if ((i/2) % 2 == 0) x[1] = cells[icell].lo[1];
      else x[1] = cells[icell].hi[1];
      if (dimension == 3) {
        if (i/4 == 0) x[2] = cells[icell].lo[2];
        else x[2] = cells[icell].hi[2];
      } else x[2] = 0.0;

      if (Geometry::point_on_hex(x,boxlo,boxhi)) {
        printf("BAD CORNER icell %d id " CELLINT_FORMAT"  type %d "
               "icorner %d x %g %g %g cflags %d %d %d %d\n",
               icell,cells[icell].id,cinfo[icell].type,i,x[0],x[1],x[2],
               cinfo[icell].corner[0],
               cinfo[icell].corner[1],
               cinfo[icell].corner[2],
               cinfo[icell].corner[3]);
        outside++;
      }
      else inside++;
    }
  }

  int insideall;
  MPI_Allreduce(&inside,&insideall,1,MPI_INT,MPI_SUM,world);
  if (insideall) {
    char str[128];
    sprintf(str,"Grid cell interior corner points marked as unknown "
            "(volume will be wrong if cell is effectively outside) = %d",
            insideall);
    if (comm->me == 0) error->warning(FLERR,str);
  }

  int outsideall;
  MPI_Allreduce(&outside,&outsideall,1,MPI_INT,MPI_SUM,world);
  if (outsideall) {
    char str[128];
    sprintf(str,"Grid cell corner points on boundary marked as unknown = %d",
            outsideall);
    error->all(FLERR,str);
  }

  int volzero = 0;
  for (int icell = 0; icell < nlocal; icell++) {
    if (cells[icell].nsplit <= 0) continue;
    if (cinfo[icell].type == OUTSIDE && cinfo[icell].volume == 0.0) volzero++;
  }
  int volzeroall;
  MPI_Allreduce(&volzero,&volzeroall,1,MPI_INT,MPI_SUM,world);
  if (outsideall) {
    char str[128];
    sprintf(str,"Grid cells marked outside, but with zero volume = %d",
            volzeroall);
    error->all(FLERR,str);
  }

  if (outflag) flow_stats();
}

/* ----------------------------------------------------------------------
   set static cellwise fnum weights based on uncut volumes
   for volume, use volume of cell, whether axisymmetric or not
   for radius, use radius of cell centroid from axisymmetric axis
   weight() called from input script and read_restart (with narg = -1)
   weight_one() is called only for adapted cells from grid_adapt
------------------------------------------------------------------------- */

void Grid::weight(int narg, char **arg)
{
  int i;

  if (!exist) error->all(FLERR,"Cannot weight cells before grid is defined");
  if (narg > 0 && narg != 1) error->all(FLERR,"Illegal weight command");

  // if called from read_restart with narg = -1, cellweightflag is already set

  if (narg == 1) {
    if (strcmp(arg[0],"none") == 0) cellweightflag = NOWEIGHT;
    else if (strcmp(arg[0],"volume") == 0) cellweightflag = VOLWEIGHT;
    else if (strcmp(arg[0],"radius") == 0) cellweightflag = RADWEIGHT;
    else if (strcmp(arg[0],"radius/only") == 0) cellweightflag = RADONLYWEIGHT;
    else error->all(FLERR,"Illegal weight command");
  }

  if (cellweightflag == RADWEIGHT && !domain->axisymmetric)
    error->all(FLERR,"Cannot use weight cell radius unless axisymmetric");

  if (cellweightflag == RADONLYWEIGHT && !domain->axisymmetric)
    error->all(FLERR,"Cannot use weight cell radius/only unless axisymmetric");

  // set per-cell weights

  for (i = 0; i < nlocal; i++) weight_one(i);
}

void Grid::weight_one(int icell)
{
  double *lo,*hi;

  int dimension = domain->dimension;
  int axisymmetric = domain->axisymmetric;

  if (cellweightflag == NOWEIGHT) {
    cinfo[icell].weight = 1.0;
  } else if (cellweightflag == VOLWEIGHT) {
    lo = cells[icell].lo;
    hi = cells[icell].hi;
    if (dimension == 3)
      cinfo[icell].weight = (hi[0]-lo[0]) * (hi[1]-lo[1]) * (hi[2]-lo[2]);
    else if (axisymmetric)
      cinfo[icell].weight = MY_PI * (hi[1]*hi[1]-lo[1]*lo[1]) * (hi[0]-lo[0]);
    else
      cinfo[icell].weight = (hi[0]-lo[0]) * (hi[1]-lo[1]);
  } else if (cellweightflag == RADWEIGHT) {
    lo = cells[icell].lo;
    hi = cells[icell].hi;
    cinfo[icell].weight = 0.5*(hi[1]+lo[1]) * (hi[0]-lo[0]);
  } else if (cellweightflag == RADONLYWEIGHT) {
    lo = cells[icell].lo;
    hi = cells[icell].hi;
    cinfo[icell].weight = 0.5*(hi[1]+lo[1]);
  }
}

///////////////////////////////////////////////////////////////////////////
// grow cell list data structures
///////////////////////////////////////////////////////////////////////////

/* ----------------------------------------------------------------------
   ensure cells and cinfo can hold N and M new cells respectively
   if custom data exists, ensure custom vecs/array can hold N new cells
------------------------------------------------------------------------- */

void Grid::grow_cells(int n, int m)
{
  if (nlocal+nghost+n >= maxcell) {
    int oldmax = maxcell;
    while (maxcell < nlocal+nghost+n) maxcell += DELTA;
    cells = (ChildCell *)
      memory->srealloc(cells,maxcell*sizeof(ChildCell),"grid:cells",
                       SPARTA_GET_ALIGN(ChildCell));
    memset(&cells[oldmax],0,(maxcell-oldmax)*sizeof(ChildCell));
    if (ncustom) reallocate_custom(oldmax,maxcell);
  }

  if (nlocal+m >= maxlocal) {
    int oldmax = maxlocal;
    while (maxlocal < nlocal+m) maxlocal += DELTA;
    cinfo = (ChildInfo *)
      memory->srealloc(cinfo,maxlocal*sizeof(ChildInfo),"grid:cinfo");
    memset(&cinfo[oldmax],0,(maxlocal-oldmax)*sizeof(ChildInfo));
  }
}

/* ----------------------------------------------------------------------
   grow pcells
   need this function for Kokkos
------------------------------------------------------------------------- */

void Grid::grow_pcells()
{
  maxparent += DELTAPARENT;
  pcells = (ParentCell *)
     memory->srealloc(pcells,maxparent*sizeof(ParentCell),"grid:pcells");
}

/* ----------------------------------------------------------------------
   insure sinfo can hold N new split cells
------------------------------------------------------------------------- */

void Grid::grow_sinfo(int n)
{
  if (nsplitlocal+nsplitghost+n >= maxsplit) {
    int oldmax = maxsplit;
    while (maxsplit < nsplitlocal+nsplitghost+n) maxsplit += DELTA;
    sinfo = (SplitInfo *)
      memory->srealloc(sinfo,maxsplit*sizeof(SplitInfo),"grid:sinfo");
    memset(&sinfo[oldmax],0,(maxsplit-oldmax)*sizeof(SplitInfo));
  }
}

/* ----------------------------------------------------------------------
   group grid command called via input script
------------------------------------------------------------------------- */

void Grid::group(int narg, char **arg)
{
  int i,flag;
  bigint nme,nall;
  double x[3];

  if (narg < 3) error->all(FLERR,"Illegal group command");

  int dimension = domain->dimension;

  int igroup = find_group(arg[0]);
  if (igroup < 0) igroup = add_group(arg[0]);
  int bit = bitmask[igroup];

  // print initial count for group

  nme = 0;
  for (i = 0; i < nlocal; i++)
    if (cinfo[i].mask & bit) nme++;

  MPI_Allreduce(&nme,&nall,1,MPI_SPARTA_BIGINT,MPI_SUM,world);

  if (comm->me == 0) {
    if (screen)
      fprintf(screen,BIGINT_FORMAT " initial grid cell count in group %s\n",
              nall,gnames[igroup]);
    if (logfile)
      fprintf(logfile,BIGINT_FORMAT " initial grid cell count in group %s\n",
              nall,gnames[igroup]);
  }

  // style = region
  // add grid cell to group if in region

  if (strcmp(arg[2],"region") == 0) {
    if (narg != 5) error->all(FLERR,"Illegal group command");
    int iregion = domain->find_region(arg[3]);
    if (iregion == -1) error->all(FLERR,"Group region ID does not exist");
    Region *region = domain->regions[iregion];

    int rstyle;
    if (strcmp(arg[4],"all") == 0) rstyle = REGION_ALL;
    else if (strcmp(arg[4],"one") == 0) rstyle = REGION_ONE;
    else if (strcmp(arg[4],"center") == 0) rstyle = REGION_CENTER;
    else error->all(FLERR,"Illegal group command");

    if (dimension == 2) x[2] = 0.0;

    if (rstyle == REGION_ALL) {
      for (i = 0; i < nlocal; i++) {
        flag = 1;

        if (dimension == 3) x[2] = cells[i].lo[2];
        x[0] = cells[i].lo[0];
        x[1] = cells[i].lo[1];
        if (!region->match(x)) flag = 0;
        x[0] = cells[i].hi[0];
        x[1] = cells[i].lo[1];
        if (!region->match(x)) flag = 0;
        x[0] = cells[i].lo[0];
        x[1] = cells[i].hi[1];
        if (!region->match(x)) flag = 0;
        x[0] = cells[i].hi[0];
        x[1] = cells[i].hi[1];
        if (!region->match(x)) flag = 0;

        if (dimension == 3) x[2] = cells[i].hi[2];
        if (dimension == 3) {
          x[0] = cells[i].lo[0];
          x[1] = cells[i].lo[1];
          if (!region->match(x)) flag = 0;
          x[0] = cells[i].hi[0];
          x[1] = cells[i].lo[1];
          if (!region->match(x)) flag = 0;
          x[0] = cells[i].lo[0];
          x[1] = cells[i].hi[1];
          if (!region->match(x)) flag = 0;
          x[0] = cells[i].hi[0];
          x[1] = cells[i].hi[1];
          if (!region->match(x)) flag = 0;
        }

        if (flag) cinfo[i].mask |= bit;
      }

    } else if (rstyle == REGION_ONE) {
      for (i = 0; i < nlocal; i++) {
        flag = 0;

        if (dimension == 3) x[2] = cells[i].lo[2];
        x[0] = cells[i].lo[0];
        x[1] = cells[i].lo[1];
        if (region->match(x)) flag = 1;

        x[0] = cells[i].hi[0];
        x[1] = cells[i].lo[1];
        if (region->match(x)) flag = 1;
        x[0] = cells[i].lo[0];
        x[1] = cells[i].hi[1];
        if (region->match(x)) flag = 1;
        x[0] = cells[i].hi[0];
        x[1] = cells[i].hi[1];
        if (region->match(x)) flag = 1;

        if (dimension == 3) x[2] = cells[i].hi[2];
        if (dimension == 3) {
          x[0] = cells[i].lo[0];
          x[1] = cells[i].lo[1];
          if (region->match(x)) flag = 1;
          x[0] = cells[i].hi[0];
          x[1] = cells[i].lo[1];
          if (region->match(x)) flag = 1;
          x[0] = cells[i].lo[0];
          x[1] = cells[i].hi[1];
          if (region->match(x)) flag = 1;
          x[0] = cells[i].hi[0];
          x[1] = cells[i].hi[1];
          if (region->match(x)) flag = 1;
        }

        if (flag) cinfo[i].mask |= bit;
      }

    } else if (rstyle == REGION_CENTER) {
      for (i = 0; i < nlocal; i++) {
        x[0] = 0.5 * (cells[i].lo[0] + cells[i].hi[0]);
        x[1] = 0.5 * (cells[i].lo[1] + cells[i].hi[1]);
        if (dimension == 3) x[2] = 0.5 * (cells[i].lo[2] + cells[i].hi[2]);
        if (region->match(x)) cinfo[i].mask |= bit;
      }
    }

  // style = subtract

  } else if (strcmp(arg[2],"subtract") == 0) {
    if (narg < 5) error->all(FLERR,"Illegal group command");

    int length = narg-3;
    int *list = new int[length];

    int jgroup;
    for (int iarg = 3; iarg < narg; iarg++) {
      jgroup = find_group(arg[iarg]);
      if (jgroup == -1) error->all(FLERR,"Group ID does not exist");
      list[iarg-3] = jgroup;
    }

    // add to group if in 1st group in list

    int otherbit = bitmask[list[0]];

    for (i = 0; i < nlocal; i++)
      if (cinfo[i].mask & otherbit) cinfo[i].mask |= bit;

    // remove grid cells if they are in any of the other groups
    // AND with inverse mask removes the grid cell from group

    int inverse = inversemask[igroup];

    for (int ilist = 1; ilist < length; ilist++) {
      otherbit = bitmask[list[ilist]];
      for (i = 0; i < nlocal; i++)
        if (cinfo[i].mask & otherbit) cinfo[i].mask &= inverse;
    }

    delete [] list;

  // style = union

  } else if (strcmp(arg[2],"union") == 0) {
    if (narg < 4) error->all(FLERR,"Illegal group command");

    int length = narg-3;
    int *list = new int[length];

    int jgroup;
    for (int iarg = 3; iarg < narg; iarg++) {
      jgroup = find_group(arg[iarg]);
      if (jgroup == -1) error->all(FLERR,"Group ID does not exist");
      list[iarg-3] = jgroup;
    }

    // add to group if in any other group in list

    int otherbit;

    for (int ilist = 0; ilist < length; ilist++) {
      otherbit = bitmask[list[ilist]];
      for (i = 0; i < nlocal; i++)
        if (cinfo[i].mask & otherbit) cinfo[i].mask |= bit;
    }

    delete [] list;

  // style = intersect

  } else if (strcmp(arg[2],"intersect") == 0) {
    if (narg < 5) error->all(FLERR,"Illegal group command");

    int length = narg-3;
    int *list = new int[length];

    int jgroup;
    for (int iarg = 3; iarg < narg; iarg++) {
      jgroup = find_group(arg[iarg]);
      if (jgroup == -1) error->all(FLERR,"Group ID does not exist");
      list[iarg-3] = jgroup;
    }

    // add to group if in all groups in list

    int otherbit,ok,ilist;

    for (i = 0; i < nlocal; i++) {
      ok = 1;
      for (ilist = 0; ilist < length; ilist++) {
        otherbit = bitmask[list[ilist]];
        if ((cinfo[i].mask & otherbit) == 0) ok = 0;
      }
      if (ok) cinfo[i].mask |= bit;
    }

    delete [] list;

  // style = clear
  // remove all grid cells from group

  } else if (strcmp(arg[2],"clear") == 0) {
    if (igroup == 0) error->all(FLERR,"Cannot clear group all");
    int inversebits = inversemask[igroup];

    for (i = 0; i < nlocal; i++) cinfo[i].mask &= inversebits;
  }

  // print final count for group

  nme = 0;
  for (i = 0; i < nlocal; i++)
    if (cinfo[i].mask & bit) nme++;

  MPI_Allreduce(&nme,&nall,1,MPI_SPARTA_BIGINT,MPI_SUM,world);

  if (comm->me == 0) {
    if (screen)
      fprintf(screen,BIGINT_FORMAT " final grid cell count in group %s\n",
              nall,gnames[igroup]);
    if (logfile)
      fprintf(logfile,BIGINT_FORMAT " final grid cell count in group %s\n",
              nall,gnames[igroup]);
  }
}

/* ----------------------------------------------------------------------
   add a new grid group ID, assumed to be unique
------------------------------------------------------------------------- */

int Grid::add_group(const char *id)
{
  if (ngroup == MAXGROUP)
    error->all(FLERR,"Cannot have more than 32 surface groups");

  int n = strlen(id) + 1;
  gnames[ngroup] = new char[n];
  strcpy(gnames[ngroup],id);
  ngroup++;
  return ngroup-1;
}

/* ----------------------------------------------------------------------
   find a grid group ID
   return index of group or -1 if not found
------------------------------------------------------------------------- */

int Grid::find_group(const char *id)
{
  int igroup;
  for (igroup = 0; igroup < ngroup; igroup++)
    if (strcmp(id,gnames[igroup]) == 0) break;
  if (igroup == ngroup) return -1;
  return igroup;
}

/* ----------------------------------------------------------------------
   check if a grid igroup is a uniform grid
   uniform means all cells in group are at same level (ignore sub-cells)
   uniform means the group forms a contiguous 3d block of cells
   called from read_isurf and create_isurf
     for create_isurf, explicit surfs exist and may induce split cells
   return count of my cells in the group
   set nxyz = extent of 3d block in each dim
   set corner = lower left corner of 3d block
   set xyzsize = size of one grid cell (all are same size)
------------------------------------------------------------------------- */

int Grid::check_uniform_group(int igroup, int *nxyz,
                              double *corner, double *xyzsize)
{
  double lo[3],hi[3];

  int sflag = 0;
  int minlev = maxlevel;
  int maxlev = 0;

<<<<<<< HEAD
  int count = 0;
  int splitcount = 0;
=======
>>>>>>> 2757bdc6
  lo[0] = domain->boxhi[0];
  lo[1] = domain->boxhi[1];
  lo[2] = domain->boxhi[2];
  hi[0] = domain->boxlo[0];
  hi[1] = domain->boxlo[1];
  hi[2] = domain->boxlo[2];

  int groupbit = bitmask[igroup];
  int count = 0;

  for (int icell = 0; icell < nlocal; icell++) {
    if (!(cinfo[icell].mask & groupbit)) continue;
    if (cells[icell].nsplit <= 0) continue;
    if (cells[icell].nsurf) sflag++;
    if (cells[icell].nsplit > 1) splitcount += cells[icell].nsplit;
    minlev = MIN(minlev,cells[icell].level);
    maxlev = MAX(maxlev,cells[icell].level);
    lo[0] = MIN(lo[0],cells[icell].lo[0]);
    lo[1] = MIN(lo[1],cells[icell].lo[1]);
    lo[2] = MIN(lo[2],cells[icell].lo[2]);
    hi[0] = MAX(hi[0],cells[icell].hi[0]);
    hi[1] = MAX(hi[1],cells[icell].hi[1]);
    hi[2] = MAX(hi[2],cells[icell].hi[2]);
    count++;
  }

  // error if cells already have implicit surfs
  // not an error if already have explicit surfs (call is from create_isurf)

  int allsflag;
  MPI_Allreduce(&sflag,&allsflag,1,MPI_INT,MPI_SUM,world);
  if (allsflag && surf->implicit) {
    char str[128];
    sprintf(str,
            "Read_isurfs adding surfs to %d cells which already have surfs",
            allsflag);
    error->all(FLERR,str);
  }

  // check that all cells are at same level

  int allminlev,allmaxlev;
  MPI_Allreduce(&minlev,&allminlev,1,MPI_INT,MPI_MIN,world);
  MPI_Allreduce(&maxlev,&allmaxlev,1,MPI_INT,MPI_MAX,world);
  if (allminlev != allmaxlev)
<<<<<<< HEAD
    error->all(FLERR,"Not all cells are same level for implicit surface");
=======
    error->all(FLERR,"Not all cells in group are at same level for implicit surface");
>>>>>>> 2757bdc6

  // check that cell count matches a contiguous block of cells
  // xyzsize = size of one cell at allmaxlev

  xyzsize[0] = domain->xprd;
  xyzsize[1] = domain->yprd;
  xyzsize[2] = domain->zprd;

  for (int ilevel = 0; ilevel < allmaxlev; ilevel++) {
    xyzsize[0] /= plevels[ilevel].nx;
    xyzsize[1] /= plevels[ilevel].ny;
    xyzsize[2] /= plevels[ilevel].nz;
  }

  double alllo[3],allhi[3];
  MPI_Allreduce(lo,&alllo,3,MPI_DOUBLE,MPI_MIN,world);
  MPI_Allreduce(hi,&allhi,3,MPI_DOUBLE,MPI_MAX,world);

  corner[0] = alllo[0];
  corner[1] = alllo[1];
  corner[2] = alllo[2];

  nxyz[0] = static_cast<int> ((allhi[0]-alllo[0])/xyzsize[0] + 0.5);
  nxyz[1] = static_cast<int> ((allhi[1]-alllo[1])/xyzsize[1] + 0.5);
  nxyz[2] = static_cast<int> ((allhi[2]-alllo[2])/xyzsize[2] + 0.5);

  bigint allbcount;
  bigint bcount = count;
  MPI_Allreduce(&bcount,&allbcount,1,MPI_SPARTA_BIGINT,MPI_SUM,world);

<<<<<<< HEAD
  bigint allscount;
  bigint scount = splitcount;
  MPI_Allreduce(&scount,&allscount,1,MPI_SPARTA_BIGINT,MPI_SUM,world);

  if ((bigint) nxyz[0]*nxyz[1]*nxyz[2] != (allbcount-allscount))
    error->all(FLERR,"Read_isurfs grid group is not a contiguous brick");
=======
  if ((bigint) nxyz[0]*nxyz[1]*nxyz[2] != allbcount)
    error->all(FLERR,"Grid cell group is not a contiguous brick");
>>>>>>> 2757bdc6

  return count;
}

/* ----------------------------------------------------------------------
   proc 0 writes grid info and group info to restart file
------------------------------------------------------------------------- */

void Grid::write_restart(FILE *fp)
{
  fwrite(&maxlevel,sizeof(int),1,fp);
  fwrite(plevels,sizeof(ParentLevel),maxlevel,fp);

  fwrite(&ngroup,sizeof(int),1,fp);

  int n;
  for (int i = 0; i < ngroup; i++) {
    n = strlen(gnames[i]) + 1;
    fwrite(&n,sizeof(int),1,fp);
    fwrite(gnames[i],sizeof(char),n,fp);
  }
}

/* ----------------------------------------------------------------------
   proc 0 reads grid info and group info from restart file
   bcast to other procs
------------------------------------------------------------------------- */

void Grid::read_restart(FILE *fp)
{
  int tmp;

  // read_restart may have reset maxsurfpercell in its header() method
  // if so, need to reallocate surf arrays to correct max length

  if (maxsurfpercell != MAXSURFPERCELL || maxsplitpercell != MAXSPLITPERCELL)
    allocate_surf_arrays();

  // read level info

  if (me == 0) {
    tmp = fread(&maxlevel,sizeof(int),1,fp);
    tmp = fread(plevels,sizeof(ParentLevel),maxlevel,fp);
  }
  MPI_Bcast(&maxlevel,1,MPI_INT,0,world);
  MPI_Bcast(plevels,maxlevel*sizeof(ParentLevel),MPI_CHAR,0,world);

  // if any exist, clear existing group names, before reading new ones

  for (int i = 0; i < ngroup; i++) delete [] gnames[i];

  if (me == 0) tmp = fread(&ngroup,sizeof(int),1,fp);
  MPI_Bcast(&ngroup,1,MPI_INT,0,world);

  int n;
  for (int i = 0; i < ngroup; i++) {
    if (me == 0) tmp = fread(&n,sizeof(int),1,fp);
    MPI_Bcast(&n,1,MPI_INT,0,world);
    gnames[i] = new char[n];
    if (me == 0) tmp = fread(gnames[i],sizeof(char),n,fp);
    MPI_Bcast(gnames[i],n,MPI_CHAR,0,world);
  }
}

/* ----------------------------------------------------------------------
   return size of child grid restart info for this proc
   using count of all owned cells
   NOTE: worry about N overflowing int, and in IROUNDUP ???
------------------------------------------------------------------------- */

int Grid::size_restart()
{
  int n = 2*sizeof(int);
  n = IROUNDUP(n);
  n += nlocal * sizeof(cellint);
  n = IROUNDUP(n);
  n += nlocal * sizeof(int);
  n = IROUNDUP(n);
  n += nlocal * sizeof(int);
  n = IROUNDUP(n);
  n += nlocal * sizeof(int);
  n = IROUNDUP(n);
  n += nlocal * sizeof_custom();
  return n;
}

/* ----------------------------------------------------------------------
   return size of child grid restart info
   using nlocal_restart count of all owned cells
------------------------------------------------------------------------- */

int Grid::size_restart(int nlocal_restart)
{
  int n = 2*sizeof(int);
  n = IROUNDUP(n);
  n += nlocal_restart * sizeof(cellint);
  n = IROUNDUP(n);
  n += nlocal_restart * sizeof(int);
  n = IROUNDUP(n);
  n += nlocal_restart * sizeof(int);
  n = IROUNDUP(n);
  n += nlocal_restart * sizeof(int);
  n = IROUNDUP(n);
  n += nlocal_restart * sizeof_custom();
  return n;
}

/* ----------------------------------------------------------------------
   pack my child grid info into buf
   nlocal, clumped as scalars
   ID, level, nsplit, mask as vectors for all owned cells
   custom data as ints and doubles
   return n = # of packed bytes
   NOTE: worry about N overflowing int, and in IROUNDUP ???
------------------------------------------------------------------------- */

int Grid::pack_restart(char *buf)
{
  int n;

  int *ibuf = (int *) buf;
  ibuf[0] = nlocal;
  ibuf[1] = clumped;
  n = 2*sizeof(int);
  n = IROUNDUP(n);

  cellint *cbuf = (cellint *) &buf[n];
  for (int i = 0; i < nlocal; i++)
    cbuf[i] = cells[i].id;
  n += nlocal * sizeof(cellint);
  n = IROUNDUP(n);

  ibuf = (int *) &buf[n];
  for (int i = 0; i < nlocal; i++)
    ibuf[i] = cells[i].level;
  n += nlocal * sizeof(int);
  n = IROUNDUP(n);

  ibuf = (int *) &buf[n];
  for (int i = 0; i < nlocal; i++)
    ibuf[i] = cells[i].nsplit;
  n += nlocal * sizeof(int);
  n = IROUNDUP(n);

  ibuf = (int *) &buf[n];
  for (int i = 0; i < nlocal; i++)
    ibuf[i] = cinfo[i].mask;
  n += nlocal * sizeof(int);
  n = IROUNDUP(n);

  if (ncustom) {
    for (int i = 0; i < nlocal; i++)
      n += pack_custom(i,&buf[n],1);
  }

  return n;
}

/* ----------------------------------------------------------------------
   unpack child grid info into restart storage
   nlocal_restart, clumped as scalars
   id_restart, level_restart, nsplit_restart, mask_restart as vectors
   custom data as ints and doubles
   allocate vectors here, will be deallocated by ReadRestart
------------------------------------------------------------------------- */

int Grid::unpack_restart(char *buf)
{
  int n;
  int csize = sizeof_custom();

  int *ibuf = (int *) buf;
  nlocal_restart = ibuf[0];
  clumped = ibuf[1];
  n = 2*sizeof(int);
  n = IROUNDUP(n);

  memory->create(id_restart,nlocal_restart,"grid:id_restart");
  memory->create(level_restart,nlocal_restart,"grid:nlevel_restart");
  memory->create(nsplit_restart,nlocal_restart,"grid:nsplit_restart");
  memory->create(mask_restart,nlocal_restart,"grid:mask_restart");
  cvalues_restart = NULL;
  if (ncustom)
    memory->create(cvalues_restart,nlocal_restart*csize,"grid::cvalues_restart");

  cellint *cbuf = (cellint *) &buf[n];
  for (int i = 0; i < nlocal_restart; i++)
    id_restart[i] = cbuf[i];
  n += nlocal_restart * sizeof(cellint);
  n = IROUNDUP(n);

  ibuf = (int *) &buf[n];
  for (int i = 0; i < nlocal_restart; i++)
    level_restart[i] = ibuf[i];
  n += nlocal_restart * sizeof(int);
  n = IROUNDUP(n);

  ibuf = (int *) &buf[n];
  for (int i = 0; i < nlocal_restart; i++)
    nsplit_restart[i] = ibuf[i];
  n += nlocal_restart * sizeof(int);
  n = IROUNDUP(n);

  ibuf = (int *) &buf[n];
  for (int i = 0; i < nlocal_restart; i++)
    mask_restart[i] = ibuf[i];
  n += nlocal_restart * sizeof(int);
  n = IROUNDUP(n);

  if (ncustom) {
    for (int i = 0; i < nlocal_restart; i++) {
      memcpy(&cvalues_restart[i*csize],&buf[n],csize);
      n += csize;
    }
  }

  return n;
}

/* ---------------------------------------------------------------------- */

bigint Grid::memory_usage()
{
  bigint bytes = maxcell * sizeof(ChildCell);
  bytes += maxlocal * sizeof(ChildInfo);
  bytes += maxsplit * sizeof(SplitInfo);
  bytes += csurfs->size();
  bytes += csplits->size();

  return bytes;
}

/* ---------------------------------------------------------------------- */

void Grid::debug()
{
  for (int i = 0; i < nlocal; i++) {
    printf("GRID %d " CELLINT_FORMAT ": \n",i,cells[i].id);
    printf("  neigh " CELLINT_FORMAT " " CELLINT_FORMAT " "
           CELLINT_FORMAT " " CELLINT_FORMAT " "
           CELLINT_FORMAT " " CELLINT_FORMAT "\n",
           cells[i].neigh[0],cells[i].neigh[1],cells[i].neigh[2],
           cells[i].neigh[3],cells[i].neigh[4],cells[i].neigh[5]);
    printf("  lohi %g %g %g: %g %g %g\n",
           cells[i].lo[0],cells[i].lo[1],cells[i].lo[2],
           cells[i].hi[0],cells[i].hi[1],cells[i].hi[2]);
    printf("  nsurf %d:",cells[i].nsurf);
    for (int j = 0; j < cells[i].nsurf; j++)
      printf(" " SURFINT_FORMAT,cells[i].csurfs[j]);
    printf("\n");
    printf("  nsplit %d isplit %d\n",cells[i].nsplit,cells[i].isplit);
    printf("  type %d corner %d %d %d %d %d %d %d %d\n",
           cinfo[i].type,
           cinfo[i].corner[0],cinfo[i].corner[1],cinfo[i].corner[2],
           cinfo[i].corner[3],cinfo[i].corner[4],cinfo[i].corner[5],
           cinfo[i].corner[6],cinfo[i].corner[7]);
    printf("  volume %g\n",cinfo[i].volume);
  }
}<|MERGE_RESOLUTION|>--- conflicted
+++ resolved
@@ -2387,11 +2387,6 @@
   int minlev = maxlevel;
   int maxlev = 0;
 
-<<<<<<< HEAD
-  int count = 0;
-  int splitcount = 0;
-=======
->>>>>>> 2757bdc6
   lo[0] = domain->boxhi[0];
   lo[1] = domain->boxhi[1];
   lo[2] = domain->boxhi[2];
@@ -2406,7 +2401,6 @@
     if (!(cinfo[icell].mask & groupbit)) continue;
     if (cells[icell].nsplit <= 0) continue;
     if (cells[icell].nsurf) sflag++;
-    if (cells[icell].nsplit > 1) splitcount += cells[icell].nsplit;
     minlev = MIN(minlev,cells[icell].level);
     maxlev = MAX(maxlev,cells[icell].level);
     lo[0] = MIN(lo[0],cells[icell].lo[0]);
@@ -2437,11 +2431,7 @@
   MPI_Allreduce(&minlev,&allminlev,1,MPI_INT,MPI_MIN,world);
   MPI_Allreduce(&maxlev,&allmaxlev,1,MPI_INT,MPI_MAX,world);
   if (allminlev != allmaxlev)
-<<<<<<< HEAD
-    error->all(FLERR,"Not all cells are same level for implicit surface");
-=======
     error->all(FLERR,"Not all cells in group are at same level for implicit surface");
->>>>>>> 2757bdc6
 
   // check that cell count matches a contiguous block of cells
   // xyzsize = size of one cell at allmaxlev
@@ -2472,17 +2462,8 @@
   bigint bcount = count;
   MPI_Allreduce(&bcount,&allbcount,1,MPI_SPARTA_BIGINT,MPI_SUM,world);
 
-<<<<<<< HEAD
-  bigint allscount;
-  bigint scount = splitcount;
-  MPI_Allreduce(&scount,&allscount,1,MPI_SPARTA_BIGINT,MPI_SUM,world);
-
-  if ((bigint) nxyz[0]*nxyz[1]*nxyz[2] != (allbcount-allscount))
-    error->all(FLERR,"Read_isurfs grid group is not a contiguous brick");
-=======
   if ((bigint) nxyz[0]*nxyz[1]*nxyz[2] != allbcount)
     error->all(FLERR,"Grid cell group is not a contiguous brick");
->>>>>>> 2757bdc6
 
   return count;
 }
