--- conflicted
+++ resolved
@@ -52,11 +52,7 @@
   index_custom = NULL;
   type_custom = NULL;
   size_custom = NULL;
-<<<<<<< HEAD
-  
-=======
-
->>>>>>> f44a1461
+
   while (iarg < narg) {
     if (strcmp(arg[iarg],"custom") == 0) {
       if (iarg+2 > narg) error->all(FLERR,"Invalid write_grid command");
@@ -75,11 +71,7 @@
       iarg += 2;
     } else error->all(FLERR,"Invalid write_grid command");
   }
-<<<<<<< HEAD
-  
-=======
-
->>>>>>> f44a1461
+
   // open file on proc 0
 
   int me = comm->me;
@@ -112,11 +104,7 @@
     memory->destroy(type_custom);
     memory->destroy(size_custom);
   }
-<<<<<<< HEAD
-  
-=======
-
->>>>>>> f44a1461
+
   // stats
 
   MPI_Barrier(world);
@@ -177,11 +165,7 @@
 
   int nmax;
   MPI_Allreduce(&nme,&nmax,1,MPI_INT,MPI_MAX,world);
-<<<<<<< HEAD
-  
-=======
-
->>>>>>> f44a1461
+
   bigint *idbuf;
   memory->create(idbuf,nmax,"write_grid:idbuf");
 
@@ -194,17 +178,10 @@
       else nvalues_custom += size_custom[ic];
     memory->create(cbuf,nmax,nvalues_custom,"write_grid:cbuf");
   }
-<<<<<<< HEAD
-  
+
   // pack ID of each child cell into idbuf, skipping sub cells
   // pack custom values into cbuf
-  
-=======
-
-  // pack ID of each child cell into idbuf, skipping sub cells
-  // pack custom values into cbuf
-
->>>>>>> f44a1461
+
   Grid::ChildCell *cells = grid->cells;
   int nglocal = grid->nlocal;
 
@@ -267,11 +244,7 @@
 void WriteGrid::pack_custom(int i, double *vec)
 {
   int m = 0;
-<<<<<<< HEAD
-  
-=======
-
->>>>>>> f44a1461
+
   for (int ic = 0; ic < ncustom; ic++) {
     if (type_custom[ic] == 0) {
       if (size_custom[ic] == 0) {
@@ -303,11 +276,7 @@
 void WriteGrid::write_custom(double *vec)
 {
   int m = 0;
-<<<<<<< HEAD
-  
-=======
-
->>>>>>> f44a1461
+
   for (int ic = 0; ic < ncustom; ic++) {
     if (type_custom[ic] == 0) {
       if (size_custom[ic] == 0) {
