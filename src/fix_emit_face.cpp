/* ----------------------------------------------------------------------
   SPARTA - Stochastic PArallel Rarefied-gas Time-accurate Analyzer
   http://sparta.sandia.gov
   Steve Plimpton, sjplimp@gmail.com, Michael Gallis, magalli@sandia.gov
   Sandia National Laboratories

   Copyright (2014) Sandia Corporation.  Under the terms of Contract
   DE-AC04-94AL85000 with Sandia Corporation, the U.S. Government retains
   certain rights in this software.  This software is distributed under
   the GNU General Public License.

   See the README file in the top-level SPARTA directory.
------------------------------------------------------------------------- */

#include "stdlib.h"
#include "string.h"
#include "fix_emit_face.h"
#include "update.h"
#include "domain.h"
#include "region.h"
#include "grid.h"
#include "surf.h"
#include "particle.h"
#include "mixture.h"
#include "comm.h"
#include "modify.h"
#include "geometry.h"
#include "input.h"
#include "random_knuth.h"
#include "math_const.h"
#include "memory.h"
#include "error.h"

using namespace SPARTA_NS;
using namespace MathConst;

enum{XLO,XHI,YLO,YHI,ZLO,ZHI,INTERIOR};         // same as Domain
enum{PERIODIC,OUTFLOW,REFLECT,SURFACE,AXISYM};  // same as Domain
enum{UNKNOWN,OUTSIDE,INSIDE,OVERLAP};           // same as Grid
enum{PKEEP,PINSERT,PDONE,PDISCARD,PENTRY,PEXIT,PSURF};   // several files
enum{NCHILD,NPARENT,NUNKNOWN,NPBCHILD,NPBPARENT,NPBUNKNOWN,NBOUND};  // Grid
enum{NOSUBSONIC,PTBOTH,PONLY};

#define DELTATASK 256
#define TEMPLIMIT 1.0e5

/* ---------------------------------------------------------------------- */

FixEmitFace::FixEmitFace(SPARTA *sparta, int narg, char **arg) :
  FixEmit(sparta, narg, arg)
{
  if (narg < 4) error->all(FLERR,"Illegal fix emit/face command");

  imix = particle->find_mixture(arg[2]);
  if (imix < 0) error->all(FLERR,"Fix emit/face mixture ID does not exist");

  // flag specified faces

  faces[XLO] = faces[XHI] = faces[YLO] = faces[YHI] =
    faces[ZLO] = faces[ZHI] = 0;

  int iarg = 3;
  while (iarg < narg) {
    if (strcmp(arg[iarg],"all") == 0) {
      if (domain->dimension == 3)
        faces[XLO] = faces[XHI] = faces[YLO] = faces[YHI] =
          faces[ZLO] = faces[ZHI] = 1;
      else faces[XLO] = faces[XHI] = faces[YLO] = faces[YHI] = 1;
    } else if (strcmp(arg[iarg],"xlo") == 0) faces[XLO] = 1;
    else if (strcmp(arg[iarg],"xhi") == 0) faces[XHI] = 1;
    else if (strcmp(arg[iarg],"ylo") == 0) faces[YLO] = 1;
    else if (strcmp(arg[iarg],"yhi") == 0) faces[YHI] = 1;
    else if (strcmp(arg[iarg],"zlo") == 0) faces[ZLO] = 1;
    else if (strcmp(arg[iarg],"zhi") == 0) faces[ZHI] = 1;
    else break;
    iarg++;
  }

  // optional args

  np = 0;
  subsonic = 0;
  subsonic_style = NOSUBSONIC;
  subsonic_warning = 0;
  twopass = 0;

  options(narg-iarg,&arg[iarg]);

  // error checks

  if (domain->dimension == 2 && (faces[ZLO] || faces[ZHI]))
    error->all(FLERR,"Cannot use fix emit/face in z dimension "
               "for 2d simulation");
  if (domain->axisymmetric && faces[YLO])
    error->all(FLERR,"Cannot use fix emit/face on ylo face for "
               "axisymmetric model");
  if (np > 0 && perspecies)
    error->all(FLERR,"Cannot use fix emit/face n > 0 with perspecies yes");
  if (np > 0 && subsonic)
    error->all(FLERR,"Cannot use fix emit/face n > 0 with subsonic");

  // task list and subsonic data structs

  tasks = NULL;
  ntask = ntaskmax = 0;

  maxactive = 0;
  activecell = NULL;
}

/* ---------------------------------------------------------------------- */

FixEmitFace::~FixEmitFace()
{
  if (copymode) return;

  if (tasks) {
    for (int i = 0; i < ntaskmax; i++) {
      delete [] tasks[i].ntargetsp;
      delete [] tasks[i].vscale;
    }
    memory->sfree(tasks);
  }
  memory->destroy(activecell);
}

/* ---------------------------------------------------------------------- */

void FixEmitFace::init()
{
  // invoke FixEmit::init() to set flags

  FixEmit::init();

  // copies of class data before invoking parent init() and count_task()

  dimension = domain->dimension;
  fnum = update->fnum;

  nspecies = particle->mixture[imix]->nspecies;
  fraction = particle->mixture[imix]->fraction;
  cummulative = particle->mixture[imix]->cummulative;

  // subsonic prefactor

  tprefactor = update->mvv2e / (3.0*update->boltz);

  // mixture soundspeed, used by subsonic PONLY as default cell property

  double avegamma = 0.0;
  double avemass = 0.0;

  for (int m = 0; m < nspecies; m++) {
    int ispecies = particle->mixture[imix]->species[m];
    avemass += fraction[m] * particle->species[ispecies].mass;
    avegamma += fraction[m] * (1.0 + 2.0 /
                               (3.0 + particle->species[ispecies].rotdof));
  }

  soundspeed_mixture = sqrt(avegamma * update->boltz *
                            particle->mixture[imix]->temp_thermal / avemass);

  // cannot inflow thru periodic boundary

  for (int i = 0; i < 6; i++)
    if (faces[i] && domain->bflag[i] == PERIODIC)
      error->all(FLERR,"Cannot use fix emit/face on periodic boundary");

  // cannot have inflow on yhi if axisymmetric

  double *vstream = particle->mixture[imix]->vstream;

  if (domain->axisymmetric && faces[YHI] && vstream[1] != 0.0)
    error->all(FLERR,"Cannot use fix emit on axisymmetric yhi "
               "if streaming velocity has a y-component");

  // warn if any inflow face does not have an inward normal
  //   in direction of streaming velocity

  double normal[3];
  int flag = 0;

  for (int i = 0; i < 6; i++) {
    if (!faces[i]) continue;
    normal[0] = normal[1] = normal[2] = 0.0;
    if (i % 2 == 0) normal[i/2] = 1.0;
    else normal[i/2] = -1.0;
    double indot = vstream[0]*normal[0] + vstream[1]*normal[1] +
      vstream[2]*normal[2];
    if (indot < 0.0) flag = 1;
  }

  if (flag && comm->me == 0)
    error->warning(FLERR,
                   "One or more fix inflow faces oppose streaming velocity");

  // if used, reallocate ntargetsp and vscale for each task
  // b/c nspecies count of mixture may have changed

  realloc_nspecies();

  // create tasks for all grid cells

  grid_changed();
}

/* ----------------------------------------------------------------------
   grid changed operation
   invoke create_tasks() to rebuild entire task list
   invoked after per-processor list of grid cells has changed
------------------------------------------------------------------------- */

void FixEmitFace::grid_changed()
{
  create_tasks();

  // if Np > 0, nper = # of insertions per task
  // set nthresh so as to achieve exactly Np insertions
  // tasks > tasks_with_no_extra need to insert 1 extra particle
  // NOTE: currently setting same # of insertions per task
  //       could instead weight by cell face area

  if (np > 0) {
    int all,nupto,tasks_with_no_extra;
    MPI_Allreduce(&ntask,&all,1,MPI_INT,MPI_SUM,world);
    if (all) {
      npertask = np / all;
      tasks_with_no_extra = all - (np % all);
    } else npertask = tasks_with_no_extra = 0;

    MPI_Scan(&ntask,&nupto,1,MPI_INT,MPI_SUM,world);
    if (tasks_with_no_extra < nupto-ntask) nthresh = 0;
    else if (tasks_with_no_extra >= nupto) nthresh = ntask;
    else nthresh = tasks_with_no_extra - (nupto-ntask);
  }
}

/* ----------------------------------------------------------------------
   create tasks for one grid cell
   add them to tasks list and increment ntasks
------------------------------------------------------------------------- */

void FixEmitFace::create_task(int icell)
{
  int i,j,n,iface,flag,isp,extflag;
  int *cflags;
  double indot,area,ntargetsp;

  Surf::Line *lines = surf->lines;
  Surf::Tri *tris = surf->tris;

  Grid::ChildCell *cells = grid->cells;
  Grid::ChildInfo *cinfo = grid->cinfo;

  double nrho = particle->mixture[imix]->nrho;
  double *vstream = particle->mixture[imix]->vstream;
  double *vscale = particle->mixture[imix]->vscale;

  // corners[i][j] = J corner points of face I of a grid cell
  // works for 2d quads and 3d hexes

  int corners[6][4] = {{0,2,4,6}, {1,3,5,7}, {0,1,4,5}, {2,3,6,7},
                       {0,1,2,3}, {4,5,6,7}};
  int nface_pts = 4;
  if (domain->dimension == 2) nface_pts = 2;

  dt = update->dt;

  // loop over 6 faces of icell

  int ntaskorig = ntask;
  int nmask = cells[icell].nmask;

  for (i = 0; i < 6; i++) {
    if (i == 0) iface = XLO;
    else if (i == 1) iface = XHI;
    else if (i == 2) iface = YLO;
    else if (i == 3) iface = YHI;
    else if (i == 4) iface = ZLO;
    else if (i == 5) iface = ZHI;

    // flag = 1 if insertion happens on iface of cell
    // only if face adjoins global boundary with inflow defined
    // if cell is OVERLAP:
    //   allow if any face corner point is OUTSIDE and none is INSIDE
    //   disallow if any pt of any line/tri in cell touches face

    flag = 0;
    if (faces[iface] && grid->neigh_decode(nmask,iface) == NBOUND) {
      if (cinfo[icell].type == OUTSIDE) flag = 1;
      else if (cinfo[icell].type == OVERLAP) {
        flag = 1;
        cflags = cinfo[icell].corner;

        extflag = 0;
        for (j = 0; j < nface_pts; j++) {
          if (cflags[corners[iface][j]] == OUTSIDE) extflag = 1;
          else if (cflags[corners[iface][j]] == INSIDE) flag = 0;
        }
        if (!extflag) flag = 0;

        if (flag && dimension == 2) {
          for (j = 0; j < cells[icell].nsurf; j++) {
            n = cells[icell].csurfs[j];
            if (Geometry::
                line_touch_quad_face(lines[n].p1,lines[n].p2,
                                     iface,cells[icell].lo,cells[icell].hi)) {
              flag = 0;
              break;
            }
          }
        } else if (flag && dimension == 3) {
          for (j = 0; j < cells[icell].nsurf; j++) {
            n = cells[icell].csurfs[j];
            if (Geometry::
                tri_touch_hex_face(tris[n].p1,tris[n].p2,tris[n].p3,
                                   iface,cells[icell].lo,cells[icell].hi)) {
              flag = 0;
              break;
            }
          }
        }
      }
    }

    // no insertions on this face

    if (!flag) continue;

    // set cell parameters of task
    // pcell = sub cell for particles if a split cell

    if (ntask == ntaskmax) grow_task();

    tasks[ntask].icell = icell;
    tasks[ntask].iface = iface;
    if (cells[icell].nsplit > 1) tasks[ntask].pcell = split(icell,iface);
    else tasks[ntask].pcell = icell;

    // set face-dependent params of task

    tasks[ntask].lo[0] = cells[icell].lo[0];
    tasks[ntask].hi[0] = cells[icell].hi[0];
    tasks[ntask].lo[1] = cells[icell].lo[1];
    tasks[ntask].hi[1] = cells[icell].hi[1];
    tasks[ntask].lo[2] = cells[icell].lo[2];
    tasks[ntask].hi[2] = cells[icell].hi[2];
    if (dimension == 2) tasks[ntask].lo[2] = tasks[ntask].hi[2] = 0.0;
    tasks[ntask].normal[0] = 0.0;
    tasks[ntask].normal[1] = 0.0;
    tasks[ntask].normal[2] = 0.0;

    if (iface == XLO || iface == XHI) {
      tasks[ntask].ndim = 0;
      tasks[ntask].pdim = 1;
      tasks[ntask].qdim = 2;
      if (iface == XLO) tasks[ntask].hi[0] = cells[icell].lo[0];
      else tasks[ntask].lo[0] = cells[icell].hi[0];
      if (iface == XLO) tasks[ntask].normal[0] = 1.0;
      else tasks[ntask].normal[0] = -1.0;
    } else if (iface == YLO || iface == YHI) {
      tasks[ntask].ndim = 1;
      tasks[ntask].pdim = 0;
      tasks[ntask].qdim = 2;
      if (iface == YLO) tasks[ntask].hi[1] = cells[icell].lo[1];
      else tasks[ntask].lo[1] = cells[icell].hi[1];
      if (iface == YLO) tasks[ntask].normal[1] = 1.0;
      else tasks[ntask].normal[1] = -1.0;
    } else if (iface == ZLO || iface == ZHI) {
      tasks[ntask].ndim = 2;
      tasks[ntask].pdim = 0;
      tasks[ntask].qdim = 1;
      if (iface == ZLO) tasks[ntask].hi[2] = cells[icell].lo[2];
      else tasks[ntask].lo[2] = cells[icell].hi[2];
      if (iface == ZLO) tasks[ntask].normal[2] = 1.0;
      else tasks[ntask].normal[2] = -1.0;
    }

    // indot = dot product of vstream with inward face normal

    indot = vstream[0]*tasks[ntask].normal[0] +
      vstream[1]*tasks[ntask].normal[1] +
      vstream[2]*tasks[ntask].normal[2];

    // area = area for insertion
    // depends on dimension and axisymmetry

    if (iface == XLO || iface == XHI) {
      if (dimension == 3)
        area = (cells[icell].hi[1]-cells[icell].lo[1]) *
          (cells[icell].hi[2]-cells[icell].lo[2]);
      else if (domain->axisymmetric)
        area = (cells[icell].hi[1]*cells[icell].hi[1] -
                cells[icell].lo[1]*cells[icell].lo[1])*MY_PI;
      else area = cells[icell].hi[1]-cells[icell].lo[1];
    } else if (iface == YLO || iface == YHI) {
      if (dimension == 3)
        area = (cells[icell].hi[0]-cells[icell].lo[0]) *
          (cells[icell].hi[2]-cells[icell].lo[2]);
      else if (domain->axisymmetric)
        area = 2.0*MY_PI*cells[icell].hi[1] *
          (cells[icell].hi[0]-cells[icell].lo[0]);
      else area = cells[icell].hi[0]-cells[icell].lo[0];
    } else if (iface == ZLO || iface == ZHI) {
      area = (cells[icell].hi[0]-cells[icell].lo[0]) *
        (cells[icell].hi[1]-cells[icell].lo[1]);
    }
    tasks[ntask].area = area;

    // set ntarget and ntargetsp via mol_inflow()
    // skip task if final ntarget = 0.0, due to large outbound vstream
    // do not skip for subsonic since it resets ntarget every step

    tasks[ntask].ntarget = 0.0;
    for (isp = 0; isp < nspecies; isp++) {
      ntargetsp = mol_inflow(indot,vscale[isp],fraction[isp]);
      ntargetsp *= nrho*area*dt / fnum;
      ntargetsp /= cinfo[icell].weight;
      tasks[ntask].ntarget += ntargetsp;
      if (perspecies) tasks[ntask].ntargetsp[isp] = ntargetsp;
    }

    if (!subsonic) {
      if (tasks[ntask].ntarget == 0.0) continue;
      if (tasks[ntask].ntarget >= MAXSMALLINT)
        error->one(FLERR,
                   "Fix emit/face insertion count exceeds 32-bit int");
    }

    // initialize other task values with mixture properties
    // may be overwritten by subsonic methods

    tasks[ntask].nrho = particle->mixture[imix]->nrho;
    tasks[ntask].temp_thermal = particle->mixture[imix]->temp_thermal;
    tasks[ntask].temp_rot = particle->mixture[imix]->temp_rot;
    tasks[ntask].temp_vib = particle->mixture[imix]->temp_vib;
    tasks[ntask].vstream[0] = particle->mixture[imix]->vstream[0];
    tasks[ntask].vstream[1] = particle->mixture[imix]->vstream[1];
    tasks[ntask].vstream[2] = particle->mixture[imix]->vstream[2];

    // increment task counter

    ntask++;
  }
}

/* ----------------------------------------------------------------------
   insert particles in grid cells with faces touching inflow boundaries
------------------------------------------------------------------------- */

void FixEmitFace::perform_task()
{
  if (!twopass) perform_task_onepass();
  else perform_task_twopass();
}

/* ----------------------------------------------------------------------
   perform insertion in one pass thru tasks
   this is simpler, somewhat faster code
   but uses random #s differently than Kokkos, so insertions are different
------------------------------------------------------------------------- */

void FixEmitFace::perform_task_onepass()
{
  int pcell,ninsert,nactual,isp,ispecies,ndim,pdim,qdim,id;
  double indot,scosine,rn,ntarget,vr;
  double beta_un,normalized_distbn_fn,theta,erot,evib;
  double temp_thermal,temp_rot,temp_vib;
  double x[3],v[3];
  double *lo,*hi,*normal,*vstream,*vscale;
  Particle::OnePart *p;

  int *species = particle->mixture[imix]->species;

  dt = update->dt;

  // if subsonic, re-compute particle inflow counts for each task
  // also computes current per-task temp_thermal and vstream

  if (subsonic) subsonic_inflow();

  // insert particles for each task = cell/face pair
  // ntarget/ninsert is either perspecies or for all species
  // for one particle:
  //   x = random position on face
  //   v = randomized thermal velocity + vstream
  //       first stage: normal dimension (ndim)
  //       second stage: parallel dimensions (pdim,qdim)

  // double while loop until randomized particle velocity meets 2 criteria
  // inner do-while loop:
  //   v = vstream-component + vthermal is into simulation box
  //   see Bird 1994, p 425
  // outer do-while loop:
  //   shift Maxwellian distribution by stream velocity component
  //   see Bird 1994, p 259, eq 12.5

  int nfix_update_custom = modify->n_update_custom;

  for (int i = 0; i < ntask; i++) {
    pcell = tasks[i].pcell;
    ndim = tasks[i].ndim;
    pdim = tasks[i].pdim;
    qdim = tasks[i].qdim;
    lo = tasks[i].lo;
    hi = tasks[i].hi;
    normal = tasks[i].normal;

    temp_thermal = tasks[i].temp_thermal;
    temp_rot = tasks[i].temp_rot;
    temp_vib = tasks[i].temp_vib;
    vstream = tasks[i].vstream;

    if (subsonic_style == PONLY) vscale = tasks[i].vscale;
    else vscale = particle->mixture[imix]->vscale;

    indot = vstream[0]*normal[0] + vstream[1]*normal[1] + vstream[2]*normal[2];

    if (perspecies) {
      for (isp = 0; isp < nspecies; isp++) {
        ispecies = species[isp];
        ntarget = tasks[i].ntargetsp[isp]+random->uniform();
        ninsert = static_cast<int> (ntarget);
        scosine = indot / vscale[isp];

        nactual = 0;
        for (int m = 0; m < ninsert; m++) {
          x[0] = lo[0] + random->uniform() * (hi[0]-lo[0]);
          x[1] = lo[1] + random->uniform() * (hi[1]-lo[1]);
          if (dimension == 3) x[2] = lo[2] + random->uniform() * (hi[2]-lo[2]);
          else x[2] = 0.0;

          if (region && !region->match(x)) continue;

          do {
            do beta_un = (6.0*random->uniform() - 3.0);
            while (beta_un + scosine < 0.0);
            normalized_distbn_fn = 2.0 * (beta_un + scosine) /
              (scosine + sqrt(scosine*scosine + 2.0)) *
              exp(0.5 + (0.5*scosine)*(scosine-sqrt(scosine*scosine + 2.0)) -
                  beta_un*beta_un);
          } while (normalized_distbn_fn < random->uniform());

          v[ndim] = beta_un*vscale[isp]*normal[ndim] + vstream[ndim];

          theta = MY_2PI * random->uniform();
          vr = vscale[isp] * sqrt(-log(random->uniform()));
          v[pdim] = vr * sin(theta) + vstream[pdim];
          v[qdim] = vr * cos(theta) + vstream[qdim];
          erot = particle->erot(ispecies,temp_rot,random);
          evib = particle->evib(ispecies,temp_vib,random);
          id = MAXSMALLINT*random->uniform();

          particle->add_particle(id,ispecies,pcell,x,v,erot,evib);
          nactual++;

          p = &particle->particles[particle->nlocal-1];
          p->flag = PINSERT;
          p->dtremain = dt * random->uniform();

          if (nfix_update_custom)
            modify->update_custom(particle->nlocal-1,temp_thermal,
<<<<<<< HEAD
                                  temp_rot,temp_vib,vstream);
=======
                                 temp_rot,temp_vib,vstream);
>>>>>>> 38eb7b49
        }

        nsingle += nactual;
      }

    } else {
      if (np == 0) {
        ntarget = tasks[i].ntarget+random->uniform();
        ninsert = static_cast<int> (ntarget);
      } else {
        ninsert = npertask;
        if (i >= nthresh) ninsert++;
      }

      nactual = 0;
      for (int m = 0; m < ninsert; m++) {
        rn = random->uniform();
        isp = 0;
        while (cummulative[isp] < rn) isp++;
        ispecies = species[isp];
        scosine = indot / vscale[isp];

        x[0] = lo[0] + random->uniform() * (hi[0]-lo[0]);
        x[1] = lo[1] + random->uniform() * (hi[1]-lo[1]);
        if (dimension == 3) x[2] = lo[2] + random->uniform() * (hi[2]-lo[2]);
        else x[2] = 0.0;

        if (region && !region->match(x)) continue;

        do {
          do {
            beta_un = (6.0*random->uniform() - 3.0);
          } while (beta_un + scosine < 0.0);
          normalized_distbn_fn = 2.0 * (beta_un + scosine) /
            (scosine + sqrt(scosine*scosine + 2.0)) *
            exp(0.5 + (0.5*scosine)*(scosine-sqrt(scosine*scosine + 2.0)) -
                beta_un*beta_un);
        } while (normalized_distbn_fn < random->uniform());

        v[ndim] = beta_un*vscale[isp]*normal[ndim] + vstream[ndim];

        theta = MY_2PI * random->uniform();
        vr = vscale[isp] * sqrt(-log(random->uniform()));
        v[pdim] = vr * sin(theta) + vstream[pdim];
        v[qdim] = vr * cos(theta) + vstream[qdim];
        erot = particle->erot(ispecies,temp_rot,random);
        evib = particle->evib(ispecies,temp_vib,random);
        id = MAXSMALLINT*random->uniform();

        particle->add_particle(id,ispecies,pcell,x,v,erot,evib);
        nactual++;

        p = &particle->particles[particle->nlocal-1];
        p->flag = PINSERT;
        p->dtremain = dt * random->uniform();

        if (nfix_update_custom)
          modify->update_custom(particle->nlocal-1,temp_thermal,
                                temp_rot,temp_vib,vstream);
      }

      nsingle += nactual;
    }
  }
}

/* ----------------------------------------------------------------------
   perform insertion the way Kokkos does in two passes thru tasks
   this uses random #s the same as Kokkos, for easier debugging
------------------------------------------------------------------------- */

void FixEmitFace::perform_task_twopass()
{
  int pcell,ninsert,nactual,isp,ispecies,ndim,pdim,qdim,id;
  double indot,scosine,rn,ntarget,vr;
  double beta_un,normalized_distbn_fn,theta,erot,evib;
  double temp_thermal,temp_rot,temp_vib;
  double x[3],v[3];
  double *lo,*hi,*normal,*vstream,*vscale;
  Particle::OnePart *p;

  int *species = particle->mixture[imix]->species;

  dt = update->dt;

  // if subsonic, re-compute particle inflow counts for each task
  // also computes current per-task temp_thermal and vstream

  if (subsonic) subsonic_inflow();

  // insert particles for each task = cell/face pair
  // ntarget/ninsert is either perspecies or for all species
  // for one particle:
  //   x = random position on face
  //   v = randomized thermal velocity + vstream
  //       first stage: normal dimension (ndim)
  //       second stage: parallel dimensions (pdim,qdim)

  // double while loop until randomized particle velocity meets 2 criteria
  // inner do-while loop:
  //   v = vstream-component + vthermal is into simulation box
  //   see Bird 1994, p 425
  // outer do-while loop:
  //   shift Maxwellian distribution by stream velocity component
  //   see Bird 1994, p 259, eq 12.5

  int nfix_update_custom = modify->n_update_custom;

  int ninsert_dim1 = perspecies ? nspecies : 1;
  int** ninsert_values;
  memory->create(ninsert_values, ntask, ninsert_dim1, "fix_emit_face:ninsert");

  for (int i = 0; i < ntask; i++) {
    if (perspecies) {
      for (isp = 0; isp < nspecies; isp++) {
        ntarget = tasks[i].ntargetsp[isp]+random->uniform();
        ninsert = static_cast<int> (ntarget);
        ninsert_values[i][isp] = ninsert;
      }
    } else {
      if (np == 0) {
        ntarget = tasks[i].ntarget+random->uniform();
        ninsert = static_cast<int> (ntarget);
      } else {
        ninsert = npertask;
        if (i >= nthresh) ninsert++;
      }
      ninsert_values[i][0] = ninsert;
    }
  }

  for (int i = 0; i < ntask; i++) {
    pcell = tasks[i].pcell;
    ndim = tasks[i].ndim;
    pdim = tasks[i].pdim;
    qdim = tasks[i].qdim;
    lo = tasks[i].lo;
    hi = tasks[i].hi;
    normal = tasks[i].normal;

    temp_thermal = tasks[i].temp_thermal;
    temp_rot = tasks[i].temp_rot;
    temp_vib = tasks[i].temp_vib;
    vstream = tasks[i].vstream;

    if (subsonic_style == PONLY) vscale = tasks[i].vscale;
    else vscale = particle->mixture[imix]->vscale;

    indot = vstream[0]*normal[0] + vstream[1]*normal[1] + vstream[2]*normal[2];

    if (perspecies) {
      for (isp = 0; isp < nspecies; isp++) {
        ispecies = species[isp];
        ninsert = ninsert_values[i][isp];
        scosine = indot / vscale[isp];

        nactual = 0;
        for (int m = 0; m < ninsert; m++) {
          x[0] = lo[0] + random->uniform() * (hi[0]-lo[0]);
          x[1] = lo[1] + random->uniform() * (hi[1]-lo[1]);
          if (dimension == 3) x[2] = lo[2] + random->uniform() * (hi[2]-lo[2]);
          else x[2] = 0.0;

          if (region && !region->match(x)) continue;

          do {
            do beta_un = (6.0*random->uniform() - 3.0);
            while (beta_un + scosine < 0.0);
            normalized_distbn_fn = 2.0 * (beta_un + scosine) /
              (scosine + sqrt(scosine*scosine + 2.0)) *
              exp(0.5 + (0.5*scosine)*(scosine-sqrt(scosine*scosine + 2.0)) -
                  beta_un*beta_un);
          } while (normalized_distbn_fn < random->uniform());

          v[ndim] = beta_un*vscale[isp]*normal[ndim] + vstream[ndim];

          theta = MY_2PI * random->uniform();
          vr = vscale[isp] * sqrt(-log(random->uniform()));
          v[pdim] = vr * sin(theta) + vstream[pdim];
          v[qdim] = vr * cos(theta) + vstream[qdim];
          erot = particle->erot(ispecies,temp_rot,random);
          evib = particle->evib(ispecies,temp_vib,random);
          id = MAXSMALLINT*random->uniform();

          particle->add_particle(id,ispecies,pcell,x,v,erot,evib);
          nactual++;

          p = &particle->particles[particle->nlocal-1];
          p->flag = PINSERT;
          p->dtremain = dt * random->uniform();

          if (nfix_update_custom)
            modify->update_custom(particle->nlocal-1,temp_thermal,
                                  temp_rot,temp_vib,vstream);
        }

        nsingle += nactual;
      }

    } else {
      ninsert = ninsert_values[i][0];

      nactual = 0;
      for (int m = 0; m < ninsert; m++) {
        rn = random->uniform();
        isp = 0;
        while (cummulative[isp] < rn) isp++;
        ispecies = species[isp];
        scosine = indot / vscale[isp];

        x[0] = lo[0] + random->uniform() * (hi[0]-lo[0]);
        x[1] = lo[1] + random->uniform() * (hi[1]-lo[1]);
        if (dimension == 3) x[2] = lo[2] + random->uniform() * (hi[2]-lo[2]);
        else x[2] = 0.0;

        if (region && !region->match(x)) continue;

        do {
          do {
            beta_un = (6.0*random->uniform() - 3.0);
          } while (beta_un + scosine < 0.0);
          normalized_distbn_fn = 2.0 * (beta_un + scosine) /
            (scosine + sqrt(scosine*scosine + 2.0)) *
            exp(0.5 + (0.5*scosine)*(scosine-sqrt(scosine*scosine + 2.0)) -
                beta_un*beta_un);
        } while (normalized_distbn_fn < random->uniform());

        v[ndim] = beta_un*vscale[isp]*normal[ndim] + vstream[ndim];

        theta = MY_2PI * random->uniform();
        vr = vscale[isp] * sqrt(-log(random->uniform()));
        v[pdim] = vr * sin(theta) + vstream[pdim];
        v[qdim] = vr * cos(theta) + vstream[qdim];
        erot = particle->erot(ispecies,temp_rot,random);
        evib = particle->evib(ispecies,temp_vib,random);
        id = MAXSMALLINT*random->uniform();

        particle->add_particle(id,ispecies,pcell,x,v,erot,evib);
        nactual++;

        p = &particle->particles[particle->nlocal-1];
        p->flag = PINSERT;
        p->dtremain = dt * random->uniform();

        if (nfix_update_custom)
          modify->update_custom(particle->nlocal-1,temp_thermal,
                                temp_rot,temp_vib,vstream);
      }

      nsingle += nactual;
    }
  }

  memory->destroy(ninsert_values);
}

/* ----------------------------------------------------------------------
   inserting into split cell icell on face iface
   determine which sub cell the face is part of
   face cannot be touched by surfs, so entire face is part of one sub cell
   compute which via update->split() and return it
------------------------------------------------------------------------- */

int FixEmitFace::split(int icell, int iface)
{
  double x[3];

  Grid::ChildCell *cells = grid->cells;

  // x = center point on face

  x[0] = 0.5 * (cells[icell].lo[0] + cells[icell].hi[0]);
  x[1] = 0.5 * (cells[icell].lo[1] + cells[icell].hi[1]);
  x[2] = 0.5 * (cells[icell].lo[2] + cells[icell].hi[2]);
  if (domain->dimension == 2) x[2] = 0.0;

  if (iface == XLO) x[0] = cells[icell].lo[0];
  else if (iface == XHI) x[0] = cells[icell].hi[0];
  else if (iface == YLO) x[1] = cells[icell].lo[1];
  else if (iface == YHI) x[1] = cells[icell].hi[1];
  else if (iface == ZLO) x[2] = cells[icell].lo[2];
  else if (iface == ZHI) x[2] = cells[icell].hi[2];

  int splitcell;
  if (dimension == 2) splitcell = update->split2d(icell,x);
  else splitcell = update->split3d(icell,x);
  return splitcell;
}

/* ----------------------------------------------------------------------
   recalculate task properties based on subsonic BC
------------------------------------------------------------------------- */

void FixEmitFace::subsonic_inflow()
{
  // for grid cells that are part of tasks:
  // calculate local nrho, vstream, and thermal temperature
  // if needed sort particles for grid cells with tasks

  if (!particle->sorted) subsonic_sort();
  subsonic_grid();

  // recalculate particle insertion counts for each task
  // recompute mixture vscale, since depends on temp_thermal

  int isp,icell;
  double mass,indot,area,nrho,temp_thermal,vscale,ntargetsp;
  double *vstream,*normal;

  Particle::Species *species = particle->species;
  Grid::ChildInfo *cinfo = grid->cinfo;
  int *mspecies = particle->mixture[imix]->species;
  double fnum = update->fnum;
  double boltz = update->boltz;

  for (int i = 0; i < ntask; i++) {
    vstream = tasks[i].vstream;
    normal = tasks[i].normal;
    indot = vstream[0]*normal[0] + vstream[1]*normal[1] + vstream[2]*normal[2];

    area = tasks[i].area;
    nrho = tasks[i].nrho;
    temp_thermal = tasks[i].temp_thermal;
    icell = tasks[i].icell;

    tasks[i].ntarget = 0.0;
    for (isp = 0; isp < nspecies; isp++) {
      mass = species[mspecies[isp]].mass;
      vscale = sqrt(2.0 * boltz * temp_thermal / mass);
      ntargetsp = mol_inflow(indot,vscale,fraction[isp]);
      ntargetsp *= nrho*area*dt / fnum;
      ntargetsp /= cinfo[icell].weight;
      tasks[i].ntarget += ntargetsp;
      if (perspecies) tasks[i].ntargetsp[isp] = ntargetsp;
    }
    if (tasks[i].ntarget >= MAXSMALLINT)
      error->one(FLERR,
                 "Fix emit/face subsonic insertion count exceeds 32-bit int");
  }
}

/* ----------------------------------------------------------------------
   identify particles in grid cells associated with a task
   store count and linked list, same as for particle sorting
------------------------------------------------------------------------- */

void FixEmitFace::subsonic_sort()
{
  int i,icell;

  // initialize particle sort lists for grid cells assigned to tasks
  // use task pcell, not icell

  Grid::ChildInfo *cinfo = grid->cinfo;

  for (i = 0; i < ntask; i++) {
    icell = tasks[i].pcell;
    cinfo[icell].first = -1;
    cinfo[icell].count = 0;
  }

  // reallocate particle next list if necessary

  particle->sort_allocate();

  // update list of active grid cells if necessary
  // active cells = those assigned to tasks
  // active_current flag set by parent class

  if (!active_current) {
    if (grid->nlocal > maxactive) {
      memory->destroy(activecell);
      maxactive = grid->nlocal;
      memory->create(activecell,maxactive,"emit/face:active");
    }
    memset(activecell,0,maxactive*sizeof(int));
    for (i = 0; i < ntask; i++) activecell[tasks[i].pcell] = 1;
    active_current = 1;
  }

  // loop over particles to store linked lists for active cells
  // not using reverse loop like Particle::sort(),
  //   since this should only be created/used occasionally

  Particle::OnePart *particles = particle->particles;
  int *next = particle->next;
  int nlocal = particle->nlocal;

  for (i = 0; i < nlocal; i++) {
    icell = particles[i].icell;
    if (!activecell[icell]) continue;
    next[i] = cinfo[icell].first;
    cinfo[icell].first = i;
    cinfo[icell].count++;
  }
}

/* ----------------------------------------------------------------------
   compute number density, thermal temperature, stream velocity
   only for grid cells associated with a task
   first compute for grid cells, then adjust due to boundary conditions
------------------------------------------------------------------------- */

void FixEmitFace::subsonic_grid()
{
  int m,ip,np,icell,ispecies,ndim;
  double mass,masstot,gamma,ke,sign;
  double nrho_cell,massrho_cell,temp_thermal_cell,press_cell;
  double mass_cell,gamma_cell,soundspeed_cell;
  double mv[4];
  double *v,*vstream,*vscale;

  Grid::ChildInfo *cinfo = grid->cinfo;
  Particle::OnePart *particles = particle->particles;
  int *next = particle->next;
  Particle::Species *species = particle->species;
  double boltz = update->boltz;

  int temp_exceed_flag = 0;
  double tempmax = 0.0;

  for (int i = 0; i < ntask; i++) {
    icell = tasks[i].pcell;
    np = cinfo[icell].count;

    // accumulate needed per-particle quantities
    // mv = mass*velocity terms, masstot = total mass
    // gamma = rotational/tranlational DOFs

    mv[0] = mv[1] = mv[2] = mv[3] = 0.0;
    masstot = gamma = 0.0;

    ip = cinfo[icell].first;
    while (ip >= 0) {
      ispecies = particles[ip].ispecies;
      mass = species[ispecies].mass;
      v = particles[ip].v;
      mv[0] += mass*v[0];
      mv[1] += mass*v[1];
      mv[2] += mass*v[2];
      mv[3] += mass * (v[0]*v[0]+v[1]*v[1]+v[2]*v[2]);
      masstot += mass;
      gamma += 1.0 + 2.0 / (3.0 + species[ispecies].rotdof);
      ip = next[ip];
    }

    // compute/store nrho, 3 temps, vstream for task
    // also vscale for PONLY
    // if sound speed = 0.0 due to <= 1 particle in cell or
    //   all particles having COM velocity, set via mixture properties

    vstream = tasks[i].vstream;
    if (np) {
      vstream[0] = mv[0] / masstot;
      vstream[1] = mv[1] / masstot;
      vstream[2] = mv[2] / masstot;
    } else vstream[0] = vstream[1] = vstream[2] = 0.0;

    if (subsonic_style == PTBOTH) {
      tasks[i].nrho = nsubsonic;
      temp_thermal_cell = tsubsonic;

    } else {
      nrho_cell = np * fnum / cinfo[icell].volume;
      massrho_cell = masstot * fnum / cinfo[icell].volume;
      if (np > 1) {
        ke = mv[3]/np - (mv[0]*mv[0] + mv[1]*mv[1] + mv[2]*mv[2])/np/masstot;
        temp_thermal_cell = tprefactor * ke;
      } else temp_thermal_cell = particle->mixture[imix]->temp_thermal;

      press_cell = nrho_cell * boltz * temp_thermal_cell;
      if (np) {
        mass_cell = masstot / np;
        gamma_cell = gamma / np;
        soundspeed_cell = sqrt(gamma_cell*boltz*temp_thermal_cell / mass_cell);
      } else soundspeed_cell = soundspeed_mixture;

      tasks[i].nrho = nrho_cell +
        (psubsonic - press_cell) / (soundspeed_cell*soundspeed_cell);
      temp_thermal_cell = psubsonic / (boltz * tasks[i].nrho);
      if (temp_thermal_cell > TEMPLIMIT) {
        temp_exceed_flag = 1;
        tempmax = MAX(tempmax,temp_thermal_cell);
      }

      if (np)  {
        ndim = tasks[i].ndim;
        sign = tasks[i].normal[ndim];
        vstream[ndim] += sign *
          (psubsonic - press_cell) / (massrho_cell*soundspeed_cell);
      }

      vscale = tasks[i].vscale;
      for (m = 0; m < nspecies; m++) {
        ispecies = particle->mixture[imix]->species[m];
        vscale[m] = sqrt(2.0 * update->boltz * temp_thermal_cell /
                         species[ispecies].mass);
      }
    }

    tasks[i].temp_thermal = temp_thermal_cell;
    tasks[i].temp_rot = tasks[i].temp_vib = temp_thermal_cell;
  }

  // test if any task has invalid thermal temperature for first time

  if (!subsonic_warning)
    subsonic_warning = subsonic_temperature_check(temp_exceed_flag,tempmax);
}

/* ----------------------------------------------------------------------
   grow task list
------------------------------------------------------------------------- */

void FixEmitFace::grow_task()
{
  int oldmax = ntaskmax;
  ntaskmax += DELTATASK;
  tasks = (Task *) memory->srealloc(tasks,ntaskmax*sizeof(Task),
                                    "emit/face:tasks");

  // set all new task bytes to 0 so valgrind won't complain
  // if bytes between fields are uninitialized

  memset(&tasks[oldmax],0,(ntaskmax-oldmax)*sizeof(Task));

  // allocate vectors in each new task or set to NULL

  if (perspecies) {
    for (int i = oldmax; i < ntaskmax; i++)
      tasks[i].ntargetsp = new double[nspecies];
  } else {
    for (int i = oldmax; i < ntaskmax; i++)
      tasks[i].ntargetsp = NULL;
  }

  if (subsonic_style == PONLY) {
    for (int i = oldmax; i < ntaskmax; i++)
      tasks[i].vscale = new double[nspecies];
  } else {
    for (int i = oldmax; i < ntaskmax; i++)
      tasks[i].vscale = NULL;
  }
}

/* ----------------------------------------------------------------------
   reallocate nspecies arrays
------------------------------------------------------------------------- */

void FixEmitFace::realloc_nspecies()
{
  if (perspecies) {
    for (int i = 0; i < ntask; i++) {
      delete [] tasks[i].ntargetsp;
      tasks[i].ntargetsp = new double[nspecies];
    }
  }
  if (subsonic_style == PONLY) {
    for (int i = 0; i < ntask; i++) {
      delete [] tasks[i].vscale;
      tasks[i].vscale = new double[nspecies];
    }
  }
}

/* ----------------------------------------------------------------------
   process keywords specific to this class
------------------------------------------------------------------------- */

int FixEmitFace::option(int narg, char **arg)
{
  if (strcmp(arg[0],"n") == 0) {
    if (2 > narg) error->all(FLERR,"Illegal fix emit/face command");
    np = atoi(arg[1]);
    if (np <= 0) error->all(FLERR,"Illegal fix emit/face command");
    return 2;
  }

  if (strcmp(arg[0],"subsonic") == 0) {
    if (3 > narg) error->all(FLERR,"Illegal fix emit/face command");
    subsonic = 1;
    subsonic_style = PTBOTH;
    psubsonic = input->numeric(FLERR,arg[1]);
    if (psubsonic < 0.0) error->all(FLERR,"Illegal fix emit/face command");
    if (strcmp(arg[2],"NULL") == 0) subsonic_style = PONLY;
    else {
      tsubsonic = input->numeric(FLERR,arg[2]);
      if (tsubsonic <= 0.0)
        error->all(FLERR,"Subsonic temperature cannot be <= 0.0");
      nsubsonic = psubsonic / (update->boltz * tsubsonic);
    }
    return 3;
  }

  if (strcmp(arg[0],"twopass") == 0) {
    twopass = 1;
    return 1;
  }

  error->all(FLERR,"Illegal fix emit/face command");
  return 0;
}<|MERGE_RESOLUTION|>--- conflicted
+++ resolved
@@ -560,11 +560,7 @@
 
           if (nfix_update_custom)
             modify->update_custom(particle->nlocal-1,temp_thermal,
-<<<<<<< HEAD
-                                  temp_rot,temp_vib,vstream);
-=======
                                  temp_rot,temp_vib,vstream);
->>>>>>> 38eb7b49
         }
 
         nsingle += nactual;
