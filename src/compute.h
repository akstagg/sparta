--- conflicted
+++ resolved
@@ -79,11 +79,8 @@
   Compute(class SPARTA* sparta) : Pointers(sparta) {} // needed for Kokkos
   virtual ~Compute();
   virtual void init() {}
-<<<<<<< HEAD
   void set_init();
-=======
   virtual void post_constructor() {}
->>>>>>> 0723ba8e
 
   virtual double compute_scalar() {return 0.0;}
   virtual void compute_vector() {}
