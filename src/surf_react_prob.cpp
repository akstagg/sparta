--- conflicted
+++ resolved
@@ -111,11 +111,7 @@
    if dissociation, add particle and return ptr JP
 ------------------------------------------------------------------------- */
 
-<<<<<<< HEAD
 int SurfReactProb::react(Particle::OnePart *&ip, int, double *, 
-=======
-int SurfReactProb::react(Particle::OnePart *&ip, double *,
->>>>>>> dd764422
                          Particle::OnePart *&jp)
 {
   int n = reactions[ip->ispecies].n;
