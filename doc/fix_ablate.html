--- conflicted
+++ resolved
@@ -37,30 +37,21 @@
 
 <LI>zero or more keyword/value pairs may be appended 
 
-<<<<<<< HEAD
 <LI>keyword = <I>mindist</I> or <I>multiple</I> 
 
 <PRE>  <I>mindist</I> value = fraction
     fraction = minimum fractional distance along cell edge for triangle/line vertices (value > 0 and < 0.5)
   <I>multiple</I> value = yes or no 
-=======
-<LI>keyword = <I>mindist</I> 
-
-<PRE>  <I>mindist</I> value = fraction
-    fraction = minimum fractional distance along cell edge for triangle/line vertices (value > 0 and < 0.5) 
->>>>>>> dd138dac
+
 </PRE>
 
 </UL>
 <P><B>Examples:</B>
 </P>
-<<<<<<< HEAD
+
 <PRE>fix 1 ablate surfcells 0 0.0 random 10
 fix 1 ablate surfcells 1000 10.0 c_tally
-=======
-<PRE>fix 1 ablate surfcells 1000 10.0 c_tally
-fix 1 ablate surfcells 0 0.0 random 10
->>>>>>> dd138dac
+
 fix fablate ablate inner 0 0.2 random 0 mindist 0.02 
 </PRE>
 <P><B>Description:</B>
@@ -139,14 +130,15 @@
 decrement value for the cell.  Thus <I>scale</I> is effectively the
 fraction of grid cells whose corner point values are decremented.
 </P>
-<<<<<<< HEAD
+
 <P>For basic testing of new ablation capabilities, the <I>source</I> can be 
 specified as <I>uniform</I>. Any cell which contains part of the gas and the surface
 is decremented by <I>maxrandom</I>.
-=======
+</P>
+
 <P>See the explanation for the optional <I>mindist</I> keyword below.
->>>>>>> dd138dac
-</P>
+</P>
+
 <HR>
 
 <P>Here is an example of commands that will couple ablation to surface
@@ -287,7 +279,6 @@
 corner point value is 255.0, the generated vertex/end-point position
 bewteen the 2 corner points will be exactly a distance <I>fraction</I> away
 from the first grid corner point.
-<<<<<<< HEAD
 </P>
 <HR>
 
@@ -315,8 +306,7 @@
 single point decrement, only one corner point is updated and only the left side
 of the affected cell ablates. With the multipoint decrement, two corner points
 are reduced and the entire surface contained within the ablated cell recedes. 
-=======
->>>>>>> dd138dac
+
 </P>
 <HR>
 
@@ -357,11 +347,10 @@
 <P>The default for the <I>mindist</I> keyword = 0.0, i.e. the epsilon method
 is used.
 </P>
-<<<<<<< HEAD
+
 <P><I>multiple</I> = no
 </P>
-=======
->>>>>>> dd138dac
+
 <HR>
 
 <A NAME = "Labelle07"></A>
