--- conflicted
+++ resolved
@@ -23,30 +23,19 @@
   v_name = per-grid vector calculated by a grid-style variable with name
   uniform = perform a uniform decrement
   random = perform a random decrement :pre
-<<<<<<< HEAD
+
 maxrandom = maximum per grid cell decrement as an integer (only specified if source = random or uniform) :l
 zero or more keyword/value pairs may be appended :l
 keyword = {mindist} or {multiple} :l
   {mindist} value = fraction
     fraction = minimum fractional distance along cell edge for triangle/line vertices (value > 0 and < 0.5)
   {multiple} value = yes or no :pre
-=======
-maxrandom = maximum per grid cell decrement as an integer (only specified if source = random) :l
-zero or more keyword/value pairs may be appended :l
-keyword = {mindist} :l
-  {mindist} value = fraction
-    fraction = minimum fractional distance along cell edge for triangle/line vertices (value > 0 and < 0.5) :pre
->>>>>>> dd138dac
 :ule
 
 [Examples:]
 
 fix 1 ablate surfcells 1000 10.0 c_tally
 fix 1 ablate surfcells 0 0.0 random 10
-<<<<<<< HEAD
-fix 1 ablate surfcells 1000 10.0 c_tally
-=======
->>>>>>> dd138dac
 fix fablate ablate inner 0 0.2 random 0 mindist 0.02 :pre
 
 [Description:]
@@ -125,13 +114,11 @@
 decrement value for the cell.  Thus {scale} is effectively the
 fraction of grid cells whose corner point values are decremented.
 
-<<<<<<< HEAD
 For basic testing of new ablation capabilities, the {source} can be 
 specified as {uniform}. Any cell which contains part of the gas and the surface
 is decremented by {maxrandom}.
-=======
+
 See the explanation for the optional {mindist} keyword below.
->>>>>>> dd138dac
 
 :line
 
@@ -273,7 +260,6 @@
 corner point value is 255.0, the generated vertex/end-point position
 bewteen the 2 corner points will be exactly a distance {fraction} away
 from the first grid corner point.
-<<<<<<< HEAD
 
 :line
 
@@ -301,8 +287,7 @@
 single point decrement, only one corner point is updated and only the left side
 of the affected cell ablates. With the multipoint decrement, two corner points
 are reduced and the entire surface contained within the ablated cell recedes. 
-=======
->>>>>>> dd138dac
+
 
 :line
 
@@ -343,11 +328,8 @@
 The default for the {mindist} keyword = 0.0, i.e. the epsilon method
 is used.
 
-<<<<<<< HEAD
 {multiple} = no
 
-=======
->>>>>>> dd138dac
 :line
 
 :link(Labelle07)
