"SPARTA WWW Site"_sws - "SPARTA Documentation"_sd - "SPARTA Commands"_sc :c

:link(sws,http://sparta.sandia.gov)
:link(sd,Manual.html)
:link(sc,Section_commands.html#comm)

:line

read_restart command :h3

[Syntax:]

read_restart file keyword args ... :pre

file = name of binary restart file to read in
zero or one keyword/args pair may be listed :ul
keywords = {gridcut} or {balance}
  {gridcut} arg = cutoff
    cutoff = acquire ghost cells up to this far away (distance units)
  {balance} args = same as for "balance_grid"_balance_grid.html command :pre
:ule

[Examples:]

read_restart save.10000
read_restart restart.*
read_restart flow.*.%
read_restart save.10000 gridcut -1.0
read_restart save.10000 balance rcb cell :pre

[Description:]

Read in a previously saved simulation from a restart file.  This
allows continuation of a previous run on the same or different number
of processors.  Information about what is stored in a restart file is
given below.  Basically this operation will re-create the simulation
box with all its particles, the hierarchical grid used to track
particles, and surface elements embedded in the grid, all with their
attributes at the point in time the information was written to the
restart file by a previous simluation.

Although restart files are saved in binary format to allow exact
regeneration of information, the random numbers used in the continued
run will not be identical to those used if the run had been continued.
Hence the new run will not be identical to the continued original run,
but should be statistically similar.

IMPORTANT NOTE: Because restart files are binary, they may not be
portable to other machines.  SPARTA will print an error message if
it cannot read a restart file for this reason.

If a restarted run is performed on the same number of processors as
the original run, then the assignment of grid cells (and their
particles) to processors will be the same as in the original
simulation.  If the processor count changes, then the assignment will
necessarily be different.  In particular, even if the original
assignment was "clumped", meaning each processor's cells were
geometrically compact, the new assignment will not be clumped; it will
be "dispersed".  See "Section 6.8"_Section_howto.html#howto_8 of the
manual for an explanation of clumped and dispersed grid cell
assignments and their relative performance trade-offs.

Note that the restart file contains the setting for the "global
gridcut"_global.html command.  If it is >= 0.0 and the assignment of
grid cells to processors is "dispersed" (as described in the
preceeding paragraph), and there are surface elements defined in the
restart file, an error will be triggered.  This is because the
read_restart command needs to mark all the grid cells as inside vs
outside the defined surface and cannot do this without ghost cell
information.  As explained on the doc page for the "global
gridcut"_global.html command, ghost cells cannot be setup with gridcut
>= 0.0 and "dispersed" grid cells.

The solution is to use one of the two keywords listed above, either
{gridcut} or {balance}.  The former allows you to reset the grid
cutoff to -1.0 so that ghost cells can be setup.  Note however that
this means each processor will own a copy of all grid cells (at least
until you change it later), which may be undesirable or even
impossible for large problems if it requires too much memory.  The
other solution is to use the {balance} keyword to trigger a re-balance
of the grid cells to processors as soon as the read_restart command
reads them in.  The arguments for the {balance} keyword are identical
to those for the "balance_grid"_balance_grid.html command.  If you
choose a balancing style that results in a "clumped" assignment, then
ghost cells will be setup successfully.

:line

Similar to how restart files are written (see the
"write_restart"_write_restart.html and "restart"_restart.html
commands), the restart filename can contain two wild-card characters.
If a "*" appears in the filename, the directory is searched for all
filenames that match the pattern where "*" is replaced with a timestep
value.  The file with the largest timestep value is read in.  Thus,
this effectively means, read the latest restart file.  It's useful if
you want your script to continue a run from where it left off.  See
the "run"_run.html command and its "upto" option for how to specify
the run command so it doesn't need to be changed either.

If a "%" character appears in the restart filename, SPARTA expects a
set of multiple files to exist.  The "restart"_restart.html and
"write_restart"_write_restart.html commands explain how such sets are
created.  Read_restart will first read a filename where "%" is
replaced by "base".  This file tells SPARTA how many processors
created the set and how many files are in it.  Read_restart then reads
the additional files.  For example, if the restart file was specified
as save.% when it was written, then read_restart reads the files
save.base, save.0, save.1, ... save.P-1, where P is the number of
processors that created the restart file.

Note that P could be the total number of processors in the previous
simulation, or some subset of those processors, if the {fileper} or
{nfile} options were used when the restart file was written; see the
"restart"_restart.html and "write_restart"_write_restart.html commands
for details.  The processors in the current SPARTA simulation share
the work of reading these files; each reads a roughly equal subset of
the files.  The number of processors which created the set can be
different than the number of processors in the current SPARTA
simulation.  This can be a fast mode of input on parallel machines
that support parallel I/O.

:line

A restart file stores only the following information about a
simulation, as specified by the associated commands:

"units"_units.html
"dimension"_dimension.html
"simulation box size"_create_box.html and "boundary conditions"_boundary.html
"global settings"_global.html
"particle species info"_species.html
"mixtures"_mixture.html
geometry of the hierarchical grid that overlays the simulation domain as "created"_create_grid.html or "read from a file"_read_grid.html
geometry of all defined "surface elements"_read_surf.html
"group definitions"_group.html for grid cells and surface elements
<<<<<<< HEAD
"custom attributes"_custom.html for particles, grid cells, or surface elements
=======
current simulation time
current "timestep size"_timestep.html
>>>>>>> ddaa5f6f
current timestep number :ul

No other information is stored in the restart file.  Specifically,
information about these simulation entities and their associated
commands is NOT stored:

"random number seed"_seed,html
"computes"_compute.html
"fixes"_fix.html
"collision model"_collide.html
"chemistry (reaction) model"_react.html
"surface collision models"_surf_collide.html
"surface reaction models"_surf_react.html
assignment of surfaces/boundaries to surface models
"variables"_variable.html
"regions"_region.html
output options for "stats"_stats_style.html, "dump"_dump.html, "restart"_restart.html files :ul

This means any information specified in the original input script by
these commands needs to be re-specified in the restart input script,
assuming the continued simulation needs the information.

Also note that many commands can be used after a restart file is read,
to override a setting that was stored in the restart file.  For
example, the "global"_global.html command can be used to reset the
values of its specified keywords. If a global command is used in the
input file before the restart file is read, then it will be overriden
by values in the restart file. The only exception is the *mem/limit*
command, since it affects how the restart file is processed.

In particular, take note of the following issues:

The status of time-averaging fixes, such as "fix
ave/time"_fix_ave_time.html, "fix ave/grid"_fix_ave_grid.html, "fix
ave/surf"_fix_ave_surf.html, does not carry over into the restarted
run.  E.g. if the {ave running} option is used with those commands in
the original script and again specified in the restart script, the
running averaged quantities do not persist into the new run.

The "surf_modify"_surf_modify.html command must be used in the restart
script to assign surface collision models, specified by the
"surf_collide"_surf_collide.html command, to all "global
boundaries"_boundary.html of type "s", and to any surfaces contained
in the restart file, as read in by the "read_surf"_read_surf.html
command.

If a collision model is specified in the restart script, and the
"collide_modify vremax or remain"_collide_modify.html command is used
to enable Vremax and fractional collision count to persist for many
timesteps, no information about these quantities persists from the
original simulation to the restarted simulation.  The initial run in
the restart script will re-initialize these data structures.

As noted above, custom attributes of particles, grid cells, or surface
elements defined in the previous input script and stored in the
restart file, will be re-assigned when the restart file is read.

If an input script command which normally defines a custom attribute
is specified, e.g. "fix ambipolar"_fix_ambipolar.html, then if the
custom data for that attribute already exists, it will be re-used.  If
a corresponding input script command is not used, then the custom data
will be stored in the simulation (with particle in this case), but not
be used, which can be inefficient.  The "custom remove"_custom.html
command can be used after the restart file is read, to delete unneded
custom attributes and their data.

:line

[Restrictions:] none

[Related commands:]

"read_grid"_read_grid.html, "read_surf"_read_surf.html,
"write_restart"_write_restart.html, "restart"_restart.html

[Default:] none<|MERGE_RESOLUTION|>--- conflicted
+++ resolved
@@ -133,12 +133,9 @@
 geometry of the hierarchical grid that overlays the simulation domain as "created"_create_grid.html or "read from a file"_read_grid.html
 geometry of all defined "surface elements"_read_surf.html
 "group definitions"_group.html for grid cells and surface elements
-<<<<<<< HEAD
 "custom attributes"_custom.html for particles, grid cells, or surface elements
-=======
 current simulation time
 current "timestep size"_timestep.html
->>>>>>> ddaa5f6f
 current timestep number :ul
 
 No other information is stored in the restart file.  Specifically,
