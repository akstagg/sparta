"SPARTA WWW Site"_sws - "SPARTA Documentation"_sd - "SPARTA Commands"_sc :c

:link(sws,http://sparta.sandia.gov)
:link(sd,Manual.html)
:link(sc,Section_commands.html#comm)

:line

read_isurf command :h3

[Syntax:]

read_isurf group-ID Nx Ny Nz filename thresh ablateID keyword args ... :pre

group-ID = group ID for which grid cells to perform calculation on :ulb,l
Nx,Ny,Nz = grid cell extent for adding implicit surfs :l
filename = binary file with grid corner point values :l
thresh = threshold for surface definition, value > 0.0 and < 255.0 :l
ablateID = ID of a "fix ablate"_fix_ablate.html command :l
zero or more keyword/args pairs may be appended :l
<<<<<<< HEAD
keyword = {group} or {type} or {push} :l
=======
keyword = {group} or {type} or {file} :l
>>>>>>> eef1dcc6
  group arg = group-ID
    group-ID = new or existing surface group to assign the surface elements to
  type arg = tfile
    tfile = binary file with per grid cell surface type values
<<<<<<< HEAD
  push arg = yes or no = whether to push corner point values to 0/255 :pre
=======
  file args = identical to those defined for the "write_surf"_write_surf.html command
    this keyword must be last :pre
>>>>>>> eef1dcc6
:ule

[Examples:]

read_isurf portion 100 100 1 isurf.material.2d 180.5 group mesh
read_isurf subset 150 100 50 isurf.materials.3d 120.5 type isurf.type
read_isurf portion 100 100 1 isurf.material.2d 180.5 group mesh file tmp.isurfs
read_isurf portion 100 100 1 isurf.material.2d 180.5 group mesh file tmp.isurfs.% oints no nfile 32 :pre

[Description:]

Read the geometry of a surface from the specified file.  In SPARTA, a
"surface" is a collection of surface elements that represent the
surface of one or more physical objects which will be embedded in the
global simulation box.  Surfaces can be explicit or implicit.  

This command reads implicit surfaces from a file containing grid
corner point values which implicitly define the surface elements.  See
the "read_surf"_read_surf.html command to read explicit surfaces from
a different kind of file.  See the "Howto
6.13"_Section_howto.html#howto_13 section of the manual for an
explantion of explicit versus implicit surfaces as well as distributed
versus non-distributed storage.  You cannot mix explicit and implicit
surfaces in the same simulation.

Surface elements are triangles in 3d or line segments in 2d.  Surface
elements for each physical object are required to be a complete,
connected set that tile the entire surface of the object.  See the
discussion of watertight surfaces below.  Implicit surfaces will
always be watertight, due to the algorithm that defines them.

Particles collide with surface elements as they advect.  Each surface
element is assigned to a collision model, specified by the
"surf_collide"_surf_collide.html command which affects how a particle
bounces off the surface.  Each surface element can optionally be
assigned to a reaction model, specified by the
"surf_react"_surf_react.html command which determines if any surface
chemistry occurs during a collision.  Statistics for each surface
element due to their interactions with particles can be tallied via
the "compute isurf/grid"_compute_isurf_grid.html command,
time-averaged via the "fix ave/grid"_fix_ave_grid.html command, and
ouput via the "dump surface"_dump.html command.

Surface elememts can be assigned to surface groups via the "group
surf"_group.html command.  Surface group IDs are used by other
commands to operate on selected sets of elements.  This command has a
{type} keyword which can be used to help assign different elements to
different groups.

Note that at some point, it will be possible to use the read_isurf
command multiple times to read surfaces from multiple files and add
them to the simulation domain, so long as the grid extent of the
different commands does not overlap.  However currently, that is not
yet possible.

The format of a surface file for implicit surfaces is discussed below.

The tools directory contains a implicit_grid.py tool which can create
implicit surface files in a randomized manner for different grid
extents.

:line

The specified {group-ID} must be the name of a grid cell group, as
defined by the "group grid"_group.html command, which contains a set
of grid cells, all of which are the same size, and which comprise a
contiguous 3d array, with specified extent {Nx} by {Ny} by {Nz}.  For
2d simulations, {Nz} must be specified as 1, and the group must
comprise a 2d array of cells that is {Nx} by {Ny}.  These are the grid
cells in which implicit surfaces will be created.

The specified {filename} is for a binary file in the following format:

first 4 bytes = Nxfile (integer)
next 4 bytes = Nyfile (integer)
next 4 bytes = Nzfile (integer), only for 3d simulations
final N bytes = Nxfile by Nyfile by Nzfile grid corner point values (integer) :ul

For 2d simulations, the first 8 bytes store 2 integers in binary
format: Nxfile and Nyfile.  For 3d simulations, the first 12 bytes
store 3 integers in binary format: Nxfile, Nyfile, and Nzfile.  These
are the dimensions of the grid of corner point values in the remainder
of the file.

IMPORTANT NOTE: The Nxfile, Nyfile, Nzfile values are for a 2d or 3d
grid of corner points, which overlay the Nx by Ny by Nz grid of cells.
In each dimension there is one more corner point than cells.  Thus
Nxfile = Nx+1, Nyfile = Ny+1, Nzfile = Nz+1 is required.  SPARTA will
give an error if the read_isurf Nx,Ny,Nz arguments do not match the
first 2 or 3 integers in the file.

The remaining N bytes of the file are a series of one-byte integer
values.  There are N = Nxfile * Nyfile values in 2d, and N = Nxfile *
Nyfile * Nzfile values in 3d.  Each value is a single byte integer
from 0 to 255 inclusive.

IMPORTANT NOTE: The corner point values are a 2d or 3d regular array
which must be ordered as follows.  The x indices (1 to Nxfile) vary
fastest, then the y indices (1 to Nyfile), and the z indices slowest
(1 to Nzfile).  These will be assigned as corner points to each child
grid cell in the Nx by Ny by Nz simulation domain.  For mapping corner
points to grid cells, the ordering of the regular array of grid cells
in the simulation domain is the same: their x indices vary fastest,
then y, and their z indices very slowest.

The 8 corner point values (4 in 2d) for each grid cell are used with a
marching cubes algorithm (marching squares in 2d) to infer a set of
triangles (line segments in 2d) which are created in each grid cell.

IMPORTANT NOTE: All triangles (line segments in 2d) created within the
same grid cell are assigned the same surface ID, which is the grid
cell ID.

A good description of the two algorithms is given on these Wikipedia
webpages:

https://en.wikipedia.org/wiki/Marching_cubes
https://en.wikipedia.org/wiki/Marching_squares :ul

The algorithms require a threshold value as input, which is the
{thresh} value in the read_isurf command.  For corner point values
that bracket the threshold, it determines precisely where in the grid
cell the corner points of the inferred implicit surface(s) will be.

The threshold must be specified as a floating point value such that 0
< thresh < 255.  An integer value for thresh (e.g. 128 or 128.0) is
not allowed, because that could induce implicit surfaces with zero
length (2d line) or area (3d triangle).

IMPORTANT NOTE: The aggregate set of implicit surfaces created by this
procedure must represent a watertight object(s), the same as explained
for the "read_surf"_read_surf.html command, otherwise SPARTA will
generate an error.  The marching cube and square algorithms guarantee
this.  However, if the Nx by Ny by Nz array of grid cells is interior
to the simulation box, the entire outer boundary of the Nxfile by
Nyfile by Nzfile grid of corner points should have values = 0.  This
will insure no surface element touches the outer boundary (which would
induce a non-watertight surface).  If the array of grid cells touches
the simulation box face, then this is not a requirement (the same as
if a set of explicit surfs were clipped at the box boundary).
However, if a boundary is periodic in a particular dimension and the
array of grid cells touches that boundary, then you must insure the
Nxfile by Nyfile by Nzfile grid of corner points spans that entire
dimension, and its values are periodic in the same sense the
simulation box is.  E.g. if the y dimension is periodic, then the
corner point values at the y = 1 and y = Nyfile lines or planes of the
2d or 3d corner point array must be identical.  Otherwise the
aggregate set of implicit surfaces will not be consistent across the y
periodic boundary.

The specified {ablateID} is the fix ID of a "fix
ablate"_fix_ablate.html command which has been previously specified in
the input script.  It has the code logic for converting grid corner
point values to surface elements (line segments or triangles) and also
optinally allows for the surface to be ablated during a simulation due
to particles colliding with the surface elements.

:line

<<<<<<< HEAD
The following optional keywords affect attributes of the read-in
surface elements.
=======
The following optional keywords affect group and type settings for the
read-in surface elements and output of the elements.
>>>>>>> eef1dcc6

Surface groups are collections of surface elements.  Each surface
element belongs to one or more surface groups; all elements belong to
the "all" group, which is created by default.  Surface group IDs are
used by other commands to identify a group of suface elements to
operate on.  See the "group surf"_group.html command for more details.

Every surface element also stores a {type} which is a positive
integer.  {Type} values are useful for flagging subsets of elements.
For example, implicit surface elemnts in different regions of the
simulation box.  Surface element types can be used to define surface
groups.  See the "group surf"_group.html command for details.

The {group} keyword specifies an extra surface {group-ID} to which all
the implicit surface elements are assigned when created by the read-in
corner points.  All the created implicit elements are also assigned to
the "all" group and to {group-ID}.  If {group-ID} does not exist, a
new surface group is created.  If it does exist the create implicit
surface elements are added to that group.

The {type} keyword triggers the reading of a per grid cell type file
with the specified name {tfile}.  

The specified {filename} is for a binary file in the following format:

first 4 bytes = Nxfile (integer)
next 4 bytes = Nyfile (integer)
next 4 bytes = Nzfile (integer), only for 3d simulations
final N bytes = Nxfile by Nyfile by Nzfile grid corner point values (integer) :ul

For 2d simulations, the first 8 bytes store 2 integers in binary
format: Nxfile and Nyfile.  For 3d simulations, the first 12 bytes
store 3 integers in binary format: Nxfile, Nyfile, and Nzfile.  These
are the dimensions of the grid of corner point values in the remainder
of the file.

IMPORTANT NOTE: The Nxfile, Nyfile, Nzfile values are for a 2d or 3d
grid of per-cell values, which overlay the Nx by Ny by Nz grid of
cells.  Thus Nxfile = Nx, Nyfile = Ny, Nzfile = Nz is required.
SPARTA will give an error if the read_isurf Nx,Ny,Nz arguments do not
match the first 2 or 3 integers in the file.

The remaining N bytes of the file are a series of one-byte integer
values.  There are N = Nxfile * Nyfile values in 2d, and N = Nxfile *
Nyfile * Nzfile values in 3d.  Each value is a single byte integer
from 1 to 255 inclusive, since surface element type values must be >
0.

IMPORTANT NOTE: The corner point values are a 2d or 3d regular array
which must be ordered as follows.  The x indices (1 to Nxfile) vary
fastest, then the y indices (1 to Nyfile), and the z indices slowest
(1 to Nzfile).  These will be assigned to each grid cell in the Nx by
Ny by Nz simulation domain.  For mapping type values to grid cells,
the ordering of the regular array of grid cells in the simulation
domain is the same: their x indices vary fastest, then y, and their z
indices very slowest.

The type value for each grid cell is used to assign a type value to
each surface element created in that grid cell by the marching cubes
or squares algorithm.

<<<<<<< HEAD
The {push} keyword specifies whether or not ({yes} or {no}) to "push"
grid corner points values to their minimum/maximum possible values,
i.e. 0 or 255 respectively.  Each corner point value which is below
(above) the specified {thresh} value is and is also entirely
surrounded by neighbor corner point values which are also below
(above) the {thresh} value is reset to 0 (255).  In 2d, there are 8
corner points surrouding each interior corner point, i.e. all corner
points on the face of the 2x2 set of grid cells which surround the
interior point.  In 3d, there are 26 corner points surrouding each
interior corner point, i.e. all corner points on the face of the 2x2x2
set of grid cells which surround the interior point.  The purpose of
this operation is to reset corner point values to 0 if they are fully
exterior to the surface object(s), and likewise to 255 if they are
fully interior to the surface object(s).

Note that the push is a one-time operation, performed when the corner
point values are read in, before the first set of surface elements are
created by the marching cubes or marching squares algorithms.

The default for the {push} keyword is {yes}.
=======
If the {file} keyword is used, the surfaces will be written out to the
specified {filename} immediately after they are read in.  The
arguments for this keyword are identical to those used for the
"write_surf"_write_surf.html command.  This includes a file name with
optional "*" and "%" wildcard characters, as well as its optional
keywords.

IMPORTANT NOTE: The {file} keyword must be the last keyword specified
with the read_isurf command.  This is because all the remaining arguments
are passed to the "write_surf"_write_surf.html command.

The format for the output file is the same as the one written by the
"write_surf"_write_surf.html command, or that is read by the
"read_surf"_read_surf.html command.  This can be useful for
visualizing the implicit surfaces with a tool that uses SPARTA surface
data as input.

IMPORTANT NOTE: If you write out implicit surfaces via the {file}
keyword, they are written as if they were explicit surfaces.  Thus the
file can only be read back into SPARTA via the
"read_surf"_read_surf.html command, which will treat them as explicit
surfaces.  At some point we will add a write_isurf command, so that
dynamics implicit surfaces can be written in a format that allows them
be be read back in as implicit surfaces.
>>>>>>> eef1dcc6

:line

[Restrictions:]

This command can only be used after the simulation box is defined by
the "create_box"_create_box.html command, and after a grid has been
created by the "create_grid"_create_grid.html command.  If particles
already exist in the simulation, you must insure particles do not end
up inside the set of implicit surfaces.

[Related commands:]

"read_surf"_read_surf.html, "write_surf"_write_surf.html, "fix
ablate"_fix_ablate.html

[Default:]

The optional keyword defaults are group = all, type = no, push = yes.<|MERGE_RESOLUTION|>--- conflicted
+++ resolved
@@ -18,21 +18,12 @@
 thresh = threshold for surface definition, value > 0.0 and < 255.0 :l
 ablateID = ID of a "fix ablate"_fix_ablate.html command :l
 zero or more keyword/args pairs may be appended :l
-<<<<<<< HEAD
 keyword = {group} or {type} or {push} :l
-=======
-keyword = {group} or {type} or {file} :l
->>>>>>> eef1dcc6
   group arg = group-ID
     group-ID = new or existing surface group to assign the surface elements to
   type arg = tfile
     tfile = binary file with per grid cell surface type values
-<<<<<<< HEAD
   push arg = yes or no = whether to push corner point values to 0/255 :pre
-=======
-  file args = identical to those defined for the "write_surf"_write_surf.html command
-    this keyword must be last :pre
->>>>>>> eef1dcc6
 :ule
 
 [Examples:]
@@ -192,13 +183,8 @@
 
 :line
 
-<<<<<<< HEAD
 The following optional keywords affect attributes of the read-in
 surface elements.
-=======
-The following optional keywords affect group and type settings for the
-read-in surface elements and output of the elements.
->>>>>>> eef1dcc6
 
 Surface groups are collections of surface elements.  Each surface
 element belongs to one or more surface groups; all elements belong to
@@ -260,7 +246,6 @@
 each surface element created in that grid cell by the marching cubes
 or squares algorithm.
 
-<<<<<<< HEAD
 The {push} keyword specifies whether or not ({yes} or {no}) to "push"
 grid corner points values to their minimum/maximum possible values,
 i.e. 0 or 255 respectively.  Each corner point value which is below
@@ -281,32 +266,6 @@
 created by the marching cubes or marching squares algorithms.
 
 The default for the {push} keyword is {yes}.
-=======
-If the {file} keyword is used, the surfaces will be written out to the
-specified {filename} immediately after they are read in.  The
-arguments for this keyword are identical to those used for the
-"write_surf"_write_surf.html command.  This includes a file name with
-optional "*" and "%" wildcard characters, as well as its optional
-keywords.
-
-IMPORTANT NOTE: The {file} keyword must be the last keyword specified
-with the read_isurf command.  This is because all the remaining arguments
-are passed to the "write_surf"_write_surf.html command.
-
-The format for the output file is the same as the one written by the
-"write_surf"_write_surf.html command, or that is read by the
-"read_surf"_read_surf.html command.  This can be useful for
-visualizing the implicit surfaces with a tool that uses SPARTA surface
-data as input.
-
-IMPORTANT NOTE: If you write out implicit surfaces via the {file}
-keyword, they are written as if they were explicit surfaces.  Thus the
-file can only be read back into SPARTA via the
-"read_surf"_read_surf.html command, which will treat them as explicit
-surfaces.  At some point we will add a write_isurf command, so that
-dynamics implicit surfaces can be written in a format that allows them
-be be read back in as implicit surfaces.
->>>>>>> eef1dcc6
 
 :line
 
