<HTML>
<CENTER><A HREF = "http://sparta.sandia.gov">SPARTA WWW Site</A> - <A HREF = "Manual.html">SPARTA Documentation</A> - <A HREF = "Section_commands.html#comm">SPARTA Commands</A> 
</CENTER>






<HR>

<H3>fix command 
</H3>
<P><B>Syntax:</B>
</P>
<PRE>fix ID style args 
</PRE>
<UL><LI>ID = user-assigned name for the fix
<LI>style = one of a long list of possible style names (see below)
<LI>args = arguments used by a particular style 
</UL>
<P><B>Examples:</B>
</P>
<PRE>fix 1 grid/check 100 warn
fix 1 ave/time all 100 5 1000 c_myTemp c_thermo_temp file temp.profile 
</PRE>
<P><B>Description:</B>
</P>
<P>Set a fix that will be applied to the system.  In SPARTA, a "fix" is
an operation that is applied to the system during timestepping.
Examples include adding particles via inlet boundary conditions or
computing diagnostics.  Code for new fixes can be added to SPARTA; see
<A HREF = "Section_modify.html">Section 10</A> of the manual for details.
</P>
<P>Fixes perform their operations at different stages of the timestep.
If 2 or more fixes operate at the same stage of the timestep, they are
invoked in the order they were specified in the input script.
</P>
<P>The ID for a fix is used to identify the fix in other commands.  Each
fix ID must be unique; see an exception below.  The ID can only
contain alphanumeric characters and underscores.  You can specify
multiple fixes of the same style so long as they have different IDs.
A fix can be deleted with the <A HREF = "unfix.html">unfix</A> command, after which
its ID can be re-used.
</P>
<P>IMPORTANT NOTE: The <A HREF = "unfix.html">unfix</A> command is the only way to turn
off a fix; simply specifying a new fix with the same style and a
different ID will not turn off the first one.
</P>
<P>If you specify a new fix with the same ID and style as an existing
fix, the old fix is deleted and the new one is created (presumably
with new settings).  This is the same as if an "unfix" command were
first performed on the old fix, except that the new fix is kept in the
same order relative to the existing fixes as the old one originally
was.
</P>
<P>Some fixes store an internal "state" which is written to binary
restart files via the <A HREF = "restart.html">restart</A> or
<A HREF = "write_restart.html">write_restart</A> commands.  This allows the fix to
continue on with its calculations in a restarted simulation.  See the
<A HREF = "read_restart.html">read_restart</A> command for info on how to re-specify
a fix in an input script that reads a restart file.  See the doc pages
for individual fixes for info on which ones can be restarted.
</P>
<HR>

<P>Each fix style has its own doc page which describes its arguments and
what it does, as listed below.  Here is an alphabetic list of fix
styles available in SPARTA:
</P>
<UL><LI><A HREF = "fix_ablate.html">ablate</A> - alter implicit surfaces within each grid cell
<LI><A HREF = "fix_adapt.html">adapt</A> - on-the-fly grid adaptation
<LI><A HREF = "fix_ambipolar.html">ambipolar</A> - ambipolar approximation for ionized plasmas
<LI><A HREF = "fix_ave_grid.html">ave/grid</A> - compute per grid cell time-averaged quantities
<LI><A HREF = "fix_ave_histo.html">ave/histo</A> - compute/output time averaged histograms
<LI><A HREF = "fix_ave_histo.html">ave/histo/weight</A> - compute/output weighted histograms
<LI><A HREF = "fix_ave_surf.html">ave/surf</A> - compute per surface element time-averaged quantities
<LI><A HREF = "fix_ave_time.html">ave/time</A> - compute/output global time-averaged quantities
<LI><A HREF = "fix_balance.html">balance</A> - perform dynamic load-balancing
<<<<<<< HEAD
=======
<LI><A HREF = "fix_balance.html">balance/kk</A> - Kokkos version of fix balance
<LI><A HREF = "fix_dt_reset.html">dt/reset</A> - adjust global timestep dynamically
>>>>>>> ddaa5f6f
<LI><A HREF = "fix_emit_face.html">emit/face</A> - emit particles at global boundaries
<LI><A HREF = "fix_emit_face_file.html">emit/face/file</A> - emit particles at global boundaries using a distribution defined in a file
<LI><A HREF = "fix_emit_surf.html">emit/surf</A> - emit particles at surfaces
<LI><A HREF = "fix_field_grid.html">field/grid</A> - apply an external field on a per grid cell basis
<LI><A HREF = "fix_field_particle.html">field/particle</A> - apply an external field on a per particle basis
<LI><A HREF = "fix_grid_check.html">grid/check</A> - check if particles are in the correct grid cell
<LI><A HREF = "fix_move_surf.html">move/surf</A> - move surfaces dynamically during a simulation
<LI><A HREF = "fix_print.html">print</A> - print text and variables during a simulation
<LI><A HREF = "fix_surf_temp.html">surf/temp</A> - compute per-surf temperatures dynamically
<LI><A HREF = "fix_temp_global_rescale.html">temp/global/rescale</A> - rescale particle temperatures
<LI><A HREF = "fix_temp_rescale.html">temp/rescale</A> - rescale particle temperatures within each grid cell
<LI><A HREF = "fix_surf_temp.html">surf/temp</A> - compute per-surf temperatures dynamically
<LI><A HREF = "fix_vibmode.html">vibmode</A> - discrete vibrational energy modes 
</UL>
<P>There are also additional accelerated compute styles included in the
SPARTA distribution for faster performance on specific hardware.  The
list of these with links to the individual styles are given in the
pair section of <A HREF = "Section_commands.html#cmd_5">this page</A>.
</P>
<HR>

<P>In addition to the operation they perform, some fixes also produce one
of four styles of quantities: global, per-particle, per-grid, or
per-surf.  These can be used by other commands or output as described
below.  A global quantity is one or more system-wide values, e.g. the
temperature of the system.  A per-particle quantity is one or more
values per particle, e.g. the kinetic energy of each particle.  A
per-grid quantity is one or more values per grid cell.  A per-surf
quantity is one or more values per surface element.
</P>
<P>Global, per-particle, per-grid, and per-surf quantities each come in
two forms: a single scalar value or a vector of values.  Additionaly,
global quantities can also be a 2d array of values.  The doc page for
each fix describes the style and kind of values it produces, e.g. a
per-particle vector.  Some fixes can produce more than one form of a
single style, e.g. a global scalar and a global vector.
</P>
<P>When a fix quantity is accessed, as in many of the output commands
discussed below, it can be referenced via the following bracket
notation, where ID is the ID of the fix:
</P>
<DIV ALIGN=center><TABLE  BORDER=1 >
<TR><TD >f_ID </TD><TD > entire scalar, vector, or array</TD></TR>
<TR><TD >f_ID[I] </TD><TD > one element of vector, one column of array</TD></TR>
<TR><TD >f_ID[I][J] </TD><TD > one element of array 
</TD></TR></TABLE></DIV>

<P>In other words, using one bracket reduces the dimension of the
quantity once (vector -> scalar, array -> vector).  Using two brackets
reduces the dimension twice (array -> scalar).  Thus a command that
uses scalar fix values as input can also process elements of a vector
or array.
</P>
<P>Note that commands and <A HREF = "variable.html">variables</A> which use fix
quantities typically do not allow for all kinds, e.g. a command may
require a vector of values, not a scalar.  This means there is no
ambiguity about referring to a fix quantity as f_ID even if it
produces, for example, both a scalar and vector.  The doc pages for
various commands explain the details.
</P>
<HR>

<P>Any values generated by a fix can be used in several ways:
</P>
<UL><LI>Global values can be output via the <A HREF = "stats_style.html">stats_style</A>
command.  Or the values can be referenced in a <A HREF = "variable.html">variable
equal</A> or <A HREF = "variable.html">variable atom</A> command. 

<LI>Per-particle values can be output via the <A HREF = "dump.html">dump particle</A>
command.  Or the per-particle values can be referenced in an
<A HREF = "variable.html">particle-style variable</A>. 

<LI>Per-grid values can be output via the <A HREF = "dump.html">dump grid</A> command.
Or the per-grid values can be referenced in a <A HREF = "variable.html">grid-style
variable</A>. 
</UL>
<HR>

<P><B>Restrictions:</B> none
</P>
<P><B>Related commands:</B>
</P>
<P><A HREF = "unfix.html">unfix</A>
</P>
<P><B>Default:</B> none
</P>
</HTML><|MERGE_RESOLUTION|>--- conflicted
+++ resolved
@@ -77,11 +77,7 @@
 <LI><A HREF = "fix_ave_surf.html">ave/surf</A> - compute per surface element time-averaged quantities
 <LI><A HREF = "fix_ave_time.html">ave/time</A> - compute/output global time-averaged quantities
 <LI><A HREF = "fix_balance.html">balance</A> - perform dynamic load-balancing
-<<<<<<< HEAD
-=======
-<LI><A HREF = "fix_balance.html">balance/kk</A> - Kokkos version of fix balance
 <LI><A HREF = "fix_dt_reset.html">dt/reset</A> - adjust global timestep dynamically
->>>>>>> ddaa5f6f
 <LI><A HREF = "fix_emit_face.html">emit/face</A> - emit particles at global boundaries
 <LI><A HREF = "fix_emit_face_file.html">emit/face/file</A> - emit particles at global boundaries using a distribution defined in a file
 <LI><A HREF = "fix_emit_surf.html">emit/surf</A> - emit particles at surfaces
