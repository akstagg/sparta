--- conflicted
+++ resolved
@@ -30,12 +30,8 @@
 6.13 <A HREF = "#howto_13">Surface elements: explicit, implicit, distributed</A><BR>
 6.14 <A HREF = "#howto_14">Implicit surface ablation</A><BR>
 6.15 <A HREF = "#howto_15">Transparent surface elements</A><BR>
-<<<<<<< HEAD
 6.16 <A HREF = "#howto_16">Visualizing SPARTA output with ParaView</A><BR>
 6.17 <A HREF = "#howto_17">Variable timestep simulations</A> <BR>
-=======
-6.16 <A HREF = "#howto_16">Visualizing SPARTA output with ParaView</A> <BR>
->>>>>>> 9b50ff74
 
 <P>The example input scripts included in the SPARTA distribution and
 highlighted in <A HREF = "Section_example.html">Section 5</A> of the manual also
