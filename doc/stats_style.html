--- conflicted
+++ resolved
@@ -56,11 +56,7 @@
       maxlevel = # of refinement levels in current grid
       vol = volume of simulation box
       lx,ly,lz = simulation box lengths
-<<<<<<< HEAD
-      xlo,xhi,ylo,yhi,zlo,zhi = box boundaries,
-=======
       xlo,xhi,ylo,yhi,zlo,zhi = box boundaries
->>>>>>> 283a72ca
       c_ID = global scalar value calculated by a compute with ID
       c_ID[I] = Ith component of global vector calculated by a compute with ID, I can include wildcard (see below)
       c_ID[I][J] = I,J component of global array calculated by a compute with ID
